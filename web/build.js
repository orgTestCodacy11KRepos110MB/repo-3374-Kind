// Compiles apps from `Kind/base/App/*.kind to `src/apps/*.js`

var fs = require("fs");
var {exec, execSync} = require("child_process");

var code_dir = __dirname+"/src";
var kind_dir = __dirname+"/../base";

process.chdir(kind_dir);
var files = fs.readdirSync("App").filter(x => x.slice(-5) === ".kind");

if (process.argv[2]) {
  files = files.filter(name => {
    return name.toLowerCase().indexOf(process.argv[2].toLowerCase()) !== -1
  });
} else {
  console.log("Tip: to build only 1 app, use \x1b[2mnode build.js app_name\x1b[0m.")
}

var apps = [];

console.log("Compiling apps:");
for (var file of files) {
  process.chdir(kind_dir);
  var name = "App."+file.slice(0,-5);
  console.log("- " + name);
  
<<<<<<< HEAD
  var code = String(exec("kind "+name+" --js --module | uglifyjs -b"));
=======
  try {
    var code = String(execSync("kind "+name+" --js --module | js-beautify", {maxBuffer: 1024 * 1024 * 1024}));
  } catch (e) {
    console.log("Couldn't compile " + file + ". Error:");
    console.log(e.toString());
    continue;
  }
>>>>>>> c0ff04d6
  
  // console.log(code);
  process.chdir(code_dir);
  fs.writeFileSync("apps/"+name+".js", code);
  apps.push(name);
}

process.chdir(code_dir);

var index = "module.exports = {\n";
for (var app of apps) {
  index += "  '" + app + "': import('./"+app+".js'),\n";
}
index += "}\n";
fs.writeFileSync("apps/index.js", index);

console.log("Building index.js...");
exec("npm run build", function (err, stdout, stdin) {
  if (err) {
    console.log(err);
  } else {
    console.log("Done.");
  }
})<|MERGE_RESOLUTION|>--- conflicted
+++ resolved
@@ -25,9 +25,6 @@
   var name = "App."+file.slice(0,-5);
   console.log("- " + name);
   
-<<<<<<< HEAD
-  var code = String(exec("kind "+name+" --js --module | uglifyjs -b"));
-=======
   try {
     var code = String(execSync("kind "+name+" --js --module | js-beautify", {maxBuffer: 1024 * 1024 * 1024}));
   } catch (e) {
@@ -35,7 +32,6 @@
     console.log(e.toString());
     continue;
   }
->>>>>>> c0ff04d6
   
   // console.log(code);
   process.chdir(code_dir);
