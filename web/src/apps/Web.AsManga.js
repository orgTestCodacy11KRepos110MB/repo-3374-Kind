module.exports = (function() {
    function word_to_u16(w) {
        var u = 0;
        for (var i = 0; i < 16; ++i) {
            u = u | (w._ === 'Word.i' ? 1 << i : 0);
            w = w.pred;
        };
        return u;
    };

    function u16_to_word(u) {
        var w = {
            _: 'Word.e'
        };
        for (var i = 0; i < 16; ++i) {
            w = {
                _: (u >>> (16 - i - 1)) & 1 ? 'Word.i' : 'Word.o',
                pred: w
            };
        };
        return w;
    };

    function u16_to_bits(x) {
        var s = '';
        for (var i = 0; i < 16; ++i) {
            s = (x & 1 ? '1' : '0') + s;
            x = x >>> 1;
        }
        return s;
    };

    function word_to_u32(w) {
        var u = 0;
        for (var i = 0; i < 32; ++i) {
            u = u | (w._ === 'Word.i' ? 1 << i : 0);
            w = w.pred;
        };
        return u;
    };

    function u32_to_word(u) {
        var w = {
            _: 'Word.e'
        };
        for (var i = 0; i < 32; ++i) {
            w = {
                _: (u >>> (32 - i - 1)) & 1 ? 'Word.i' : 'Word.o',
                pred: w
            };
        };
        return w;
    };

    function u32_for(state, from, til, func) {
        for (var i = from; i < til; ++i) {
            state = func(i)(state);
        }
        return state;
    };

    function word_to_u64(w) {
        var u = 0n;
        for (var i = 0n; i < 64n; i += 1n) {
            u = u | (w._ === 'Word.i' ? 1n << i : 0n);
            w = w.pred;
        };
        return u;
    };

    function u64_to_word(u) {
        var w = {
            _: 'Word.e'
        };
        for (var i = 0n; i < 64n; i += 1n) {
            w = {
                _: (u >> (64n - i - 1n)) & 1n ? 'Word.i' : 'Word.o',
                pred: w
            };
        };
        return w;
    };
    var f64 = new Float64Array(1);
    var u32 = new Uint32Array(f64.buffer);

    function f64_get_bit(x, i) {
        f64[0] = x;
        if (i < 32) {
            return (u32[0] >>> i) & 1;
        } else {
            return (u32[1] >>> (i - 32)) & 1;
        }
    };

    function f64_set_bit(x, i) {
        f64[0] = x;
        if (i < 32) {
            u32[0] = u32[0] | (1 << i);
        } else {
            u32[1] = u32[1] | (1 << (i - 32));
        }
        return f64[0];
    };

    function word_to_f64(w) {
        var x = 0;
        for (var i = 0; i < 64; ++i) {
            x = w._ === 'Word.i' ? f64_set_bit(x, i) : x;
            w = w.pred;
        };
        return x;
    };

    function f64_to_word(x) {
        var w = {
            _: 'Word.e'
        };
        for (var i = 0; i < 64; ++i) {
            w = {
                _: f64_get_bit(x, 64 - i - 1) ? 'Word.i' : 'Word.o',
                pred: w
            };
        };
        return w;
    };

    function f64_make(s, a, b) {
        return (s ? 1 : -1) * Number(a) / 10 ** Number(b);
    };

    function u32array_to_buffer32(a) {
        function go(a, buffer) {
            switch (a._) {
                case 'Array.tip':
                    buffer.push(a.value);
                    break;
                case 'Array.tie':
                    go(a.lft, buffer);
                    go(a.rgt, buffer);
                    break;
            }
            return buffer;
        };
        return new Uint32Array(go(a, []));
    };

    function buffer32_to_u32array(b) {
        function go(b) {
            if (b.length === 1) {
                return {
                    _: 'Array.tip',
                    value: b[0]
                };
            } else {
                var lft = go(b.slice(0, b.length / 2));
                var rgt = go(b.slice(b.length / 2));
                return {
                    _: 'Array.tie',
                    lft,
                    rgt
                };
            };
        };
        return go(b);
    };

    function buffer32_to_depth(b) {
        return BigInt(Math.log(b.length) / Math.log(2));
    };
    var bitsmap_new = {
        _: 'BitsMap.new'
    };
    var bitsmap_tie = function(val, lft, rgt) {
        return {
            _: 'BitsMap.tip',
            val,
            lft,
            rgt
        };
    }
    var maybe_none = {
        _: 'Maybe.none'
    };
    var maybe_some = function(value) {
        return {
            _: 'Maybe.some',
            value
        };
    }
    var bitsmap_get = function(bits, map) {
        for (var i = bits.length - 1; i >= 0; --i) {
            if (map._ !== 'BitsMap.new') {
                map = bits[i] === '0' ? map.lft : map.rgt;
            }
        }
        return map._ === 'BitsMap.new' ? maybe_none : map.val;
    }
    var bitsmap_set = function(bits, val, map, mode) {
        var res = {
            value: map
        };
        var key = 'value';
        var obj = res;
        for (var i = bits.length - 1; i >= 0; --i) {
            var map = obj[key];
            if (map._ === 'BitsMap.new') {
                obj[key] = {
                    _: 'BitsMap.tie',
                    val: maybe_none,
                    lft: bitsmap_new,
                    rgt: bitsmap_new
                };
            } else {
                obj[key] = {
                    _: 'BitsMap.tie',
                    val: map.val,
                    lft: map.lft,
                    rgt: map.rgt
                };
            }
            obj = obj[key];
            key = bits[i] === '0' ? 'lft' : 'rgt';
        }
        var map = obj[key];
        if (map._ === 'BitsMap.new') {
            var x = mode === 'del' ? maybe_none : {
                _: 'Maybe.some',
                value: val
            };
            obj[key] = {
                _: 'BitsMap.tie',
                val: x,
                lft: bitsmap_new,
                rgt: bitsmap_new
            };
        } else {
            var x = mode === 'set' ? {
                _: 'Maybe.some',
                value: val
            } : mode === 'del' ? maybe_none : map.val;
            obj[key] = {
                _: 'BitsMap.tie',
                val: x,
                lft: map.lft,
                rgt: map.rgt
            };
        }
        return res.value;
    };
    const inst_unit = x => x(null);
    const elim_unit = (x => {
        var $1 = (() => c0 => {
            var self = x;
            switch ("unit") {
                case 'unit':
                    var $0 = c0;
                    return $0;
            };
        })();
        return $1;
    });
    const inst_bool = x => x(true)(false);
    const elim_bool = (x => {
        var $4 = (() => c0 => c1 => {
            var self = x;
            if (self) {
                var $2 = c0;
                return $2;
            } else {
                var $3 = c1;
                return $3;
            };
        })();
        return $4;
    });
    const inst_nat = x => x(0n)(x0 => 1n + x0);
    const elim_nat = (x => {
        var $8 = (() => c0 => c1 => {
            var self = x;
            if (self === 0n) {
                var $5 = c0;
                return $5;
            } else {
                var $6 = (self - 1n);
                var $7 = c1($6);
                return $7;
            };
        })();
        return $8;
    });
    const inst_bits = x => x('')(x0 => x0 + '0')(x0 => x0 + '1');
    const elim_bits = (x => {
        var $14 = (() => c0 => c1 => c2 => {
            var self = x;
            switch (self.length === 0 ? 'e' : self[self.length - 1] === '0' ? 'o' : 'i') {
                case 'o':
                    var $9 = self.slice(0, -1);
                    var $10 = c1($9);
                    return $10;
                case 'i':
                    var $11 = self.slice(0, -1);
                    var $12 = c2($11);
                    return $12;
                case 'e':
                    var $13 = c0;
                    return $13;
            };
        })();
        return $14;
    });
    const inst_u16 = x => x(x0 => word_to_u16(x0));
    const elim_u16 = (x => {
        var $17 = (() => c0 => {
            var self = x;
            switch ('u16') {
                case 'u16':
                    var $15 = u16_to_word(self);
                    var $16 = c0($15);
                    return $16;
            };
        })();
        return $17;
    });
    const inst_u32 = x => x(x0 => word_to_u32(x0));
    const elim_u32 = (x => {
        var $20 = (() => c0 => {
            var self = x;
            switch ('u32') {
                case 'u32':
                    var $18 = u32_to_word(self);
                    var $19 = c0($18);
                    return $19;
            };
        })();
        return $20;
    });
    const inst_u64 = x => x(x0 => word_to_u64(x0));
    const elim_u64 = (x => {
        var $23 = (() => c0 => {
            var self = x;
            switch ('u64') {
                case 'u64':
                    var $21 = u64_to_word(self);
                    var $22 = c0($21);
                    return $22;
            };
        })();
        return $23;
    });
    const inst_f64 = x => x(x0 => word_to_f64(x0));
    const elim_f64 = (x => {
        var $26 = (() => c0 => {
            var self = x;
            switch ('f64') {
                case 'f64':
                    var $24 = f64_to_word(self);
                    var $25 = c0($24);
                    return $25;
            };
        })();
        return $26;
    });
    const inst_string = x => x('')(x0 => x1 => (String.fromCharCode(x0) + x1));
    const elim_string = (x => {
        var $31 = (() => c0 => c1 => {
            var self = x;
            if (self.length === 0) {
                var $27 = c0;
                return $27;
            } else {
                var $28 = self.charCodeAt(0);
                var $29 = self.slice(1);
                var $30 = c1($28)($29);
                return $30;
            };
        })();
        return $31;
    });
    const inst_buffer32 = x => x(x0 => x1 => u32array_to_buffer32(x1));
    const elim_buffer32 = (x => {
        var $35 = (() => c0 => {
            var self = x;
            switch ('b32') {
                case 'b32':
                    var $32 = buffer32_to_depth(self);
                    var $33 = buffer32_to_u32array(self);
                    var $34 = c0($32)($33);
                    return $34;
            };
        })();
        return $35;
    });
    const F64$read = a0 => (parseFloat(a0));

    function V3$new$(_x$1, _y$2, _z$3) {
        var $36 = ({
            _: 'V3.new',
            'x': _x$1,
            'y': _y$2,
            'z': _z$3
        });
        return $36;
    };
    const V3$new = x0 => x1 => x2 => V3$new$(x0, x1, x2);
    const F64$make = a0 => a1 => a2 => (f64_make(a0, a1, a2));
    const Bool$true = true;
    const F64$from_nat = a0 => (Number(a0));

    function Web$AsManga$Pad$new$(_left$1, _right$2, _up$3, _down$4) {
        var $37 = ({
            _: 'Web.AsManga.Pad.new',
            'left': _left$1,
            'right': _right$2,
            'up': _up$3,
            'down': _down$4
        });
        return $37;
    };
    const Web$AsManga$Pad$new = x0 => x1 => x2 => x3 => Web$AsManga$Pad$new$(x0, x1, x2, x3);
    const Bool$false = false;
    const F64$div = a0 => a1 => (a0 / a1);
    const F64$sub = a0 => a1 => (a0 - a1);

    function Web$AsManga$Sprite$new$(_width$1, _height$2, _pivot_x$3, _pivot_y$4, _data$5) {
        var $38 = ({
            _: 'Web.AsManga.Sprite.new',
            'width': _width$1,
            'height': _height$2,
            'pivot_x': _pivot_x$3,
            'pivot_y': _pivot_y$4,
            'data': _data$5
        });
        return $38;
    };
    const Web$AsManga$Sprite$new = x0 => x1 => x2 => x3 => x4 => Web$AsManga$Sprite$new$(x0, x1, x2, x3, x4);

    function Web$AsManga$Assets$Among$make$(_width$1, _height$2, _data$3) {
        var _pivot_x$4 = (_width$1 / (2.0));
        var _pivot_y$5 = (_height$2 - (16.0));
        var $39 = Web$AsManga$Sprite$new$(_width$1, _height$2, _pivot_x$4, _pivot_y$5, _data$3);
        return $39;
    };
    const Web$AsManga$Assets$Among$make = x0 => x1 => x2 => Web$AsManga$Assets$Among$make$(x0, x1, x2);
    const Web$AsManga$Assets$Among$Walk$5 = Web$AsManga$Assets$Among$make$((Number(76n)), (Number(97n)), "data:image/png;base64,iVBORw0KGgoAAAANSUhEUgAAAEwAAABhCAYAAAB8pUfDAAAAAXNSR0IArs4c6QAAAARnQU1BAACxjwv8YQUAAAAJcEhZcwAADsMAAA7DAcdvqGQAAA3FSURBVHhe7ZxtjFxVGcfP2CbW1O5uW6KJgGxtSVp52d3S7s7L4kJbTaMmrYWYmCBIMLYBpCUgQgqUGoJfsNqKLSFAkMRPbVOb+EGlS+GTpNUtRtQItk2Nxpi0bGs0Jtrd6/9/5547zz33uS8zc2dnCzwnv53Ze96e85/zdl9mzAf2gb2vbRn4LthXKpVekeCYZV+Q5gbwvrN+cDt4ERwD0xaI5ElkXMBFcBY8BZaC96z1AfaQ04BCFMW3wXvKrFDvAvYQrdHtwDJZNuvg0L6k7RbwNpBDSmt0O8iyKdz94JK0bwDON7JBRGu0Nwi+BnY4PBFwE8DEp+WNlD937lzOfS/hPXv2JWMcGklDMGzcKoBZ38Ok5iEiFxPgHiDKc7HlPwvmgllv/GTlyhdr0BZwHCsguoIqSh4mwV2gB7jlCw6AWT2vLQCRbQIIG7MEYHNVF6pNwSwngTNUZd2Ee7hZa28C12G/IU8DNjAiVgGCTYHzQPQ0t36yFsw6406czlnHfTA+/XkH/xQCKohghecQR12x+gGPdbyX8RPhviYP3DhuBnQs4jCHCuca/JPJKfAv55gGRZLI3krRUua0wnsZG70f2ApaJXSWIuBNJtuBzKfBnroGcHshWYc6JcrWw/pVWC+j8u7msh18Rx8DnF/wTyJHwRCweVpErV8g47jV4fkrtG7N2KvcCgqBYmmC2eM7gZavAKRAJCmec25TZjeXboFtswekCcYdvZavIKRYJC2+KdHUVY1wvrgZbAP21MSFeyotLz4F708gSTCWqeUrECmI1j43/mWQy2KnLr3gx8A2liBBdFUK4AQs89bpxUR8OJIfB0M4Z8XzCEbAA+AUSAlLEJ5HkDY1NXUOvHrs2LH/jo+Phxw6dMjbsGGDrIdtDuG5J15vBamG07gwk18Qe0yeVc0KwRXK5m2wBkKOq/mILjL4OPg6eBRsB38HSkDp3lGEVmxiYsIbGhrS6qcGXPR4SpdodjiGguXZAxEr2ACweRtsTxTseRBPD5aDBwHFIi8CJQwhtGuTk5OeGURpUR+sDlwAEy12cow/uaBYB4HNF+UgTogxVPDe5Qag5pFikYThWIhgCOY8SouKZnVgL1ONXc8makkwfeJeAjz0pLvUfPH0gENRivUCSAmnENoxzntmCiWdBA0/pBbqlQ1u2mQibz14xyzzfmju9XaUdoQcKm3wjpbGfJAwnPQrZp6sMADOIPq0uSom1hEQTw/WgccFfwApodfr8TYh7ER4GmEcgXOaDIcQ4L0fvo/AXkWbQOBi4QtGGr1MaqFuaB8HMhEyrQe2fdMZeN5iMwevYYUBp5ufvzgcpWAZq2OuMB1lMUIFwY9jsII9Bep+SC1Uwb4HZCJkakawcRBWJvASBVPPFfsBh6EULKOH5QqOYLFgBbsb1H2RWnwRxOw1IBMhUzOC3QXCygJ4rADBElbIpkJewfQh+RMQsxMg6jz2T3jJAVYZvInDXuepKyQXid0glmce4J5LCgZKfyt5MoQNTxKg1dDwRQr2KoiZTBzwBIi1VeFV4Oa9BtTjkwRL3OFzV+8IZnbB8Z+b6dLJDgo2Dhp+zLRgXwH1+LXmiJvBF4woF/Y8UwGuYI/DcQvF4zC1xNM2z46Ahh9SMN6ei5lMHJBXsF3AzfskqMenCZZ4heLLINqohmB13Pj2oFibQMMHKRjcjJtMHEDB7KTutllO+DcBN299/0VuTpj0Cc9T43kDyuBbwF0EiiH6AdyHYx8DjfqtWLwYoZpMHNCOYPUJn1xrJtzMEVIvRfeBzUBvdDvUhXoIrAUfxrFo3VawxIda3Awgr2Ba3tOgkT7yjwNviOhXOQSfA3rDm+ch8FWIUQPzQmHcOnmMz4AkmpsBtCNYNP2k6Y0ecLgArgd6WR3BCpUkWObjUm4GkCaYxM3XD6JpfmnWqRccJexpK0G8vK6QaUqmPIJpp0Sc06LpdptvZgpGKNrnQbzMGSfTzgEnU6uC3Qmi6W4zL+cSzPI6uBzEy54xMo27WSdTq4IxXzTdIFbKZgSz+zScr/kXJuWNlo1gLIG4L8lcBe5wjgkyraOCkUnTFz/YZcZB3H+fTCtQsKMgnnYcJ/NqRBeZ1YLtQHlqRBd5zizFi+v/AF8zbRdwMuYRbAdw8+mCfca8Hj/YZTaZe/Di+m+OgkzDfOpu5G4HxQnWZybjB7uEXVQMPsTAb9l2Xn3ONEWwMZAlGE+yrVAWXTDylrlGj5hhKNZesxlvVcF4fyPTbgMyEwrJI9gRIMUiyYJtN0/qETMMBfu0+R3eti7YGiAzoZA8guWf9MlQxpWLmeId8ylvnvk33qqCqXeJXOMDdDITCuEpTiuCvQDcdLacae9EacCN7DgXUbHkAfMMDv8HhDdvZNv5jEmmKXe+WxVsJ3DTNQQbKx11IzuOFOuc6Z3uM//A4T+C0G/Z9twmMwUFtSLYVuCmawhGDppNboKOIgXj3ft677ofhH7bdvP5ktwmn2kNCnoTpAl2CoSVBmi356KCLUG+mTxVkr2rt8TbghSsD4R+23Y39fQhnyh2BON8NAVUPwLCSgN6gZZOMuXtNI+G+yElQVvYcl02msOIZnv4GvHbtjv1KqtrsefD6t22WcEIe56W1jLl9Zjz3ts4NWFDlARt4QpFfma+gCi2hcQ23LbdqQ/QucYvJDiCcXhlCaY9wXcQaGktdccHzW+8s2ahlqAtpFBnTL/fs/rMBURZwWI3btjmpuYvGrujI9i1IEswihqpHPAcTUtrsY7XRdMeh2qHf5r53mGz0Rvz94SNuhosAhGf2eamv/Ys92KisBNA9SvgQSDTk/qDdPmZQuNe914yd0R6hwUORXDjWcgp1MkH9241+71e/3kPtw7LBHD99dvc0lcCE74Auh24TvB/Dr0KcNOTPwOZPo3Gp99vznhbzR4sCjtD5AN9hAsG2Wp2ecPmV6KcPKhXKFr+Cg0fglUEawXupjWHNeRw0YhuS+LxWplJsPfH/E19+DfN7I5fK7RJuBhoDmu4ArgUJZh2dcVMgrZsAGR9McutNCE+aeN7EWkkbnzRUFSukrxnGvOXu4O2jT1NbmRdbMWaAyJ+G5gtgn0JxPzlnN3U3ivLkr4GKCsnFwKS4h36kGYtuAX8AmiNLBJ+cBEf6CMppHe5xk+A14j4cCwvrrmMgevBW8A64jroYtOBzUBrZBo86efK/bQ4lgQvBqj1F9678ho3vJw4NcdykrZvcuFWRubl5tQd4hyC7wLtUSwfCtbyytiO2bMDzakUOPnyiu5jIOu808U9s2A5rmC7cSy2m5d0/AvySWa/n6Q5FcDLKBw63GHbRtvtgEUKksUm4NbBefAs+BFYluGPT1d+6CP2dcEGFIl7nqSh1o5g2kVLXySJkiZkK+iKKVc3yHOgmTmpFa4Hss5MLgL+INtDoGumXHDkvT5t31U0iZN5EntBV1ZEafZEXQj2UzArBeu6WDQrViAY5y2KNSsFK/wXUFoxRzA2opuC/QBwAVHFHAVdNblCdkGw8CRa8AaYvYK1eKe8CLRLNMuA3aKogt0HumpdEIxbFW6AI/cTA/aAVMH4dFJXjV9YcgTL+/1KDSu0xTbewutq2jAkg+A8sHl5qhRL9x3QVVOeJ2v2xodEikWsUH8BG0FMgIAe8Hsg86qC3Qy6aopgRBMjD7LBhKc/aUJZ7J15mfeSEowN1QTJgg3l7Txe6Esaei5WrEtDsLvB/wSKk5xbePGOjz/x1ryExwjj1Uk6BQ7DQ0ATnmg3ls0ikMdKwWvhxl8UzxCsE7D3vQU0oSzqjw/ltY4JRtsNZlCwewEfhOMQ1ISyxPKqX3JPsI4KRpsBwTgnvQbsfNWcYD09PX8drFQeI0Pl8vqV1Wra7+0XKxgqXLa6Wt1SQeXgjZUrV55bsWKFN2/eR+QCIBaBVuFdpS3TpdJx/9dFGxO6xRXJCvlbEC3riv5+b6Q6GjJcLp8YqVafHa7VHhmp1T6LNB8CFErSuq0qj65D4ftW12rvoAKPQKwIq0Yq3tXLV3ifuOLKaXL5lVd56XwyZEEvH8CLNpKClUqT4c+xZgt2BjwCaiBa1rWDgxHBfIJ2WFaXawdWl6tbRkdHFyJP84KxJ1GkkUpl0i2cuIKN1G50oFNpNNKuuE69eooetsrvZcY8DDgkJdy+EK6yK0Asv8+cOXO88ijqyxBM+jNSHj3OUYT8+QxCDSQJZSlSMDJ//ny3sRCp/SF+2WWXNS+Yj3883/OuI+XyyWhhhJV0jo/2cG+lNzonrsA+y6+5DuVTAL3eBq5gdThMUU66oTs+M9OC9S1cqInQDBGh5sydO71k6TKUbRuv19sgKpRPpTbJqQnlZdvq6uizMykYJ+bFGD7saWTBgt6m6O3rmyaLFi+evnr5cn8Rigqg19tApgUQCx1H/UZI0jJa4upI4eqro1ZJcXCekWhp0pEfLnEEUPNIgnTVG4+Uy7VtA2NjiTdNrGAuERsZGblhuFLbO1wdPYaCp7IdzIh3J+F2yaovFh9QX9z2Y+G6c3h4uCdoLk3ThPiWGKEZ1fd7X6X2MCrbN1ytvkLYjZMdlM4DrdHtkFVfrXbc+km/uW1IGnKBaZqQ0BIjmrGBAYpZxlCGQ3QsEJVdPSKo1uh2qFR+janjAHfvhPXWp5RUUdLM1cMSscSIAkyW3YnyeXojaddcfy0xS4wILC0+K+9sN+m/fS8wpf8DSX33E6ZfVCgAAAAASUVORK5CYII=");

    function Web$AsManga$State$new$(_time$1, _pos$2, _pad$3, _spd$4, _spr$5) {
        var $40 = ({
            _: 'Web.AsManga.State.new',
            'time': _time$1,
            'pos': _pos$2,
            'pad': _pad$3,
            'spd': _spd$4,
            'spr': _spr$5
        });
        return $40;
    };
    const Web$AsManga$State$new = x0 => x1 => x2 => x3 => x4 => Web$AsManga$State$new$(x0, x1, x2, x3, x4);

    function List$cons$(_head$2, _tail$3) {
        var $41 = ({
            _: 'List.cons',
            'head': _head$2,
            'tail': _tail$3
        });
        return $41;
    };
    const List$cons = x0 => x1 => List$cons$(x0, x1);
    const Web$AsManga$Assets$Among$Walk$0 = Web$AsManga$Assets$Among$make$((Number(84n)), (Number(113n)), "data:image/png;base64,iVBORw0KGgoAAAANSUhEUgAAAFQAAABxCAYAAABLCoREAAAAAXNSR0IArs4c6QAAAARnQU1BAACxjwv8YQUAAAAJcEhZcwAADsMAAA7DAcdvqGQAAA9BSURBVHhe7ZxtjB1VGcfnYoMomq7VGA0J3UJJJCZdqrvtvbvb7kobY6IIKfJBAxQCsY0oFjWArnRbQvQDLwVDrSZCG0xMSC0K8QtpF6gkfLAGJPBJyDaSGEIsLJgYE9Pt9f+fmefe55x5Zu7M3Ll7d7d9Jr/ce2fOy3P+98x5m5fgnJ2zc9aFrQTj4GtgT8zXwWbFanDOMmwdeBi8Ds6AZk5eAQ+Ba8EAOKuNAtwF/g4oosYSLwuJdxScdeKysD8H7wEtosYSLQsnfq1WewOfW8GytyvAi8ARwMASLQsnPgRtxhzG72VbW3kqlhWsG+bAMFhWtgPoWmQVPORKcATMAuww4bEHAHoy/MwFm5e1YFnYnUCL2RL0QjAJvgXQxTdRlUwBO/E0+CqQdA2YJzusJW9bwGmQEPQa8BaYByhxVzANwvT4BzF9D8mXZ8qSNXYG0pM7BTwI8KVnPAL8PBU3gyVnFPMvoFUjhUMAX3oKa+sfgM5X8Q64FCwp43BFxGwJSjHxwxShSqQJ2AUkb49HwZKxfUCLGQrKto1iEpSop4igzwPmbfA/sCTGpzLWdAoAzzOHQT4ifNof4B/30WF9X2IQLDgAFr3Jqe4UgGNGfMmNFod0Ou6jw24Dvj8AwUIWfS0VR5Xzm5wC5uEFjxkwBVD9m5sBm48sODkQ1gDXnxDxkwszR+Mp6qIb+BtTy0HwAQbsA6ZwPhzYrwft+D1D/AyJ5/2LborKNskT9CYwj85hwhRQw1qYUpsWAvH7A8C12UVhejkudvQI6CzoNGjH6QviN+Eid9/bVp4q2ik4eRGYD8kS9GUQhe8xa8ENYC+Yimkf174Ttql9NS4Ya4fg5CToLGjuNnMATMaIMGDw+GBzamaqOTM705Tt+YxtH7ZbsCF2M5gDkbDad4F9Qt8MY+jQMcV9INLtudqkM6yRgfdjIBlP8QnwDDgJ9DYfsWp+VfNf2MrYLLZPYgvTmwFu3hSUI4C+me8Q+D3IFpTDGjPubeCnYD+geP4WCzo5PxnLU86msLXSfBS0faCgpPJayraRpzPXEiUTojNPYQ5Egh6sbU8I+iow49UBxSTHQYag6+bXxdKUM0fQN0HbDylnZbMprhtaVyMFnbnBlaDVTDana9MJQW8CZtw7ga6dGYKS27GxbSxjDWxxitG2DUR+SDk5cunKOFxgbXQLWZibQVvQg8GN7R/gFJxd2XaaYDdg7dwN2FG8DUpuq7FNYJtubbs9pptXY0POEbK1e37tGy8sljY5tSXhkjwI2hr6vfzjrsPt/H4EKOjjoJtNhPIFky3t+O9A5Iv2bRMoZfpCmiRckmMgXdAJ1+EoP6mdhL1uN1uaYLJlHf84cH0rLai5wr4a8JIC1xbRoITtHwKEcOFCh41YDRz9EoJ6pztpBjeCfgv6X3A5cH0rJSjbTp0IE23eFguQBuffErbNBHCDzmCQL0Mlwj8pEU8L+hrwC90N/qY6tZB/gmfB/eBS4GrBC42F7UagE8m1hskwDOvyXeAG1YKylififBSImORP4B1giVMGf6OInCW9CB4EMkwjFQn6R6ATcRVJAf8CPnwOATeoFtS8LHEx0IIKT4DnwGyFvAR+DXQ+WtDIJ61FKeNaoE7EVSQFe7ntBeAGfSu4qCWoeYk3TdCqkMUQwT8uYn4FRD6JDuxXChvX/5wCrg1WOANx7DTx40U8D9yg+gdX3hNxBoFfyIWEYnJCcT6IfBJBS82UrgdOAT8bfKZ5XfBk87zgdAh2hawPXsb8eyZkTzDtxGmTLajZ7vZbUIr5OdD2SQQttYK/B+jEIOJkS0wtaBI3XkS2oObIoJ+C3g64quX6RDFLrzY9BZwEeykorxuZ8b4MrAL3GrdmChSUi0LFrVarGXN3Lg6fUTiaKPx4JFtQwrvuzLgsHAspnYQw7eGLshsCuLjH/fSEK0CUt5ziAhdF+PBEcYuv9rkFCy+u9U5Q3nlnxwUUlaehLrgW84eAkwDNDRCBXAe2AFnZF66MuRpcH2O3mUL5G8p4CRUfHrtBNYJO4LezA5wCmTfLfgRcBrQgQ2AN4LFkHF8QK0wWOu6vQHnrh6Acjx4HdvxSaEGIFSYLiUcxV4CuzMiAQ6KEDgbrgR+Xgrb/jIlaUlCBdx7zvqdkGgsOxSzXCRlmZJBXUK7M+3HzC0p4GfkiwHuQ+iguBS01Z7fMyCCvoGuAH7eYoD58YOEqoO9Psu5fKsKEYhAkfV40glpxXUFX1uasiIVAabtC1hHIPcDwG8GqMybmZdCtoG64PwebnEIlAvQYLS6mhdjlEnfMlVnPBd0VPHJOUHzkwI9HkoIOBrOLRlBrPRaC8tnQyoxrfl4m1QrK+5v+EQwuCkH54ITvMwSt9KGw54CXSfWCHler9kaABSPl1skXQGW2IILuDfYuZkH3gspsQQRdFZzCHH7VWSHoM8DLoHpBdS31Di4oVwUD+Ej4zXeaVGa7gZcBF0dMfzz8eMQS9DT6g9NnVgbvnpmrrXQ6CWJE6BkD5vpDgAlVdWYImrxZwcaPR9IFJf6deMSI0BNeCsW01h+WsKBWLTUi9IT7g1vwYZ7yQ6Ay46KAl0FeQdOW7/xwbUHJ9trBvgi6LXgUH76/4T0JlRqru5eJe8NsOg3gx50BVliX2WCNfaAHyHDtgmA/foZ+4n9swVFOpcbqLhnF5BWUowE/7gPACuuyLThiH+gBFPNAsKP54WAPfoZ+akF/Cyo3ySiG65ymbx58sKts3GbzaLDVPlAxFHRd8Frz/OA2/Az91ILuApWbZKRoP3SQDk9vK64VNgnvRDEPVMwPgoeaHwv+0/xQ2DeEPmpB+Z69yu04kMxi0tvCWk04it+hU/xU2PEs9gXfb55GGhozYAF0Wk8G18I/OWRdYQgmQOV2GHgZpc+WsgXNO0Jo82ywpSeCngoGzgwEp2JB3wTazxY9EfRe4GW0DSR8DalaUBaaNalqQXcE++Ebh2rcbQ6ZBJaBS3h8uWElD85+D3iZ8OHXb4IL1D5hAA5sBd+gI0QdKy4oC01RWaOqEpS1vj325W7zdBekHIS34TwOBkFp4+BeJ2plmpOVIFHGDkQX9FbXToYPic1g2OYFcICDmRODIzi7BpxOlZMNy9dUqAGFLX2tnq+HYCKClUkBfgOcMnYgErRNs/n54PXmfcGUOQGgiBrZz7APhEMjJzho9e55oQYCm4JSzYA89EWsTArA0+tp4BcsjaSgPvpmX17r17i10eevwPIxEy0oYW0tdPNtxTWUcBHCKqBFZ0FdioTngojl3y7Addrj4GHgLJpoLQSKmrumTgOdoGI74JRN4K2OnwZW2BahExwFcDSAXX2CTY/lH8WbBRJO/hiKbIVvicrhZUe7BBiJcCVJMtW1gXwA7gBWvJBY0BN9FNSaFgt+c6TL9gpIrKKJoGQHyDQ+9OUnAPTzRjpDEl3SiHgM3AuuAa34yHgYgkbj1XY6C8HLgGNoXRbNFcCP45eP+6ZAK54WtOO994mHFpILHH6GWtD5eJDPcIcBhd0JMefU/l7DTomnt3l5w+Mp4Mf3yyf7W02GFpRsB7bVordqScSYosOebnH/oKhQVgEFNjk8pdmeXwJ8/9O4HDB9P70s2Ick0kpvS+O7JrwI+RaJq4OFfBvcCsQH/eAE/bkf8FTOnPFk8CnAtrOooMRsU22Lb5TyyLN0VyU/Aea1nop4BPwbyBlg+ZAF22UnTQpq309qC2ol2isKTwsLwFr+NyBClhWUOLWUgqZOS3lQBwZWglWi20cWOvShG5iGB3tzycPyoQhMw0n/NPgZSJjMkFTgMqtFRZGC8oaKMF9fIA5N9BsmOiHpeFDU94HlQxE4enHSThVUVplU4IUSlOPcVr5anFeBnuLxT+dgmqdYGjotD4qqZ0Vl4GjCSbeIoGQfsBKuCr71wclTxHwfXAyK2j3gXeCnG8MOjx2L5UsnToJEmhT02yBh/jqogEh8mSrntq8CKyONnMJpSGfAntaZUYWsWLEiBN+7ecf8ADrYQ3E6RnmKiKo7sLB2OunFHXnqG3GdwDGMoODY7zsgbXxqiagRMdcBP+1IUHw+AaqwO0BKefKKKmKGl3iIkx4EzXwxAdunxCsy0qFTXBLjXJdrjXTAElFgp8AB9YXASi+kKjHFWKaU8tD/Tm0qxeREg2dpGE+nxfvxOy7jMQBfWWk4kBcOf3yscAkOgl4Y36zINUyjPBxTWkIKFNRZyhNdyDUgt30JvAZ0AhY6szz48dmok1+CXhrfWyeiauATBZOzyBf0IDD9L/VSFxpPmaxxoJ9hJ/z4p8BCvUF2DfBFjf0SUbWYbJ4c34nE67gW2sk4CuDKinaGWJlmoeOyQc9zKaEWU4XxepAWVfnGcSqHRhSTq2xsY/XxEMZh/MqMY8OdYD84CaxMs6AzFDJ1qKFMhCxCHtMdleVjFvS/1Bty8toXwK2AbyQ7BtihafjcD+HTFXkfCLCEyksuw3DncDyGFGFNgRlGcQL7yr1/pE9mCVSUvLY2FiivoAyb+0pnv80SpixFjc1PJ0EXtZiWCFVSxtimynumfUEXfc20RKiSboztI8ffwpIwS4QqOevMEqFKzh774tjYxcP18YleEme1tA0F2ToyOrpzpDF294bR8d1kpNF4cePY2ImNY+PNhWSDpjE6Rz82NMYPtf0au5v+rq/X80wsFsboTCRgAwKOHt3YaMxBPBTIwi54r3AEDfdZPo3h2NgJcEAEjou2cDbSGN+Cf/rAyNjYG5aD6SQL3UvyCtpmk+bwSH1059DERG+GSesbjdUUcbg++h5OlzPEdiqLZKF7SZeCtqmPn6C4sRTdG07p4ehUTjq9nPH/EOjAlwp2P4pon9p2xssVX1BqwP4CknQnKBI6cE5Q7ONZunnzZZCkO0FpkajJTJczjqAYdg03GiOQQsTMLaiO4MAhBYVtNwF+Ay6Nu5B93HEYWIUqxKhHh/w7UR/fjM539OjIxsZdQ0ND7O1NXTIIzTogtIwd1YbG2IEN6AHTHdaFSR5flIJG4+jDbCtjEbVZmmQRmnVAMG1oaGJguF7fisHxjzeiJwTHQhpjcC69QH0W9ARrX1gDMaCngKwkcZHSzNIki5ZZB0knO88DYg8NDA/Xt46M1Dkd3UNQs3+Bghxju9QrQTfU669g3PyMTDNJPC3u5hqQpUkWLbMOEsvKHlsKJv6XpWXWQWJZ2WNLwcT/EgS1/wPPES5mv/QftgAAAABJRU5ErkJggg==");
    const Web$AsManga$Assets$Among$Walk$1 = Web$AsManga$Assets$Among$make$((Number(84n)), (Number(115n)), "data:image/png;base64,iVBORw0KGgoAAAANSUhEUgAAAFQAAABzCAYAAAAGwiVPAAAAAXNSR0IArs4c6QAAAARnQU1BAACxjwv8YQUAAAAJcEhZcwAADsMAAA7DAcdvqGQAAA7sSURBVHhe7Z1tjB1VGcfnEjRGIt1goiQYtjWVQFSWjbvtvXuXLi6NFUEwwAc+YFtTA2jRgn4AstAXJBgTxBQx9UO1bYxfbAhool9KKQ2JRpu0otFEqi34xQ8CWxITE9Pu9f+fmefec84883rP3N2722fyy+7OzDnnOf857/OywUW7aBetgo2Au8A+cAT8ASyQRqNxAhwR4nO+C3g+w100w+4Dh0EongZE7Jgo51B8inwzWJHGUvU0eBucB65AFgUENaG4O8CKMVbTeUBh6oLCsmmYAMvapGprIvjELLFsa5edsYp3OxmgidBlHGwDczG7HTYDRKiGjTEFZZNxED+XjY0CU0ySEIECPQSOA+ywQAAL2f9LQMHHgBMf0+hy6aWXct/DYOhNSqab4RAKeBScBdjRFycBS7WWDqCw74K1YKiNQxlmxsogS9QpcCEGO73BC4QqgV8tpLSyo+JFHkq7H0hGupm7AfwbiJi+BSXnwPXASFf8EFGHzjg0MjMRZoxiMrOmmHUIigRDDFFNX8gWMDTGsV9inHkFQCNWi4Bp7AeuHzFs14fC2D69ARKZ2AvqKpFpsLPTfAEspaxFS97UTugmIGIOUlCSMl6lj0NRSlk6HUFXhSXFh6B/BK+AYzm8bJAylKKP5BHABRUMPJaecYwnjhrO77cG5QQ7LUyxXwQzCnac3qHPrF1Lyni16RiJHZ0Fnc6pxlghQdnO9sIOFPF7SYmqzNV/BDqdY42ZTEHZJLCd7YUbOOI3WRKLKezdTadiR8+AfEGvAr0wi4L4LdwBajU0Y8FOg10OB4DjZFTdybFgxhax0ejymHUBKrAJPfnsSGd222xndi5iZteMRbh/Pzgz2xnBFvwX4cjDYCSOx4bzfu9TVE4d+1i/3AyyBT0NLsmLfxxsBs+AozF/Axcinsc2j62MnV443Xnwfw/2hL0T2OnSJ2/t6WeBDH8EN8ECPAOyBf0a4lYFvQ7MgruBtsViXoOtH9t0flMk6DzYAHo+SL77Xp36Srx2KBEKZmIFOQnSBZ0HmI4mBf0oeBLsBi8AbYOYl2C7BVs/NoctFJQbS37PD8k3Ry6VjVeDbUdFAU3WgJ5+uxq7rE6JQ6RDQA3LUjkXcwZkbGwPT2KratuxhTHFJR4KiB/UgPQ1m5JpI7Eyyenb58F2ILclhGuBe77ZIRFN0E+DRLgrweOAYrLEFNjWYEPX09lpbAewHcOWZbwQYQfFTQTdDiJfRAdSuXOS0knCiCnkQYA/UpkFcn6P3aB3mjtseh0kwwCWTgq6F5TZFnLI20TQPSDyRXQgle71c8nNjKSzGpwBLE1IIRWKzvNtXgC901xBt4JEGCmdJK3tTNs0EU3yNhGUo4fIH9GBVBL0WWBlUKaD5DwiNsEJoVK83eCGizgL0gVVblF0gtvBzpiC1d3bJoKSa4HtG8fgpe0UsCKqLuhNoCcmcQV1bk9EcKwpgv4WDHITMX8HRoHtW2lB2ei6kRQS9BcgGfZWkC1oMgz4JhBBc3p3r9tJcBBIc+NB0A3AioQLFW8EazvPBTs6e4I9nZ3BrgXyUnDbwqvB9MJR9OI4sfOUEabHHpAuKNc0E2HYfoqY5Cnwc/AWqGP7K2A7zXQ4ohAxCX2x/UN3Us4eB04kM8AWRYfDIzfsMWCfZwr6EkiEYakwBXX5qUeeBloa5EEQ+QRXQzjyKW3PADuDhQV1w5GkoCIm4aM0iTB5gg6Kq0HkkwjKtYzS9hqwM7gSBb0H9HwSQblAVNrQrFmRgfoErVTl6+Zz4IOg55MIWmmWZEYUswvYouhoYZOCmn/wEZxEGK5Jahmtj4Uut4bCWf7ED/ZWqu40K7KI+gQlarj3gXuBLoBvIjG/Cj6gC4qfG0ElsyKLqFdQPpKjhqWo9wNdBJ+YYmqC9vX8kxVZhD9BRzENtXYALrjoYWOa4D5givB1sBXwGNtck9UxHwFafMJlgOet6QqpCcrHiCqvMNHMyGL8CTqDv60dMfqkYNEQYTnu7Pu5fCWBooKOADdsMUFRDDqfBMnwiwLF5G0fLy85KAkUFTR/ppQmqJDx1PEgoaDe3nFSEhicoISPHfKRbj45whcWknHWjj9B4yGCg782dCw4ZQ3siXWCgjwUJmgPhFXhVaAubkf4ef4egiovYfkTlJwNRksJ6hszbXXqG+HH4jGXE7lfQQ80tliZSpxQM2bay0LQOxovWplKnFAzZtoZY2BvhqbFjZx3LbkwL6h+AjccSQpK1J0DwhSU7ajiN5pqfzYQQY8HG5I7B4QpaEqV9yro94GTgH9BXwjuTO4cEAUE/RnwZnuAk8BW4FfQ2eBocueAKCAodvuzJ4GTgN8FZrkwcm/JOThQtqvT5eAbwJvxrTIngXoE5axpsQUd1wWt9DBDmt0InATqETQspYjbODBQ/hVciR/adHmIBZ1p5M/t6+LXwRfwYxwk/PYq6CqAmmhiP46YjlZ9jgLt3B5HEL/5ZIp6Ug18O3geP0I/nfyGGng1NwHTjwxuBqaYJF/Q1cE/FkXQa4Lv4Ufop5nXPwPv9iYwE0GivUe609kGTDHJS0A71+RC51Bw78AFDYKnQOinmdfjwLtxpmAmgkT304cc+GKCCClwDKuda3Khc3lwrnMu+NDABL0zfGZVFZSPInk3zpbMRJDodvqRgnQyrwJTTEELk2QumAt/QYIWiRP75PXghs5I8A5+3QRCH5lH4YvAu/FlLjMRJJrVMfkRlJwJ1tQq6Dw6zk8Gf8KvF4AqqNceXuw2YCaCRD8FVB9BlqCrgRZGZxxt9XxjVW2CRlWdYpKun5JPUvpxxSJ2EzATiRNO65iyBE0+wZzHlsYBS1T1pApwQSb6lWL+BnT9NPPKh+U4l58GXi3xFkjEDsAFZ5NnAXvzLcA8l5QXFElai9DuCbI/7biMFkzeQ1W/KvgnDlNMnqaNSBK8A54AXu4v3Q/grytoWa4HiTznEJX4HzR2eBN0a/ATHJKqPg80X1NBMuF7W309QcLAjIhoiZQgeq27ONKERHCpz1w/FSEF2S+YQr6Lknld8BfsFjHJHND8TIUaENbayreXKah8REBLpASsXiwVibynYAtqHtuG8fCTweOdw8Fd4fJfSGCzN3io80Swu7M5OBDOwmwxibrClIUIKvAV9tKmfJGhH6RDWAxMMVn1E/4hjxPgUbAR5ApOTUq97q1+Cax/ylZ9X4iY58DHQMK3hUZjH1+KDonC8HMeqcKKLoW/9WSWzljQywGnkW8B01mKxFdnrgCJhB3yF0rqQQS9AWh+3Q1Bu6/t42+BebsFJMKILmxTc0cAnCmYYhJEQjHFMTNRwn1M/AnAgXzCgZj/ADfsIGCnlCYmH6id74ppCypwSGiVVlOb3Kr/HWAGjilbXTkJMBdviyyuCOmdUjHkwh8GXwJmPlw4rtbicGGnqi5Gk8xS+jxwArCX1hIpAoW1X57Np6qgTIcX7iHwceDmQ+M9oMWlQVHVdvWHINWOAifAoNs+EfJNwGcCOBvTfODFooBcCUstPRmwdGpNWBZMMxHXaZBqfwdOgLQ5fF2wraWQrh8UloPyFvhwvK8KawE7UpbOsoIS+pGIN7Xax52QiRapT6TNI2+DVcDywewEFP9yMcLeDcpMMjTop9X5ngf8DxGqKQ5rkfrEFJQlx03fFETzLxeEWYuh0ZGUXrws9JPDyG78FJT/KUI1x+Fy65nVEDF/DyxHBVNMx79CIMwIBD3sSVB2flb8qYJy4u84XGX5rSwUk1U9daz4LXA74FLaIXAWaOel0b0YnBFhV5/sBVb8ZQQdxVXNG/j2C3tzLvN10+0KAKp8fCrnS2gcVkmtIJpPJua5ZBRYcTIN9SuOiqCE7Q/nupGw2OURjiBSO6GqrwSyx2UGZZHcjR9kzfxcTDEPgUR8TENd1qMjmgOSQcBekpH221MSjiETaRGmRTH6WtCF8cUt9aPaESKq5puJiMnFFXVqzTRSjQsjbgBD0JB4P++E8l582ZkQyVzkpZhe3mKD8aIkvvLTo9hzAxFsKrQ4sled+FwPq4srookWKeC8mQNywofEhFdiuJ9OjQErrBk3xfT9UWlzsVzxn52MiEY0QY+DbhjT38LromwT2IaZgQUzch9IvD5LpmbyPT/Fh1MgTVCOQKx1VNPf0s0Si7OH74dmwjh58XLXFj0YRVV8YNvIpssVlH1FYjgnOpRatXeNwkqJdRPoB765xyam3w6ojCmfNCacVLwITDF56yZxrgjqpQCwfeOVYXGXiEvBj7ySRvSft2p5UqOAyeePiSPYlwGnwKkTDYbpq3SmGUsV79/TObdZSIOdA//b1mWgjDUKUtRYuqRQaKJlMbBPsbNDYWeWRhXTRMujqMnDHJpoadwDhtI0oYpSxtg3KG9gq1DM94OhMk2gspQ1Vn/3Tq9J5nrnUjRNlH6oYtIfsLPhaEZge1n4/vtimSaCT1acaSL4ZMWZJoJPVpxpIvhkxZkmgk9Wjn2m3b56ojk9UydxUsNtyMjGyampByZb7UfXTU3vJJOt1mvr2+0T69vTnUGyzqQ1NU8/1rWmD/b8aj9Kf8ebzUGsbhUzOhMJ2IKAU0fWt1rzEA8Z0tAzXheWoOE+zac2jrVPgH0icJy1wdlka/pmXOl9k+32ac3BdJKZrpOigva40eTwZHPqgbGZmXqWE8dbrVGKONGcehfVZYHoTmWRzHSd9Cloj+b0CYobS9G/oUpPRFU56fRyxr0g0OHHkKP/UUSvausJL1dcQakB+wtI0p+giGjfRUGxj7V0w4ZPQJL+BKVFoiYTXc5YgmLYNdFqTUIKEbOwoGYACw4pKGyvCXAbcGnchezjlsNAy1Qpphxy0s+jOb0Bne/Ukcn1rUfGxsbY26u6ZBCadkDoGjuqda32vnXoAdMdNjOTPL4kBY3G0YfZVsYimqZpkkVo2gFBtbGxmZGJZnMjBsePrUdPCF4OabXhXHqGFlnQEyx9YQnEgJ4CspDEWUozTZMsuqYdJHl2iQPEHhuZmGhunJxscjq6m6BkP4eMvMx2qS5B1zWbpzBu/pVMM0k8Le7niRRNkyy6ph0kmlU9Ngwm/lela9pBolnVY8Ng4n8Fgsb/AbNQc9mG/x6zAAAAAElFTkSuQmCC");
    const Web$AsManga$Assets$Among$Walk$2 = Web$AsManga$Assets$Among$make$((Number(84n)), (Number(112n)), "data:image/png;base64,iVBORw0KGgoAAAANSUhEUgAAAFQAAABwCAYAAACAVlfhAAAAAXNSR0IArs4c6QAAAARnQU1BAACxjwv8YQUAAAAJcEhZcwAADsMAAA7DAcdvqGQAAA7hSURBVHhe7Z1djB1lGcfnEDRGAt1goiQY22pDJGCXJtvlfBQWl2pBIhDgggtom5QA0mpBL4RsabdIMCSgNmLqRXVpDFcbLF6oF6WUatRoTQuiRqm04I0XAluMiYnSHv//mXnnPO87z5z5OO+c7W77TH7Z3Tnvx/P+5/2embPBOTtn56yCjYDbwW6wH/wOnCaNRuMw2G+Iw3wTMDzjnTNh94JZEIqnARG7EiUMxafI14Oz0lirngBvg/eBK5BFAUElFHcrOGuMzXQOUJi6oLDsGsbAojbTtDURfCJrLPvaRWds4skgAzQRElaBTWAqZtphPUCCatwYKSi7jGfxc9HYUiDFJCkRKNCD4BDACQtEsDDnfwIo+Chw0mMeCeeffz7PPQQWvJma6RY4hAIeACcATgzEEcBareUDKOy7YAVY0MapDAtjFZA16ig4FYOT3uAFQpPArxamtnKg4kVekHYfMAVJCncV+CcwYvoWlJwEK4HI1/hhRF1wxqmRLERYMIrJwkox6xAUGYYIUaUvZANYMMa5X2qeeTFAJ1aLgFnsAa4fMezXF4Sxf3odpAqxC9RVI7PgYKf5AlhL2YrOeFMHoeuAEXOYgpKM+Sp9XBC1lLXTEXRJWFN8CPoKeAkczOFFQcZUij6SrwNuqGDiceYZ53jGUeH8HmtSTnDSQoq9D0wo2Gl6hz6zdQ3NeBW5Ju6H3IKLHZ0E3e7RxmghQdnP9uIOFeN3raJyHtl3n7IPsaPfA93uwcZEX0HZJbCf7cUbOsZvwsrh1dDCkr6wKrGjx0G+oJeCXpx5wfhtuAV4MbO60TItSdTcycFgwhax0Uh4ZND81mEknxzpTm6a7E5ORUzsmLAIz+8Bxye7IziC/yAeeQiMxOnYcN0/8BKVgwoT8iToetBf0GPgvLz8VoH14ClwIOav4FTEMzjmcJSxY6ePdbf8d0tP2OuAnS99Grg/NXPIVAG5yhkHW8FO4O5PuuEjngL9Bf0S8lIFvRxMgjuAdsRiXoZjEFv3/rpI0LfBStDzwegw0O6UqZ1JATkpfhbIaQ1BgIQ3gQlvcwRkCzoHcKHSgn4MPAamwfNAOyDmeThuxDGITeEIBeUFOgR6ftAnwnlqJVsJTCJhAXFpum8ACogcMuF2GcPbLAe9YDsaO6yLwDT3gnQ8wFo5FXMc9DnYHx7BUdU24whTims86qPxw+hQeTX1HWASIdauEHLIZDNgeJvegEQ0QT8DUvEuAdsAxWRfWeBYjgNDT3e7OGZwHMTRz3ghwgGKhxF0M4h8MTqQSoPTH4FMJBEzT9BJwPA206AXzJ02vQrScQBrJwXdBcocp3PIO4ygO0Hki9GBlL7XvwTIBEhhQfXNh+dBL5gr6EaQimNqJ8nqO7MOTURJ3mEE5ewh8sfoQEoLyom8VbjPgdeCFd1vBVtCphvbQ/Y1bgnFmQ1uCJXCMsqK1+MEyBZUuUXRDW4G22MKNndvhxGUfBrYvlGfUoaZkJvIDaAnCC6Ugzn/c+DGvQ7IuGlBndsTEZxrGkF/DYZ5GDF/A5YC27fSgj4NnEQGEfQmIOOmBU3HAV8BRtCc0d3rcQQ8C0x340HQl4GTSFFBsdrALzY7gYxrC8o9zVQc9p9GTPI4eA68Beo4/gzYTzMfziiMmIS+2P4tA6VMuW8+AWxRdDg9cuMeBHY4KegLIBWHtUIK6vJDjzwBtDzIFhD5BFdDuNgpbYxoFzDYDmxRdNx4JC2oEZOoS9U8QYfFJ0DkEzUh3L4sbYxoF/BsFPRO0POJmhDuvpU2RpSJgfoErdTk6+bz4MOg5xM1IZVWSTKhmB3AFkVHi5sWVP7BR3BScbgnqRW0Pk4n3BQKZ/kTP9hbqbnTrMQi6hOUqPE+AO4CugC+icS8B3xIFxQ/14JKZiUWUa+gfCRHjUtR7wO6CD6RYmqCDvT8k5VYhD9Bl2IZap0A3GPV48Y0wb1AivAA2Aj4GftcybKYjwItPcMFgOGWJ0JqgvIxouq3P+Lq7eBP0An8bZ2IeRzo8ecFIyznnYM9lz+YoCPAjVtMUFSD7hUgHX9eoJi80zv4Sw4QVHkjo6ig+SulLEENfZ46HiYU1M87TnEH7GQwPEEJHzvkI918coQvLKTTrB1/gsKUzRF/fehocNSa2BMrgIJ5KMygPRBWBRRU39yO8Pb8fa2CkhPB0lKC+kbmrS59I7xZ7YLONDZYhUoFqBmZ9zAEVTaY/Qp6S2OfVahUgJqRefeZA3szXDQ38Y1A21B2ceORtKBEPTkkpKDsRxW/0VX7M0VQ3hfyK+ih4Nr0ySEhBc1o8l4FXQ+cDPwL+nxwW/rkkCgg6I+AN1sDnAz8CzoZHEifHBIFBGUr9WbXAicD34JG6Zh7S86HQ2WzulwOvgy8GXdWnAzqEZSrpvkWdJUuaOlbxXmmZOJfUJJ6tHGI/CO4BD+05bJ/QU8AJ5NXgH9BJxr5a/u6+GnwBfxYBVJ+exf0VwCtMQGZPAdUvwRa8zkAtLA99qOWFH0YzSdfC57Bj9BPWVbCB+a82pNAZoBMtxo/+nA9kGKSfEGXBW/Mi6CXBU/iR+inLOtrwLttBzITZGo/NKuzCUgxyQtACys51d0b3DV0QYPgcRD6Kct6CHi3W4HMBJleSR9y4IsJRkgDl61aWMmp7kXBye7J4MKhCXpb+MyqKug24N24uSoziTPuvXhgcyrmEDBhJVqcNFPBVPgLMrRIBRyQV4OruiPBO/h1HQh9ZBkNXwS1WOotkIgpMAekj28DXvF7gAxrkGH7czxYXqugcxg4rwj+gF9ZAVRBvY/wxu4DJhOTcQWWAbVsKqvQCuYaS2oTNGrqpkUlfppyktKPKxY1rphMJjLzknCVpZYtkw2NGUtUNVAFuCET/UoxfwYSP005yS8B1/Lc0/BuY41G4xh+ysxLUl5QlMvahHYDmPNZn5vZguQ9NPVLg7/jY4rJYNqMJMU74FHg7f4SjYkN8GV/K0GqzDlEq6hvN7Z6E3Rj8AN8ZJo6xwDN10yQTfiqZvUnSGIbGbyGkui17uL0lqaEW31y/7SMoO+iZl4e/AmnjZiEA6vmZyYUlHCgrnx7mWLym2S1DErC5uXODPphCyo/2xTs6T4WbOvOBreH238hgc2u4MHuo8F0d30wE67CbDGJusPUDyOoYQcobXzW3iSgZVISMyDMB1JMNv2UfyjjGHgYrAW5glOTUq97q98ENjhlm74vjJgnwcdByrfTjcZuvhQdEsXh13lkCmt0KfxdT7J2xoJeBLiMfAtIZykSX525GKQydsjfKKkHI+hVQPPrDgiavLaPvw0s240gFcfowj41dwbAlYIUkyARimkck5kSnmPmjwJO5FMOxPwbuHGHAQelLDH5QO1cIqYtqIEbPFZtldrkNv1vABk5pmxz5bpfbt7uAVo4jexBqRjmws+CW4Esh0uRbUnCQVXdjCZ9a+kzwInAUVrLpAgU1n55Np+qgjIfXrgHwSeBWw6N94CWlgZFVfvV74JMOwCcCMPu+4yQbwK+a89HgTQfeLEo4GaQWXv6wNqpdWH9YJ6ptDhXz7S/ASdC1rZdXbCvpZCuHxSWk/IW+Eh8rgorAAdS1s6yghL6kUo3s9nHg5BES9Qnps8j3ApcAiwf5CCg+JeLiHsHKLPI0KCf1uDLf2bA/xChmuKwlqhPpKCsOW7+UhDNv1wQZwWmRvszRvGy0E9OI5P0KSj/U4RqjsPl9jOrYcT8LbAcNUgxHf8KgTgjEHTWk6Ac/Kz0MwU1tz5E4Crbb2WhmGzqmXPFr4KbAbfS9oITQAuXRXIxuCLCqQHZBaz0ywi6FFc1b+I7KBzNuc2X5JsIAKp8+ZT75YcybcBplWkVRPNJIsOSpcBKk3mo3+KoCErY/3CtGwmLUx7hDCJzEKr6SiBHXBbQ3Bdz0wf9Vn4uUsy9IJUe81C39eiI5oApIOAoyUQHHSkJ55CpvAjzohiDbujyxS31S7UjjKiabxIjJjdX1KU188g05SsypKAh8Xk+/MB78WVXQqTvJi/F9PWvenhRjgItH1DsuYEIdhVaGv13nfhcD5uLK6JESxRw3cwJOeFDYoaXYnieTo0CK65Mm2L6/lJpitpnf5eDjBGNaIJazxxIfwvvi7JPYB8mIxtk4j4w6fqsmZqZr/BUfDgKsgTlDMTaR5X+lu6WWJ1zRs2BYZq8eLl7ix6Moio+sG9k1+UKyrEiNZ0zOpTatXeNwpoa62YwCLyjyi5m4DuKJWwGKL5wUbEPSDF56yYV1gjqpQKwf+OVYXU3CZeC/yCKNKL/vFXkSY1GSYqY/MZzR7C7AZfAmQsNxhmodmYZaxUf2aFzbreQBQcH/retC0CeaWIVoYixdplKoYnWD+9fxZ5lHFA4mGVR1DSRylDUzPNbmmhZ3AkWjGniVKGMcWwo+mQMxfwgOGNNE8MHZe1T4C/gfzGyiyJ99zvPBNNE8ElVewDsApzNGNhfFr7/Pl+mieCTs840EXyy6Ow8h8SazeaKseaaiTqJs5KW6c8ZayjI2tXt9v2rW52HxzudR8jV7faLV7dav7+60+naXDM8Wp250I92+/vGL/pIf1fh4sbuz7/RmUjA1sPj7fZ+CDeXFi4LpeC1ovnQ6ULcw2C3ETgu2vBsvHXN5Fin8/TqTueY5mBxtELXieaDxAo/i27J6+vdlrHPw1WcWd255l+9TNcsasYNzc5htMKNsRSDGxIbG2u23xVXL0Z3ZLGQCJrQ8bMRMtZuvz7eXnP6bBeU3QLHi1iW6obEdp8TFOcw4HqbEYy3WjM5nXh8rkfKofmm7ZDjv/UZpl1o8pXucWWuNDilQEa7e6O7yDDEdmgxCDreau9fvbp5/+joqHYnQWqlEVrqhGYcqFBrd4831xzOcmhBChrNo2fZV2aIKE1qpRFa6kSeMeOxZnMtJsbbxlsddg2/ILi6aCZnpqDjzeZRnHspojONVreBlSQuUlGTWmkkpn1INOv3WdButy9stVrXg7sh+E4C0Z/GqurlcDkoa4gocCXsFnIYA+mPkd+0AXl+dqzVujJ2rYjJslchMe1Dolm/zxa6ybJXITHtQ6JZv88WusmylyRo/B96hKH63CKIeQAAAABJRU5ErkJggg==");
    const Web$AsManga$Assets$Among$Walk$3 = Web$AsManga$Assets$Among$make$((Number(84n)), (Number(107n)), "data:image/png;base64,iVBORw0KGgoAAAANSUhEUgAAAFQAAABrCAYAAADpR6W5AAAAAXNSR0IArs4c6QAAAARnQU1BAACxjwv8YQUAAAAJcEhZcwAADsMAAA7DAcdvqGQAAA83SURBVHhe7Z1rjB1lGcfntDWSEGGDCZKItEWCfGi6rd3bObvt4kIDhKRcNTFBxFRpg0hL+EBNS7clFYwpVjRSTAptiTExpRr6QY1cFqJRA0rBYBSRNhI+SFK7xZj0g91z/P/nzHPOM+88cz1zTrvbPpNfd3fmvTzv/7z3mTn1ztk5O2cFrA/cBnaDl8AboBHA33lOeApsAzcBxjtnytaBA6CuECHj0GHJq4AfxDXgrDTWqkfBceCKQywRNVYcgeI+CM4aYzONE1KwRNRYcVyeBwNgTps07TSB3OudMAnmnLGJsynGCabFrC/HubVgcwBGnxB3gQtAEDcL7F/njH0KaDGJW+A6FK+vB89XKg2cCIEIIWYCDoEtgB+AkaaGec6JfvVjgFMeFkjjF3QjwByo8Q5F1OCcBhFMQQWGeR2wVkvaDsyT/fYVYFYbmxoLEyogaxQFwB+lMwUuBU6e9IHg8uydt3J+KQVpFW4pmAb4o2ucAMuAylf8EFFnnXHFowvhF4xisrAsdDeRrkCJqn0hXwGzxvqBO89sXAgoJv4wRSgTEXQ/YN6OLwQ9zuww9k9/B1KQFjsBfikFfihJyODGwQ5541TEH55jKzrjzRyEJgB+KQ0RLg49Y+B0zPUH8Byncme8sXY6BehrHMFP/NIxnBm8CF5OgXNZgXPbsD8+PEc4N+WGCrrb3hoz3argck7DjQ4ijirn95nixPFzMO7AGh5OMxXxw/Anen3BggU8933QVdPbaq5DGbkazDQOV/rDTdJBBpHHgZ1O1/GFBV1ZorI2StMVLCcy8D0w05iqjCcKyi5hJbDT6AlSTsKWVprpybjGciID74F0QRcBO37PkHIKa0DHxnVu0Q1fg2ZzTxMUHTB+dMC41+ib6GtMrJ1oTGxuMj45HsI/vwccmWj04UCshjcNNoM+EC0vdcDUuTOTKQ8JOX0hRsurwf1gG8CoVNcsdMI3WQuaurmCSp/5LojGc1gB1oJd4MWAIyA4duKYxpHH/oXjThzeDFIgEyCcLzXouD/VtdNPmHuOTwE9ryOnEEZjC7oTJAt6P4jGA5eD1eALgAWOOZbg6MRunLmxmf4HYAlo+yA6FN6d4q0CSYT4/dp7gAVPEhSjlx8+yh9BvKBchl4MIvEuAZvAFnAIJAiKRhxIU8y2z2xvp8+a3/aDZSKF91B1cyd+gaUmJQmKibQfPsxi0OomG5OVyYigrPnReIC1kmKSt0GCoBfjeBtHUdswsyGc/mLQ9INlIoVXU4dBqGAnvfPaijicVDwA3LieNwHaUVxBedLcZWftpJAcLFhjMhwLG5c1MPQ0JtWxF8cUjiR7HUdrgKKoZCNo+iKCktz7pxeBcMFAVkHtVcw20I7iNnkuIaNxgNTOnSDPUU8h7RBBHwZNX0RMcjXIZWMgVLBbvPm+oDu8B3wmIdAOb3PjWe82rKUnGoe81S1B8fGF4jY5COIFNW9VSO0kB0GewxJRk3aIoEdB0x8Rk+QWdBsIF85pslFOBvwOuHHJEdAO7wq6GETi3AxE0IzNvXVYImrSDhGUXAU6FJQDklPAcaAFjONF4MZdBcLhXEH7QSTeXWBrk8pvKg194GxnhyWyRsR8GSwCYUFzP97DJyycAmYVlE3bjXszCIdzBY3GAfcAEfRdLWeXBX0L/BRsCyhBUE4NnAJmFXQSuHHDAxLRgr4GInEuBoGYPjtQkJ94dREWZzo7LBHZTz8CmJ+IST4BwoLmntwzklPIrSAsik0VuHFfAuFwWlA+nBCJw1qhBd0KnzRP41xZiIgaEfNe0PRJxOTqMbeFC+fDmhcWxcaKOwXC4fQffLQmEicqaG+RwbDZ3IkIyv3g3BYunM9ZKOjnQdsnEZTbmblNJxTQPUEPgkic0y3odeCjoO2TCFroKROdUED3BDVXSdyTtAraC9aAqE+FmzvNSLBTQesh8E8IM9554A5gFdodpOww2dkecDdo1kypkT6Vin8//1pQyMIF8+muoM5zR20o6joQFaF8QdtiEldQzs0LW7hQPuUJurByNBJxnx8ugSHAArdFqGNKU/e+BEYB+1wLzmet9ITzgYQNX9OCfggK9Z1ibuKgPEHHK1ORiNwP5YOydnwTXWBihekESZdiLgUdGSevTgZZBe0Dbtx0QQkfaczw5HGvoJi8dV7KSw58kcrJIKug3JVy42YTVEh46riXUNDca/Y4O62Ckj2A06nvgBUgmmbXOVMEdeORsKD9lcNWxETeAPrhLz7m3Qk6Lb5BYvhNQUt7/h75uBlwc6QtCk7F4MYjFDQc7qi3sLU5QiIBuozOm6/lGH7jUnn2GHAyKFfQvZUvhwoVCdBldN69EHQ7cDK4C5Qn6G3egVChIgG6jM47Zg6MS+WZISifSypPUKahC2UE6Co6b/apht8drYxcuxM4GWTdsXfjEUvQhn+31LzQA7SgMU3+BVCajQMng/IFPejdGj3ZIzII+gwozXoi6CrvlejJHpFBUD7mXprxfUwng/IFJaer2WtBN1QuxKmI3xtBqWZkUu6gRLhqYqGciz1lubn/4K0CpdpR4GRyGJQrKJlC7VcXeo69XC5fUGP5uReUL2iWtX232O99ET+Wg4jfpQv6XeBkshGkCRq3feeGawtKTlctfcDbgR+uvz4dbShbpl/aIsgk6YGx5ssInjcKXOf4vJMVp80V3t9aD+wSM1CZzJvnMzGPrc73U5eVz8aWbsbr2Eta/kQRQb8GtJgk/Cijzan6D711PRX0/XmXND7iPYo/fT91WX8LSjfuBepMgoxf9/2JIoI+BiSs0H77I55T9T7vWP2Y19czQVk7YwR9CHTFIm+BNNkMpoH28T+ANdGqoUSHtTiFPE7Vv+U92BNBX523tHGe90FjXnuEl3KSUl7ysmwdkEwk44KY5TI54i1uvRwhmAELMo2Bc3mrpZlTJq4Uu2Ic6UoQdBGIlCsWFvZDFLpbgq7xnlN/Wv56i0DXjHf9zG9kyA63/kJlSuUOb39IVDNQAX7h3aD+PAAsf/07Fo+A0u4pucaaOgWszDOQX1AOcDd5PytVUDb1xaFn/W8Hlr8+6Mp9jgGKuxCUZhSUI9+/gZV5Cv1AZgFCqKwGzQn/rsqGTGt9htG41/mhfNX7EX6V/DmoWr7GgmT9dw86nvD3VSqVd/DTyiQH74L8ggoTWBwk7Z8mCcqaeZX3F/yq8+dMxfIzFgpKOPMp3BVQzNeCJ8865A5wAhQTVF9b6+0JvSNF+Ii5Zqf39cZmLCvvRNirvL8inhaTfpg7TEmIoEL+LyUQMcsRlNwEOhfUJi28FnQ/sPxbCrYD9vmRPVJXUJLrde9bgJtoCYRfAOsdIjT7zoXA8m0fkHAU/nFwPrDCtkTN/F1P/KYtJ5ELAG8n/xNoZykSP9mLgBvHJX2jpDuIUKyFll9rgIQRQclRwPesInFEUPapqU+YRN71bEIxJSPXYZ6jsA8BTuSt+OS/wI3bC94AcWKS48ASVOBigBWqFUcEJalNfxvQkQNYMyUD12GduVzn8k5v3u4Bbrxuw/2FW4Euh8sGoMW0BCXcr1gG/HhaUJI4T/0BkIgBWXaM4uCtEzYd61ocbmGsMBoJx2/deQpwMzyppWg+BFaaFuyDzRlC4pdm/RI4EXrd94lAnL+yf+a80fKBrYA1nwJyAeH6ncbdIMsHpmGe4XTmz5/PuXqsGRP5uH3QbsG5IoV0/aCwhK9Afjw4V4TLAdM/BvIKSjhWtNMLvtotdlMlFLiJlWi3YLPKMmMoCufDIqRg+ZEE47S7lEDQ2C91ZSfbCtzESrRbmMtCdxCwwqTAL5L5A7DyLEK7Lw0EfRiY5jicbz+zM94CZqdfgqCcpGe5v5UFThHbaScJKveSVIQi229F4BzVvEdO+H1JXJVwDc15XwcbNmVM3/ilXu00cwrKGureQyobfuKxYm4Aec148kXDuaflR1bYfbTTyykoYQL8ZEVY3aFbnbo7UXav67jcWovdjCj64CuXg6zN+kajBnnop7Jd/1y0v+bmCtM0t/XoSJBhHFx5MNGk7TgtpuWwxOMk3MrD94FidLqhK7dwREghyEdEdf1zEX9Z5k+CkK+EecSa8Z0jcawE3JVxd5GyCLoFWGn6UMyy/qsefih/AoaghKK6/rmIoFxA6LgtEned6AC/R9mKmAJrL6c9/OKWlxWvBDwMvgEGgBXfZxqUJabYBUCL6uS5C1hCChST/rvxfPaCTMY+gX2Y/mRjHMpNUnqfAZZVMpJksk9h5P8maNbESvi7EnGOTT20jyrxCnVLrM5uP6QTL4JOS9L7FaCYC4A2S7Q0koyiGvlzNtO89xUWlANxZOtP4uXatXeNwkqNdTPIizhEToD7AIUUaJZQWUmzJ4H2IfCLe57POWLerq63kHilvL7I/u1pwHfJ3YyyIg7xbYtLQUvM8fFx/rREykOaMY9ngfjh+Lce5zaBgZjr/rmOamecsbPnpgC3/FqrF050NXI+gOHuAafbPg1OBohwSQJqOGj3xNgErgefc+A5cqbZepBXUD5E11tjs9UEp30bGRm5olqtXqcZrI5dUyZBVlltNWA/rkWLE7R3YkKo68G9ZGBs7NGA3xOI1tAMDw//TzNUG6uXyfDoykaL6ug08vw12AceIcuq1V3LhodXf7ZWY7OnXQbeBEmCdlfM5ahpg7Xa+sFqddNgdeUUON4uyNgZzqjP4Ojon1GGpyHyliuvvPIGFGsteAJwCidwBsLnFMq3gZGxa+HIbjjyjjjVRNWIWSSoAEE1h8B9cV1Wx4Ymezky3T1crU67jrSZU4K2QHf0D/wMiduRwAOrVi1Hk04QUpibggoYF54pRdBo0xYsJ+cS4QoyNDZWXzEy0vmgBPF2R8U8+wQdqNWOcxAOZOnMIKAhquXEXEILOnoCM4FC24mxa+Fh5DJUHf0xuoD3zxZBMXZMDQ2N3L9ixYrC/4+SFtSlZcNjY0sh7hOYQL+KjGeauDVYf8L+p+zgXK+hEJ2Qln7kukFz8D3AubUhoqVJEi2zLhLT+vvH+wYHq9fAkU3DtdqT4AUfrE6SC6SvAUukPKSlH77+2lCt9jwZrI5u8hcn6U3a0iSJkKUGMCwSvr+/v29gZOTawZGR9UOjo9/0qdW+bQpuiZQHRzB0Tc+28gRckBTtBwNzy5dGxFIDOJYWfp5Dt63s/NzypWFaWoCi12aDif8F8Lz/AwqLuvbuTcd2AAAAAElFTkSuQmCC");
    const Web$AsManga$Assets$Among$Walk$4 = Web$AsManga$Assets$Among$make$((Number(76n)), (Number(97n)), "data:image/png;base64,iVBORw0KGgoAAAANSUhEUgAAAEwAAABhCAYAAAB8pUfDAAAAAXNSR0IArs4c6QAAAARnQU1BAACxjwv8YQUAAAAJcEhZcwAADsMAAA7DAcdvqGQAAA1ySURBVHhe7Zx7iB3VHcfPJJaEhiTrpk9rjM+0kehmzd7d+9i4UUMRWjAkFfrARhBMSqQNpVhBXWOxL0jVVCVSgpv+qaGxLwg0TVZbaKHSREhbsNFYoVBsbFaLkra4O/1+Z+659zdnfjN35t659ybR3/BJ7p05j9/53nPO/ObMzJr37X17T9uV4D4wBZ6vM+2wB3wXjID3nFGgrYAi/AHMKfgO8thpQPFYznlrA4CN/CuQjU8iTTDJN8F5ZRTqW4C9QmtwElkFIyx7ElwGzmnbDGyPcgUoGivcOdvjOEfJXqA1ssEwuAPcW2enw40A3UfNW0fWxbmRPfucseXAHYKxRq4Fe8FJgB0RkCGC3X8UbAdKeayjged5FO2csMXgRRBpAGg0bgtgw/ElEWRQBbO8BW4HS0C9XNbRAIL5YD8+n9VnUg4DGybYhjTgkDoM8KUw2DsThqoV7xDomjEo5KmflWhOSKxDHHrs/swrY6pI+l0AH7rCDMAvhY8RrB/kJlCocYJ24yPXAReZViNIxyHzR4AvXYVD3BFN+lJYL+MQYmGycIusXEPLI/EvBW+CWYAMqXBosadox7LiiOb6MwE6NimWragwtLOfBsMILb+EQqwXoPUR7H7+SFp+0HEvyxUn5YUi4EMqaEEQf2n5uwDbaOfbtuY096I3KJi/0G7As1naEOGvavO4sDe0Gl5ZelXByLaSXHHaUuAW4O8AnG+yzDlpgjEyx4dEGIdp+bqM216SWTQOx0iBjwB8yEySYIyJ/gHwRSUhSu8HuURjBBwpAP/kQhdsmb/OPOOfwWd8ifE8iOcRrAX3gJeAu802uQjbFDZps7Ozp8BvT5w4cergwYP+4cOHAw4cOOBv2rRJq0/2NC4SpBonv0gB+CcXumBlXCT/LlEwXkDH84CPga3gvjqngLtBqCq2aWzt2PGXjvtr1qyR9UrBGIMiZNSNETkTNTKvAPiQiy8DWUbIQ4mC8SI7nh58EtwNrFj7AHuSs1GsTuydd94JMKtRWli3FIzg0lQ3G040nF7hrfC3eFP+Um8G3+caDHnH/AlvOuBec2+DXeayRl7JAMTaPG+37y9cGBNsCDjpQ0fvBpNNvFdw0YwNKSLb1dg6tbewmTMobRjE/WEvU43XihHBjFkPmkLpyPZvBzI/uQKc8X/0gc+rgsXTw4eLomKZpyBYIFdcMPa617B1YnuxBYKdAJo/CSsbnPA7FOxGIPOTR8AZRPcXx4bkdHA8xhzCx4hg3p+tXLpgi2YX+RtnN/oPYXsE2xGxYYoPtmew8fgktkex/Qsb7Si25f9ZHgpG1gDXn4SA1l4OicR5BdOG5J8a85cr2BSIp4cPCcMxSbBU3K2+f3B20F8/i/ZZoSw7getPgmB2JVQkvh1E2pjCYSDzWmb9G8x0I/BFBQ0mQSz9JWDS4TiYq9PtbQcQ/nDBEf9/DsSMYjmC7QSaOBp3AJmXUPACBHsK9EqwISD8qa/QqkFsB4K9DmQ+yzSYxaXVblWwx0AszweBKxh5HfRCMMefumDqikYHgmnD8VIwG3C72acKdgTE8wHGX65g3wdHwEnQrW0aOL6kCRZLbMwDQBPIRROMQzQ8fiOON744OKuhIWXgCiZ5GHCYWrQ02YmcYGK+hJ1IHZJuQpBVsCeAm/dBEB5PE4z3HON5wa1Ab2DRNMW6NVEwBvUxcxOCrIJp8dcUCI+nCcbV13jeOuxp2vAsllCsuwAD5rgfjB5UcxOCTgTjMA2PD5ujboYIqYuGA+BOoDe2cxjzMVBeGIilCZb4iIGSIatgMo/lJOCxcOK3k359ZwSuwiauWFg+DbQG54UX8l8HWwB78AKg1RdyM0i0ggWzx0LBTpuBRMEIRVsN9LL6wl0g1ZQ70+0KxkskeywUbNrckCoYoWhrQLy8vtDSlGvJLIJpIQXnNHs8FGy32dFSMML7lbeAeJk9p6W1KRijeZmHNGMwyx1mb3RHC54DKfcSe0FLK1CweL5WZ8okeNf6F4BnUstmwJMEkTdxSdyXZHhjhk/6aMdAS1PWw4oTjLxulsV3dggcjqClSYM9Oe5/QEtTVlzbFawZg0kOm0p8Z4f0U7DvgHeByDQB1HoER4DMQ54D8QVGrvtHdvQBV+C96qJncBeppbUpGFc0ZB6iC5Z2idQrXME2qfchzEHQ0rgM21XBBsyMzNgXpFgz3lLs0sIi8xhoaW0Ktg/IPEQXjBwzQ9EdPUYKNuVtwS5VsJZRPi12Ize8CaLWK8g+6ZO+z2Oe12DE/B7t5Y8b8Z8a8ASYyRzBuGqq19tEE+zXQEvbfjxWGHWxTnhX4uv/kgTL/JyYIxjhXW+97hBNsL1ASxty1AzrB3pBXbBt5nG0lYLxRk3Ef2qQ+c04RvtOAcnDKyR74GrZYA7pB3oBxJrxLsQJ6J9zJO57IFhm+ymIFOB5O+2PEoBdDtqkuQOEF91hGkm4/+fmM5kuxouGdU7iB73A/Nefp4cUx0FmexBECvC8W1oIxoXCaB5jbgDpgl1qXvFPmUH3YNf5u/l4IBYx5gLg+p4tpLD2FRApwPPWtxCMRPMYMwDSBSP3mQfdg13ns+ZngVjzzS/xVRVsI8hsVRApwENwl18w8hpIF2yJedN/1axwE3SNZ80tjd41z/wQu1TB+I5CZlsBOOlJUMhGwLvbzcY2YXAaeYKvzk+A6ncEhhlvm0WNHZxjJJHEGUDkPSdhGS+by/3N8GfAvCWSNm7cyLZy1Tm32WUeS73gRYCTOe83Wr4GNLHIN0CkLYlQtJO4COaXogR7wwzMPW02z603z2O3/IFtUk4bga+yrW29hGojfostOCdyXT8bvDjfZ25rWzCK/oTZOrfZPI2Q4Q34/i6QYlnBjoKGr7Ktbb8SKHuZLDwn9lZbHsIz6HbMMffjwv4BM5nKdrMrELqZnyJJNMEi4QTbSNTnJ/LY3QC9u1GgRVYmK1SO8+lD25CzBYrGS76Y/1tBx8ZrKrvWrwgSqVA5PgQ0p/tJbHWFPic+DtCucTKkcDyLaBXaY45g5BjQHO8HvC6O9C5CnzOvThRpyvIQ+SrQnO8H6psf7F25Yq8iTeuBCSwBXG/7Amh1gd8JdiGTIVFQN39UCf/YSF+Mp+QcgkkomtbYNCgyV0V2iX0aEbGIFKtvvYsvMSlPYefhbaA1WGM/kHmTeijnLPZimTYiWCFnxrxGsaQTroMJcPJlYx4CeeM193m064Gbhj2vEc1LrJ8dx13t2jGgOSag42wAI2y3Ye2gTd7sZexRjwI1zrLY/X35Qx/XAemc4KPgx6DVEnc7UBy3Pv3FMKAJlumuUDdsJ3AdBBTqTWAvRbrBaqDVHUOKNQP6JhbtCHAcvA24127dQHuuVsWK9TDoW7xljWdGx8FngdbAosktWN/FotER4Rwnd61x3SC3YJnvNXbTHMGy3CkvCk0wniEZqEZir7NGsDYfLSgK7az4Ijh7BaMDPRDMXgtaeCLRHoC5GPBYomB5l5+9OoVZHwRjTLcbaBE896cKlnUJxwpVuGC8DuuhYBxu7EWyPgtvxJwGZ7dgyjOxWZ72ycurgLf55tWR9REuE3GRkmKlCpZ1DuuaYMojnsRtsG2IbJAkKf1vAIVyy3dpvjUXwrwRwSyp7w0JK1QkaQmCuUstVgBLmmC8OOfa1eXALVeDl2AyPzl7BbsTKIJJhgFv9sqbv3wmVsJbXpmD0DochgcAxcksWFbrmmBXgBaCdQPOk38Btsdqgl0LYnmzWtcEo/HRIM25LsHe6C4XaUM8lvdXExMTCwk+99cWLFjAJRPNyQLhimrSMnRrwQYHB18ul8s7yEh5fMNwudy7xUNWBu4iQ5XKweGxsZkrVq3yFyxcGHO0MzhP8fnTVqu0rmCR5yYCVq5c6VcqlYCxWs0frdVeAHtKldo9FBBpirW15fHaWLX6+Fil8sowKk2Cwn1i+SU5WeEvXsoXDKKNDAWTjyclYYX6G+BJJH4CcQWLss6yv1Stblu7di3/DmQu46TnjV1//VUo4MnRSnVmtDaOXyVkrHDW+aujfyFOwEcNGGZQCL7TRPgQsoTHmU7Lb/z58+cHdTTRfJAEQr5A8ZA/k3kjlUoJvWmGmaVY3RKMLFq8WG1wp3zowx9p1JFDMEumPxzplWq1EzbTuS7YqmuuadTRhmA+tNiCclLNG61Wv2cz9EqwC5ctUxvcLhyKl1+5slF+E80HiRAMowxzMx9jTbVgDitVx5+MZG7gOuCiOdGaq68d8gcGB/3FS5Z2BIW/6lOr/OtKYyiX/uT1v06lNlMqldQ3QgKBNHjKRSV75BBVC4+gC5KNTvMT1x8pVmv/cZI7VCqVtw0NDdmbJq4usR0ugeGsMYIK94yWx1/QKmqiNaKXuP60EIw9qVrbXypXtw1NTGh3llQ93J2SmFH9kZHyBpxK70EAOFWqjE8H1Nb9W29EL3EEsUJVKi+WKpVpzM+HMGK+jQ7wJUQDw/UmpVmiHu4Bi2tJ+wPD5ccguBl8EYHi/aPV8cnRSu0HGN5HRsrV02NVNKpImr0HPR89pVLbacH3cfygQ3XXsphsdxIRa5kAlrT/fDDZ7iRi1ipB0v7zwWS7FYz3f79pDPNdAt+iAAAAAElFTkSuQmCC");
    const Web$AsManga$Assets$Among$Walk$6 = Web$AsManga$Assets$Among$make$((Number(78n)), (Number(118n)), "data:image/png;base64,iVBORw0KGgoAAAANSUhEUgAAAE4AAAB2CAYAAABmg6XdAAAAAXNSR0IArs4c6QAAAARnQU1BAACxjwv8YQUAAAAJcEhZcwAADsMAAA7DAcdvqGQAAA6USURBVHhe7Z1djB1lGcfnbGokFO1eIYkCLalGtGEp7G7P2bPtlqV+4QcGiDdC29gESjCWxig1lJYaxAubABotF4UiiVeFqCTEkNIWoolCTVsCmtCGApJogo2LV96UPf7/c+aZ88w7z8yZOTNnztltn8kv5+yced/3ef/zfs/Hehfs/LERhwsW2Ci4FewDh8CrYD7g1Vqt9qLicez7KeDxDHde2l3gIBCRTCBWS+P8TpF/BW4Ei9qWAZaY/wAtQCJdhCPnAl4BPwSLzli9KBgz309Y3cfBojBdJa3Mlomkw5K9YO1jQDf2qcJdC+4AexLgb+gRzLAKnRY7nAVnl4OTQGeERDJKIe4FfwQfZgCBWs+C+8Fq4MYH3PS2gQVjHCpISYtl7h5wGJwB2FGIN8BmYKUTwHZ1JVgQxioiZzzMBKvicYA/SgMJ+LwElgOdXgB9YIcx9OM+js9ENOJngKJ9APBHqVA04X3AdCTNAPGD4g2t3QzEUSEUDX+YmS8C43RxxMOuEJ7UoTOOnWLjNDb+cwB/VMZ+4PoRcAIMlbH9OAV4ViPO7gX4UilvA9cPBQfiQ2NmZzAD8GUgsKRrXxScmg2NSWlTwo36Zx5fCoPBYOtIwNEuvBiwBXR8icB5Lee0XBi4HgzMMAoIRVPC7TdFcJGBLQe16wFLqaYTX98Y2OzibuAI9xXQar3urTLF0lC0R0E73ECgzwMR7zXgCPdL0MLsYNYUS3gHsJS1wwwM8bvSRQGur2nRCJw5A7oLlzDSrxrte2U97p3AceQG0NbmML6Hfwi1ms+OiND5uWj2Ip+ZTTOtmd3JzO6fbc2emW2NYkPIlvc/8EgnHgcMOb2loO/GZWsn8dtBunCnoyu5/B7narAZ7AWHA86AYNuLLa+dwbYFmy8euQU46dZqtafw2Xd7EziJPwbShdvaES0q3GfBevBt8GGAsa3CVsRuwhaKNwOUD0uWLOEnRwqFDCMCb7fDwwqOiSIJe96rIFm4OQiHwWlcuE+AneAH4FmQIhwqXyBBb/YAtlC4o0B8AIFw20Fuux08B+IloiufBB2dHvR2RUQjqAf4MLgNULj7gaqS1rYU23Fsvdo2bMhZG56claDjC/PMtcTMxpG0ngH0INx60NHJEs5Y9ml5lwGKRo6ADNsKbBuw7VLb09gOY0uzk9iWYUPOOsJtAx1/JN+Z1u/cNTSNjrQLu0FHp6PeTEQ0DPjwYSCl7TGQd5MqLXTbRDAt3B7Q8Ufy3fVaLZeV065z6ki78HuQLBwvtsTC6NLGti3vVoZwb4KOT5LvrsI9CayA82zEObLnxZRdAbxIkjyBbg98BVe4FSAW5htgV8DLoOpNBGeP3vYps3D/BTozvmD70Ptx6IAYIuCA1vPACQNmQUSnmHDmVamNYNDC/RlcDto+UTSSKtwYiGQE9XaeA1SKlk+4W0FEp5hw8TDge0CE69KblrodB78B0kzkFO4REMkIx1kiWpJwrLJuOM+7H0R0igjHq1uxMBy7iWjkYcDM9EvAv4NnwEOAwx4iwtGXtl8UjaReUuR4JZIZWR8TsDMCxbNXNF4C86BzuJ7kc70tFuZKoIVzebJEeFKsNMh20PGLorGzTDSOU3iQDpRJODdMm7hw+g92KrEw3YSriitAxy9qwntdEo11OCIcV1xPeStbP/e2tfZ4e3weQhV8Bu0XSw9ZdMJ9C0T9oiaplxG5cBcRzvPWgQ8dIvkHFEeHEdKF66mq9psvgotB1C9qkjprkCtTKlB0ypSMDiOkC2d2DsuANM5CPIPzDtYx2ZF0vgbaflADDefpqcZbAioTjpjhPgo2gSqF2wqYbtsHV7gbQKoZdxP1V7iE27LambgbVCFcVDSiRTsKupocrCJ5EMTya6DDCFHhVmD6Ff4RkHJrQps6uBPojG6Hj5tAHVwB2C5qloNLgRUfGQGXAB5H4seIDlw2z7QiYkQSXd1IxgorwrWZqR0NB8yancAOPxi4cFmr1c7i+yqQyYyIsgo3Ctyw2YT7JxgH8fAD4z2QWTSaEUlW4Tihd8NmE04G1reDeBwDoWtn4JoRSXXCES6j874QXskfA/E4K6FK4ayw0c7heu+vbqCunADuTTRF4b3G5G5g+40uJqcZkZQnHDnjrdCBBoo55WuT24xIyhVuv7dFBxooC0q427yDOtBASRlD5jOMXeaCh8oU5QpH2EFoYgdUBNu5wFe4EfIyyGcQ7VAVwh2prR8K4XaDwFcRjQyvcAdqm4ZZuAMgn1Ul3FjtxDALhxlgfnsBODfNlDfJ7zDf+m3t5oEL9/3ONFEL19PNNby3rRLhdKkzDqiEz3gfwYfvqxZuHchtxm1aG4GZrsMKoMORZOGIlDrnx0r4l3cZPsJpYj+EmwFm2g5pc1X32LZwUuqcHyvhee8mfKwCvq9auAdAbrsLMLBECLIIRyG4UqzDkcMg6fhoqdOoA/vEktZ3vT34yhsG/ZsGmWfhQZDbYpcH+y2c28MSdWCfWNJaOTzC6TDCQZB0fAe31AUH9RGKlSgcHxPNbcaV/CLC3QaSju9wZe3tSoX7sncEH3yEwBQu0zUGyxiRQzSj2OXAi9RWVeVQxjrepV1lX/c+3zrnjQBvXiOCCm4E7u96YZS0RkZ83hq5qrV95KHWMpRwx1cE8yn0GNJp4ER8AnQTjmfQDZddOGEXwpz1RksXjoJdPPKeT9xPX7TCLzj4A3AiPgA6mcMuBwp3L3DD5ReOjHpn53/i3Tf/F2+8kHBHvXWtzd6vcYjcukG+CVw/feHuA4XsF8CJmKJIxh4F7phteYDeRz4HGCaWV4eOaG3OISNtbvRemOeiwFxtWSgMDogg+0/UxvwFhI040cu9t/CTFky4BLh+lvNSgx8DJ2IKxUSfUPuy8jaI5XVAcHjk+wWdQ94HhZ+aoX0dSAIB14DTwDxbXcg6ZauCcFqohSvtFRprgSSgoHjW/ixE7zwfHKFPWrh7QWnGeyZ0QgW5BVgZqZrQJy0cX5/BZ2xLMZmzCjpRBQXhDdIchW8O9iXBTkUafytTVWDdpuFT2mPkMoNIEW4vEIekxzoFrgbW8eQpMEjh7gGWX34eCw9HxOQtNYZwPwPaIRGOvALc4zUUT4etmi0g5pcUENa0wsZn0SVClcg24DqjhSPHQWK1ADzzc8CNpyoSp1wsKIVeCfkp8AFwhPs4+ABYzmgo3mtgKYg4qOCA+QHAp6c5vkrred0TYx2TB5601cDyy+8sep7oPw1ENCUcB8BZHJcMcvRuTnFS4FiLA26WSk7Z+LkSfAn8DZQhHOGJKr+z0KUtEO5a8A+QRzghr3hp8ORZafZCYpPCPOdu7/gQnBYtEE4LYTmh0ceSd8EmEHOwR6x2tlcoXiwN5jl3e5cgHNsiEcJyIAt00rqoE4UXxTXYZ/jDeKw0eoErKBEfJJ1cz+HTOHNwHGWR5rpcEeEECshhgbWiEgrHG4B4Z4HrS+APiT+d2BvMU0Q8nVau9u4JoAOrSPsxDouuHgfCyeSb1YUPHhv+8GS+Aaw48yA1KVxT1GmRDSCTsTvWZ1oiDCh7DBZdQAiE00/rXQPeBYY/UhOseLMiwhF/6ijpCMcBX/ycyUbh/DFmAt+diOjsy0FCxHImDe3oc0AL4cN03DdppfizDPtOgrLmwrzIFPMnV5X1ncWn46hEyKJdRLh/Aw5zIk4SpmH1aCn+UDwumpYh3FkQmXNLOqmPlrvGCxjGuE4YA3lXeUW4nUDHFcKXxCQZm5FngOHPlYAlz0ozD/SNo4jQH0kn96LnFUC/TE9HClh19wPLCQs6xirKKZwbl0+3d7YtAfzPIYY/bC+LtsH0j01RGK+kQ3Ibz7Q8XeiiEuEFbN6MyBe1SMlyHePvOkwkrjzLO+cCnPg4iZe0rfSzEsap/evZ5ClqjU7EgW0YB6sCS2fsOB1XnmubCW8PI3xnXV+Ey9XOueaKpxPpBYmnl/UwimfFCWS2Y4mShTAunddCwtGYSfkvIDqRXuC8sBfRxGLvSunQ64Cd7WQYjxau5yUn1+i0jjgv7KlyPzvlGoYp/o3fwThPwWEK1xCl2mYpgRzSRO5M0P72xXg22LgndSIaHlPmG0/HOcaLC0e4rJVXuEgc4nPqu0fKMrYFbAtduL/QzS1pxpKHDzfjQBZhswjHK3KR8CJckeZkIFYLPrMYJ+RuxgGX8bMsxJrrhhSN7XBp7Vu/jYK5ZDHptIRAAC5jse1ih8EbuwUuKfHa8FdBRDBhwZQ2SzBNN2PJMN7u3zOlXbDul1kipZFmbEvLEI7z4qE0S5C8JBk7oyLCUbSh+jekVuaLkGa8hpLQ5oXo38gRwGe6LgFDZVbmi5DFuL7HtorjR0s47ufvhadU/TQr80U4b8zKfBEu2AVb2DZcJXp1vb5yvD69YaIxfWO/CJIqatUIR4cnG9N3TE5N7yITjeaOyampQ2uazWOgtaa5NgKOme8nYVqN5tzk1NpDE1PNJ7Hf941c11g7e02jcWngvmU9C5cacHx6+qpxCAWBdkKgP002puYmm9MtYc3Qw5PZPIaT/RSFZC0IslbYYsIxciS2b6LZPK1LD9GiLSDhFGFeDk5MTW0dm5npeRXEF2zNunWfRkSPr2k05hIS8llEwgVgX715bKI+tbUtR3arjTcaE3HBhGhCi1I4odHMtzLSrpJB4CkkpjGdWUxEhbyu2dwUyNLdINi+C8IB9MyrG418F5NC8c5X4SDaxMRE6u2ssV5UjL3pZKNxAGOhd84X4TgGnajXt46NjXXtXV3hXHybbDbH0Ms+MlmfxsBWFeeuBFU+qeoXxY0/LyxZ9ebvJhvN7wRDEUsDC3OnJmZjYzOj4/X6BnS9O9Y0pvfxLPmzBTgxxMIdEz/R+e3gmA2wKlp5zoK5U5PLeNb8OSnGQZx+ETjti+sPcazMF0EJAw6iZvxIwN9fCMRJMyvPWTB3ahaa8TqBpptZec6CuVPjWtJ+sbTfht0kb13wav8HRq3Q981Aw9AAAAAASUVORK5CYII=");
    const Web$AsManga$Assets$Among$Walk$7 = Web$AsManga$Assets$Among$make$((Number(78n)), (Number(120n)), "data:image/png;base64,iVBORw0KGgoAAAANSUhEUgAAAE4AAAB4CAYAAABcicStAAAAAXNSR0IArs4c6QAAAARnQU1BAACxjwv8YQUAAAAJcEhZcwAADsMAAA7DAcdvqGQAAA60SURBVHhe7Z1tjFxVGcfvEGIaNe2CaEjU0ib4lhC2DbvtzM7SrW3jF9QlRb9BwZRIDZViJClm7W5rQL8UhSpUEyJIook2DUKM0cCyGBM/2CiYflEbWiAxplJZjCYY0p3x/78zz8xzzn3u69552bXPzS/Tvfeec57nf889b/fONLhkl+yStW0EbAefBrNt+G/uE64Flww2Bo6D34NGDng+090CKPj/hTHQg+CvwBKlCM8BirgWrDpbB74F3gRW8GXwKpgEq8Z4S7JWNHuMCPhzsOJvYd5CEpAVbJlIOWQR8IKtSLsL6GCsYEN2gJPgLMAOEx47Cq4HVh5Al9WoVCoUb8X1xAeAEwgIA8Q91MTYorkXUAhEZwqVBu7H5s1A8m2X0QHCNQGbiBVjO0FHKM1ucA7gj9JgTWSNNcoTEVnzh97YKEvP6QTyOMA/egZrr1emCDf04lE0PZjtBPEkwD96DttJVa4Wjhfzw2Ao7QTQzoYBUDT8YQbaC+4G7bK1L+RhMHTGKZA43IGdwFIb7MgFxdZY52jkvBfBZcDwB4eHa3wnYzXH0SsBO4J+C0cShOMFHhqTW9Rx9BEgovVbOG+YIuDQcNU6cUg5OeWIlkW4BQ/ecrOAIvCWn0qB5wgfAq4/IeInFxg4vnsWbAADMWNKtRH8s7lYWefUAuw0OQ82g276vkGf2dsOZGrGNoMOkLZDd4Kl5kJlKlW4ebARdNP2FfF7IOLpZaK2Qz8D6cLNgG6agSB+E44/+9b28SrpwuEMb9OlkCThXgKt83vMNWAPOAyOgANgBLSOi98C27y+2BxwHQ12gJY+C+ggOn8A3VFcB6JpDRjkjjZ7g+aaI2tCrp6/ujkzP9OcPzvflG0hYfsOtv3v7G8GbyMf8gCIlkfx2GYXNtYkrtay59FXxCrMYwYkC/djYKdt837wDDgLjO0D2N7GVsTONM40r/jvFS3x5sFVoFs2Y2SPm9s4EU56FqALieGXIFm4OjDT3g14Sz0KlkDMtgNbUeFoM9hC4VjGQ6Drg8SZuda9F2DY5IhkoQuJYRG0tHoi2BMR7k/ATLcVUDTyO5Ag3HXYShPuddD1Q+LMPLuQW1JnUoDtoNFhrjLndA4U7o7wPIODYBY+PBY0Km9XmtywJ3Y70LwnbNeK2BQ2lNTNbTdo+UENCEcKqaaXt91gcnMr6Ar3ROV2R7i/A85fI+mqgD0ehKv8rSVamnDWth7bNmyH2tuct81im8YWiqaFmwEtX0QHkjquM9fPMA8J55qc+kD+sLbgQAd7pP8I6Ar3QmW7I9xTnfM8WNso3A8hXEe2/MKFt55GBIpDtp+Ali+iA+EqdqxxwKdPDjO4F0hDrsHBEC5Vy7kuL4J44TiHjKSR2kZ+NSDhuLXGdqIDSRTuVqBPDpefkUMinCbxXJcNwD3V71XXgkg6Dk5n27wA4gLrxaZF/jhwtUgUjiNlfbITaBy2cJ8E7qm+cLz9I+m0cKdBP4V7AzwLvg04w3C1SBTuP0Cf7AQah/FQBNwL3FO1cP8AkTTvBiIa+QU4D3op3AXA4c5R8HVFDuFGgT6xwVUKpE5lD8D5Hj8C7qlaOHYykTTrgRZOeArwtuXMoSwo1vcAe1BBC7cGuHrE2p3ACWQD2qk7IMDa4C38zYl6K+7R4OXmjmA+ZAZTKnsZaAF0RSNnMeGXP9hDR9LwKlvC9QsRbRdo+SSicaQRa3xxzw0kHMC2Vja0cFH8dCQqnP7DXEIaBuHuA+8CLZ9EuMSZA9/ocQPpoXBDWeMoWqs3FUS4xMHv80AnAr0TzuyJByncPeAK4PpE0VJXRzgf8xLeAboDWOyKwU9HkoXjizVmuk8BK7AWDY98x6UNs/gEiPpzEXwTJBrV9RIeBr0RjmCagg8D3i5+0C2ShUk7bglGNgHLjwCDlQzL530XbhrYaQHF4+3jBt8V5cuAg2XNbdhHPg92gu3Yp5GV42lwaxu7pglfBKnWU+Gm8LezA7wFNgE7PWDvRgEl8Cn4OAo2gDWWv+E+jX88D0+ATGYkngOReA2stOnCEXu6NjBE8FyvRRgZZRVuM/DTZhOOPANi27v+QtH4bCWXGRllFY5Psvy02YUjp8EHAd/QHKCIFC5xMm+ZkVFW4fjs1E+bTzgfvhAo74gI1vshedB5mSszRYTji8X48CivjVsXLOoEAwGqdDgMbL9zWq+FI/O4pSM7+0ivhDuFDy+TcoW7Ozjq7ugzvRLO+IpQucJtDM66O/qMFo7v2hl+nwG57QXgZVSucJXKUvPPwbUNTABDIif0GC0cX+A2/F4Aua0vwv062DkUwsXcqoWE44MaL6PyhdtXeaw5xMJhd35jIi+j8oUjF4KR1S7cFDB9aMPYiZ+ORIUTBt27kt3BCD4ifn8G5La+CUcW4bh5oE+MmPPr4EaQ2/gVbC+jrMJxid1PmyzcIGvdX4KP4sOaXwe3g9zWV+HIYrDOPtBjjgZfxYd5q34D5DY+kPYy6r6/m4x19X4DrHO73Bs8ZL7E02tuQm2/HJ9RnwM+Ii1kXkZc9TDL9rBWR9KF45Oz88FVfRfu8njh9oNCZmR2HpjlK6x0fDfOOlez1Lwz+EFfhXs02APRiOVzcAMoZBw5e5nNA9MHhVXjbgbWuZrW89qTOLdfwn0srG3XW8KdA4WNT/MxPuyADLuv28djtXFHgHWuzXTwdGdgLEhNjKuRMpgV/OOS7l/B2uaB4Bh28ULxvb2On4xRuAsUtkNAZ4bMbwERnzx2g44zbfIJR0aCC42DwYMNEVCLRvwEcDBRuNcg0hH4cWVwAX9StEPA8ZMxkmX/MsRXgGRGkHkNaH9463IqRvj48HHwJeA4BPgWgE6XhYso82KDAt4S/LSxEGzLLdw5iPV4sDd8k0qagi6bgOMnkoVvMCz7t0i2AWYmIPP3AfrE7yuYY58Y1gInzgy0hOuy1NwQvILB8rHmIVykuWDWpTLXYbrydLje5+bnCxfxkzHyB7GWbVSemQntAtjQW4PcNJ4EMkgmOqh+sx9EfEx87y2vnQCecEVhQzwswln+lft9fP3VSauwnOhaZwXULyzf8j98TjOpdVZhOXkPOAeGUjjGmPsBdJqx0bQKAxzw/gFITXoVsBe1ziXszeQ9Yo0VYK8wl5EoXCm9qjZeCaMwOiDfCBThBI7drDSE4r0JBiXcH0FkVCBNUmlfI2cmfIXTK4g1jbedOOMLRzGmgZ9OoHhMPwjhyEvAEU+EI8seBNNi2jh/3moJR/itQT+twPEdFwAGIRzLPAk6/mjhCL8aX9g4Z5OMVCE3AcuZOA4And6CV5/jwy8A3uachfDiSFPAT9nHv+XCCLq8PBwFlj9hzIU7C/Nrl9lWSXzMdqUgnA+/AcoQjuwBkXIYMzuL3O0dE4hoSrhnQFFHWWPKEo9t5OugDOHIXuCUIXHnbu9YTQ3hxFmr8Cyw5lkrKEVgGykTeKusvDjDFB17rsFxTI3L+uwhDQbsCKjLyoJK+zLwOyerzDTYjppjPJL6dXJtMW0cA5ZGe7lwSMJb+H6Uca2UpaEPrP36d5oI0gjsVMoQjjAuaxU7HJJlbu8SfuCYV8YquBiVCj93aWEE3cZo8XC+Jus3f7IQO0DOdcvyZMNRkmUpPRuVCq/0iIii8VctOP3jfpzvo8Wzy8lORDzxJ9cQhU+1dSYKPqh+DUjvJljOaHTtIJGxnjhqrf/THzkutNPdBsrqLMwB8isg1xCFzxl1RgpemROgqHD8hYhIvuJonJN6cE5U2vzPOOK5Dzj+kNxvMn0XSEYG/O49n73mEY4rJay1kfzoYNriIns6DlI94UhZzUin1mnh+DvpuS2h5hEOTB8Aae+LJIpGsq5SyGKrkQeDtsrOA59dhPlp4UghmwZypQUpwINC8gkYZxwUU3gYmI2vMAWy2mngp0ee64CM8SxRstLxUbMeFDLWhphxXiF00Mw3j20CMReS4unlryI4fgrbQWHjbSK/KWdlngcJOOst6hvT6N+3U3lfD5YzYNd5deAbXcs2CsgG0yogKwyWnUER0cQSOouiU0VnSKIpzXjP87UJcgwktoH82pOC3+TJ06Yl2YPgHaDLDqlUTqAsmaVkpTN31Xml/qjBco1TNk6ZWJg4EMJv7wDWsM+Bsm034B2ggwUjEG8xh3C8vTs+67zShkkr2jhI1cG22QXxLJF8OOVyJvs6HzYJq9bYVhq1jnAlJqmz4IMcPgPuiEYkPZ/BrCirKLJawuoO4WsZXJISYt+XE9hur5j/WUkL5pPF2B4xaC1KFnzRyIq4RS2hLNJMBuqWOElowf4Nhlo0S5isJBmDfhpYAsWhRfssGBqzgi+DJOPUjAKyrbqYAl8eL2tsWapZQZdJkm0E7Dj4I1M+3L+c2UvPzQq2TFatWcGWyao1K9gyWbVmBVsmq9asYMtk9dkN9fr6serkVC9pF7UyDA7vGp+Y2Ddeq9+/ZWJylozXar/dWq+f2lqfbPaTLZraxCL92FKbfLLrV/1++ru5Wu3/3JOFtoSqQaiJ57bWaosQCY5b2AH2Cke4cJ/lUx3H6qfAcRGyHVr5Nl6b3Ikrd3y8Xj9jORJPNLheklW4LjdqToxXJ/aNTk0tbyC8uVa7hmKNVSfeRDVvELvwJKLB9ZJlCtelOnmKIralyG64Fcdat2DUudWMLzx0+D7kyN5rd29Ju4DVii8cNWB7DkmyCYcExy8Jh32867Zt+wgkySYcrSVeNPPVjCMchjNjtdo4pBDRIsLpAw7sqilg99b1G1JpZIXk445jwHI+FxMeKeWnUZ3chk5w4rnxrbWDo6Oj7F1NXdqYO4WOscPYUqsf34IeJ94x7XT0+FAK1xqHnmBb1hZLm6WJYO4UTBsdnRoZq1Z3YRD5ta3oecDzIbU6nIh3fMDCnWJtCmsUBr4UipWhHVKcWZoI5k4hzS7zgKijI2Nj1V3j41VOww4T1NRjcPh5thu9Em5LtfoSxp3PyvSKtKeDy3ngYmlCQrMOCJYVPbYSTPxPIzTrgGBZ0WMrwcT/JGBB8D8tCvl83Dbf+AAAAABJRU5ErkJggg==");
    const Web$AsManga$Assets$Among$Walk$8 = Web$AsManga$Assets$Among$make$((Number(78n)), (Number(117n)), "data:image/png;base64,iVBORw0KGgoAAAANSUhEUgAAAE4AAAB1CAYAAADgF9dzAAAAAXNSR0IArs4c6QAAAARnQU1BAACxjwv8YQUAAAAJcEhZcwAADsMAAA7DAcdvqGQAAA7rSURBVHhe7Z1rjFxlGcfPmFWbkNBC/KBR066gaGLYbrqXuWy7tdRogkJT/cKthZAABgJNRIUAu1uDSmKhYCAtCbFI4qeG2DYxMfSyImKiJVwSviBpG0jQEAorfEGN7fj/nznPzHPe85zrnLn08pz8Mt2Z87zv8/7Pez9npt55O2/nLbAV4ArwXTAfwH/PKlaB8wabALvA38DpgGYKPIfn0+97gIKfE8aC/gT8HYhYGkssjeVzEJy1IrJQPwUfAKvwgiWWxvIReDHYpM8aY5NkrWDhLDHKhHnsBWd87WMT0rXCKmyZSD6s2bxgZ6TdArRoxCpscy3YD44DvGHCzx4FY8BKI0DnRfHOuJH4R+C/QBeENNGGmuiImlvAY+AjcCoAJU8ECbTZB64GTFMh+QgvgDPGOB+TwEMF2wySalURmN4G4OYVwBhuBUNv7JT1yNkuxNMA/+gZO4DOL0DiGGrxKJqezLaFo2j4wyxwmWA4xYspHC/mpWAo7QCQQIW2aISF6yXMYxtgvgESB+FqY+iMQTE4HbTf9+AfhaEQGuscDQeYw8CNQzFU8zs9V2sHydGz24FAi0asczQyOus4HIaq1nGmTtFIO0h21vhHV2jRiHWORoTbBHQsCsY4NLWOwQhBgBvMgiWxaDAHKML6AM7/soBZL5I0YYxc03IJyAu+EgzEMAd1g/sS+LD5jvdZUyANa8dJsBpE0+kLpS7NmNAvAK+KlVkKt4BTzRe9qimW5nnwBWCn0xdYA7sWj5NEd5/MyiyFZ0G6cPcB27+vSDk5/8zd99FBtn1crMwSYDM95ZMk3MvA9i+ZlWALWAjYBlaAzjm6rOzzcpkWTSdagBnQEu6wt94UjYwD29+BhVwfQAEebDH6+9Hm/OvzzcUTi82k40hw7MSxBYf3MfzJTmDl15paZTI2T626lVgOHgLJwj0FbN+Az4H94Bg4HWZZcBS1N0+/2bzo3xe1xDsAwrWPsKvKZObaksM5t3w4C18CeDOCnBvmtyBZuI3A9L0FzIPd4FSAIxwLXMPRjd2Ho13zdoBwHNQgtdYtB1o0Xziu9WQiiZRM4pc1H4KWcM9410X8Yvu2KTAHKNyLIEG48dPjgQTFLCTccRCOhRqkri7YTEOOOwH+kYrd3NaB020WKnMRvxv98wzuBhTuccACxR2BgHfhYB9WxDbgaKfHi7MJdGKhcJyeJBpHEe0UKWgc3JB0fT1vK+gIt6eyNeTDJn+hf57DBKBo5J8g6dC1j6hjFMcsjjl1zDvHZhzaxxduO+jEIy0vcV5HZbVTqKBJrAGur+c9AjrCLVZmQz6xg8L9gKL9GqQdCcL5h/u5i3tQuCdBJx4RjrvYplFRntB2wqItVNA4uOOh/TocAfHCmdvbrG0i3GGQdqQJ4X7u4h7Sl3ZG11ThZBrSLsTKysrm1sqe5vLKEv7uCDBWeaU5W1n0edB7sHmNd03bp8OlgINCR6tFLyzcBSDix7mZNNMjIK2gXR4V52gL91XQiilVOK5FQ8J5mD6IWPFQg78C7Ue+BZKFGwURPy3c66Cfwr0D4TiXewR8EbRiShVO9tBUQbIK9yjQfuR2EC8cB4aIz6eBiEb+AP4Beinc+xDsBQj2CFKfA+wmSA7hjEcSsgp3LdB+5DcgXjhz3rcKaOEEDhKLgHOssvgL4FSHYmlEuE+BVlwiXKxxRHWEuxF0Ch7PKNB+5I9AhG1xHOfJH+atOy7ALeH6CUXbCDpxUROupmJNlFVOC6BT8Hi0jxAVTv8xDyI+wyAcJ96d2kaoSeLKoa/CDWWNuxd0RlOBmiROfvsqnNnHDVK4O0F0Z4Sk7o4YTvMgVN4YLN9k4cxRlbB/kQ6aRAsZ7syjn6dh+38NtGKQCiTw4cdECxfAp3fCEd5nNX0vA/0UbjXo5K9F44CZun2unQN6K5y9MRDAGnAHiCv4HeAGwAmz5vqAdQGyWyxcAZ8rA1/SqWmCFo6rqVRzEwDlCbfBO+w6+c018aHAZYCdtS74GhRoFCxrF872jUcLY/nL+5nv8BsJlSFcC65rkXjE+RCw/QfDyMgIX58Bma0L4caB9iPZhOOuMh9ZNfflBgO/iJLL5F6DSiSrcBuA9iPZhSOvAd7X+A4wd036xzdALjPWqlmFS1pyZRPO5QDgMyLWcyDdIM+cJDxL0k/htI8gwrVu1Kzw3vcFwR9Dgbnka5Hbeiocec67wnIeCGUKZ+zHlSvcNu8xy3kglCmcsQNcrnCrvBOW80CIuQ98AuS2n4P/AZXQLDDzddA+gggXPvdt7/OhQSByQp9Qd9hYWYQ/gdzWF+H4GMQwCKceKetaOO6p91y4271fDbNwcyC39UU49nXveRefVcJFbki3btaY+SoojvYR4oXj6Dpo4TZ7K/CyDISEuwoUMke4VcDMV5FfOPKu95mBCvdJ7+t48WPVwm0AhcwRjvAuvpl3AMVhzXT9koWTWud82Bfe8L7SXNZZX2vhrgeFjKsHSTDgMDDzDygmnNQ69UHf2OH9EC9sppGmugAK2T7AxNpUKgug2QZvGVi7I2mCN5t3eTvtD3rMld6O5gheCWLVwnERUMi2AybWplK5OoNw1u5IunBkCZ20+UEPGYkXjj/jUch+AJhYm0plfQbhwj4tfgmsc8Pc7D1lf9AjnvC2QDBiClf4SyF1wMTaVCrLMwhn1bjNwDo3yrM41/ygZJa85c3L/Np2uSVc5qfLLeMXwPQVIEh8E3gXdDr2MNbgcB8w4ze5ytvvN1uZ38XhOlrnuHAQugOjuOf9B6wEoVilnLeCrky2l5Rw5AKwDWxX3AUuB6FAAvIJR1Zg6rPdu795Uq0sXFwn6xzhLcxDF7wHcBoFI9bjaH4ZOZvo2mQF4QiXly0gUs4MnGpe7L2Hke9A83lnQ4C4Du7nxyDWHuS9zlv00+qIRi4BkVh507m07+brWmdllgEuaSLlzEC4G1jlHfMnyw94Cz7z3lyI7d68zyY09VXeWxH/sHBWnMVH0jj7MeCiX9e+nEI+DSxx+gkn4YTdjB+XLsvroCfGHZPngM5MAshAlrVurxHh2nHpsjwNemargc5MB5GBp4BVoH6RKFyhbaSsxuqsM9NBZIB93QlgFaofJApHZkHpxgdPdKYBnPC+DCS44+BmYJ1LVoN/ARZAF6qfWI9p+JQ6qtLYvxk1jAHEbTVx7uaeL4h4ll8/4IVm7Y/ExjIW+hq5ZUxEvouvMmFnz9plBSZcDbSPhuKl+fcSUzxpsqVMgmPmcdxjswLScO50PdB+Gga+A1i+/WAfCMUk5SSFt5VoNwA3cfB9YAXiIp1xe96UwHLAdS6/T8ElHOd93I6SroCvHJUPBX+XBS+cFY9P7Ddo0uw1YCSYbX+tIxx5BZj9SgGuAmnb+HngktDKJ9tzv67RwUhsL7Ayt9DCkSdBWeJxYCqzjzTFY5PN3d+tA0ZieYJ1hWOf9xLg1pSVdl54EbLW/iyMgVAehfo788cMWvcUrEzzwh2LVAGN/C1eBbwwVj55YPOP2xrzV02Zzfz5jPL6GNbANwAHgvsBpzihYJknY2AnHTMBJ3zKoAzhmAbLFdngJG+DzP1dwg8c8yaulXkeZLtHiOweM0/dxzwB3HMCiu75aaRLYQ3mKB/JJ9fD1PKsnCMcyfrMXBxatPfAhSCUB/PU3zEYAXcC97wA/tKElU9WRDgRLzyQBY/v53oumL8Sbf7gcauWvA20CIIVXBz8FnUnyADmYe3/3xQUwoiH80ApvJVPHvjLY5F4uIrKNUXhr0UbgRJemdbPmxUT7s8gFKDAPOKCvAnExMNvOpYhHLkbhOIhuVcVbDZGoAJv2JwEeYRjZ2zd/fdJ+yoQ74nIt7mdeLJ+TTSNUK2TfJhnbmPTMQIVpgCXTM8DKxBNomivgCxNQt9QctL4HbDyzQPnre00JR9SyPjsmL7Sgs4kgLsgHET2A24MCLw9Fxm5dFqZ14mVSuUocP0BuxC9V1gUM77C+3acIMfM8woj6TDdPDYB4ZbwqmMhSJPidbs0i8RHCm8A0NhMZK8uCLQrmEbRjUT6vAUkFhUP55zdTNhD8QmFny3RJp20zqQIHAyKiCZ2OfgQOMKRoktFc3AgpRmfNeGdIvIwsPrAOGRZVYbJVw2ch7/50NDeDA8NuYTuT0i8XT2Uk8W4ZOOSSYsk8H3WsMw/2JnDmOZJoAsNVpxGV5hDODbvUBoSe9o0aeisEpDFWPOMgm+EeFmE42gceWRNhCulf+uHiWCaNGNfyZHWKPg9fs3DWzEk3gXjPZihN0swlyRL2N0h3MbiWluIfV5OYL89CobWLIHSiDO9THSFSUOLRnJtZvbDLCGKYBmbrEzULXGSEMFY04aqX7MKXwausdDsmyxxkhDRejHyd2VWobshzS4B/E+HPibc09PgPalhhNOlnjyEU4ZZhe+GrEYBvwn4I1Ma7rOxdnWzeumLWYXvhnPGrMJ3Qy6bnZ0dIcGfQ2WfcPBtvFq9dKI6sxHMlgzT9AmycoU14xm4MeDJev22yVrjHjLVaNw7Xa8fmq7VXppuNJrTjbWDodZYmq6vPYRYdjMmgfHyIgbh98+YqQg1VV97EAIttQSKwyhUX4nGBAGPgl0sg6qp5dua6kwDV+5xiHQsS2Bh3PP7jRWTpn3uXlaINWvWcJe7kPl9w/S6dV9GQrunavWlqcYMrlKL6bMeX9CjFLElR3arTNRqk9IEtWjnkHBCrj24ymSj8aY4n+PCNaHF1kCXVKtM1esPieM5LRxa3Xitlvn/IvT7uMn6zO5QIm10x2thBTNI8sYfgOnM5ORk4u6IniyG4FCNzHbppmtmEsIKfpBo0dLjx2B4cHKyetvY2JisXU1tgPmmxjeMMhPIeNdUdeaolWEHK/hBkiIca1a9sXeyWr9tbHbWWuhbmhDzTU3EeDUmJqobMfRypbBnsjaz6NNY+5Ed/CAJBKvVXp2s1RbRfx9EC/oZKsJ1mD2MB0VKMksTYr6pcS3ufd+q1erF4Nvg2lqt9sBUfWZuqtZ4GM3+yES1/sF0HYUpk05tQktAzak1FgT8PYMLOxaElsV0udMw39S4Fvf+2WC63GmYb2pci3v/bDBd7gS8yv8BjWFCQjj1fCQAAAAASUVORK5CYII=");
    const Web$AsManga$Assets$Among$Walk$9 = Web$AsManga$Assets$Among$make$((Number(77n)), (Number(107n)), "data:image/png;base64,iVBORw0KGgoAAAANSUhEUgAAAE0AAABrCAYAAAAy/A+bAAAAAXNSR0IArs4c6QAAAARnQU1BAACxjwv8YQUAAAAJcEhZcwAADsMAAA7DAcdvqGQAAA6USURBVHhe7Zx9jBxlHcdn6YVeonCXhj+KNtLTJqYiXI/uve1eu+WsWsVUaEk0JFAMRioUC0pUAvR6xkQjL7W+9Q+hCBgSAk2KfwjxPFqjMRFiK4kaI9ALJMYXwAM0IZHejd/vzDyzv3nmN7Mzu7O3e8Bv8snuzj4vv+e7zzxv8+w479g79ra288AusB88CJ4MmLLYDjaDt62Vwd1gDrhNcAx8C3wEvOXtWvAUWASaGHlgGuSvgAL2g7eUTQIWzhS0SNEM/wb8UZa98df/AfgfsAupCZEHOz3DDFgHlqVRMLY9pjBawSMMAVRJj5oFElPjJDAP2G4uK+MvfQLIGqAVzq2AnwB8SAUJuEfBVWAD0NKy4OW6bNq5/lKp9DRepWChaFeCaUAB0HV6YhB8mYoJZ3ge3AhSaiCCOY+A7jcI9ggwToesRUFwrboLASy4BBFSscObdF4FlwHkYYNgHjtBV9vXgHE2LAAvJzQyqhhFcQ+QeQLjB+HAuCuNv6h01HOegr0O8KHtHAEm38AHw39A1xm08Rpe6ai7BlAwXkamYO2GHQXztnwhaAK7x/qALRhxHwOm7ZEFayd3AuZt+ULoY9cYB5OeSJIdAG8ygwQiaGGygHEOXlToI9vcjhvHQXSGhA5yGJC34TdiGbQwWeEgWfoTQB+7orZxrkdnSOjgpHO9WpgkZsF+i+sBZwYy3RYxfhq4cFD4rIHLLvsE9voWVxbMpUkC5653B5xTqjgaylChXUjBDKx5LQvHmsNRNBPUMs7AEeCqAkl4+WLwhLcdwwiH8bHzPpDbWKsKWLrpB74u4RsFCpZzAt4OZFmfAbnmqbJdkmgZNeBW4GsTvlFgz6rHz8mFYEsCk+A6MOuz4ucr3DO+d4ZbWudN8YhdXi5hZTKuRmhjLBJ1MBONRWOjr8e12AB2gemAI4ACnEAngWMOR1abxTG9MO32LPR4UDzkYZeXa35cLG1oh4CJFHG6D5PuLeAmsB+gJ1g03KyE95kFvj7hmwAzyN0C1LhrAq5y3BIOvIseCz5X4WjWTuEI0+OPEPWBZWLH1tBkLfMinw3uBS6ESuIIMOGj1HWKfAAU7FmgxlsP9gU8mS4aa0wrNokjTPNmUPfD6JC66suu1gT0ROPyzYvAm/ZYQklY2xg+yg5Q1+kPzmBMtC+DeDzwBRCIVvoXJUsW7ZKFS4LiN2dDOMI0ebnX/TA6pM4a5KXpicC1KXMZaWIZLg3CR6m3Z2TWmYyJ9m4Qi6fUsjTRyN6Fve4UjmPimMfRyE7gCFKrHwPA98XokHqJngSRArzh9EYKKnlTYMfzOQzqUeYx/JAnuKRtxfGd/DzYBw7jXCvHItphHLXw2GxR875nOBL+OFvxKV4JVFsFZCCP1kR7DdSjRD4ApQNYRC3zBSOoZS0dgRgh9mF9H4q2G58yijYBZCD3MmeFJ9o3na94TDn78Xqr+6iz07vUHna2eYI9bMXzqQ9qDfIDB7PxOHDU1DIyh3OtHJYoscP63ohWehbCZRSN+yZkIIBeRRQ6mT3AjnsjiIaTH06BeBw4agTrpGgz2UVjJyADgRqIlDUBNvh23CkQDQcvQuZALE4vMB0AsQpVNKFIPP4GoX6Bs98G/MF80SSqsYewCpJVNNZIO259UGtAziFKJ+A6g0CKdhQ8BZQCF0HpFYj1a4h1Nz7JGh4XLXHNjWtJVkGyimbHI/FwFMuAcR3OWXB+KEUz3AEeAuwYiuL7wBbK8FkQFS1xyMEvrYLsA/HCR8E4B2/iRMMNOicjoqlTpyTR2ocu2ntAVDSuE6oWL4TSLkVZBMeBFjcatuYcayxaDQ5GC6AVtL1sB3WfjGiJi5IycED7RLsaxOJ0WjQKxs6o7hMF45piosnAAe0TTW3Txjoo2mYQ94micVSRaEqk9ol2HMTi9MLJj3dAtC8CzR9ftNQVDiVSq6KdRqY+E85xBg4jJ8wIfOSEPQ+3WWT5nqsp9UuSIkkeAKkWddyjONE+5RyNiEZS95StBWJ5KMbHgFzKlnDJ+72AaUh4jowChhsB8TbMwLFZw3sEMnJAcaJNOftionFPB/d26PED3gVkwflZC1cMUrBMt/GURNorGtfTuLdDj98RcglGY2ArkUaiGex4hOepk89UacqOFELhuuD2nRtsPMx1247/CLESWhrRCFc9uCWKO3w2Az3N9hKIlsuaFC1tGpVdNBttL0eRDADbZ4iGTj2fNSkaVzPseITf1UUbLJ20IzYEDUyhyLS1jTQQLdPtOmkYb9oJccJeLzhOWfBctsEtecXpWzyNSAY1UBuRAibca6UGuewuYCVSrGg/dj7XNaJdChS/c4s2DaxErgbFiba9dNTtFtHUua9fcXKZItoWUJxofaX5rhEtoaZRg1yGHt9OpNHKbT7RHGchvPHs3XzuIAk7Km8AuawGrESKF+2gc2M3i0YNctmSiHaO88+uEG3Iuy8b8zu3aGcBK5HiRZO1zfpySfFvZts+N2dKQhTGoOWf7caKpN+Z179YIh53LsOL5nNzNgeshE6CNNGIHYdo4ercmXOLfJHscW7Bi+azMwhymzKVug8UL1ona9u2ZNEwUchvfMSDlRD3ZBQvGjng7NW/aDNOwaLxpijGfiFIKG0TDBv2Z0Asc6CFj8Ke9DU0yEvVm74BHnSuwFvu0PT8lGUlfIhKblP+n/lh5pcARfslkGIZ/D9cpLPg3u7sX1LRhpw/423opyzr86Ap4x8uZEJB4uwhNT8o2usgdEKQTTTWtoPOnraLxl2Yfi27HIR+yrLuB00bl70t0Qi3U80D6QsFewzIcIb4rqE4/riNbMJ4b845TwvUMvc413gdj+P8FkT8NOXk4mOuZW7brgWKaHl5EqhlSGHBvdq53z3lrFVrHhxKRYY95Qx4uzbPd/4oTp8HIn4imkfLDwKg4iYxO5McfBdEypGBes1b67zg1RC5uZnCpHHCWe9+Bz3yDrVpOAVifiJacY+c4C0sbvzQMsrIILAdb0RdNB///CQudVIrHUsE5Q/D6zwEYn5muiGcx5gYH3GjZZYRFkYrQBK6aHXMeDEJO7yB7Zk610zcd9aqyR5VyziFrYvi/xn43CmSbv6076EmiX8wywBEm+lm0djpFW4J4zYyALgcTlYF52IgTj+Em++waEkrMV6ZMm9ByGLaszWCzO4EdMa0PS+DaRBxiATxyp5wfpxOobZp9K/QzoBdsZJR2qrHlUCLQ9ibvgTSGvp2wiWumHCmMvARZS0LZwa4ViZyxUMTjULsBXY8QxnQ+U6IRn4HIsIZ0chR0LTxGjeXpchgLZCCJYlG0mocuQ2wceaA006jndC3n4LQFyka+SpoyrifwSQiMuC9gKyiEbZxfUCmkcQQ4BLUDeAb4FcB9wP+AHcAO69mkL55eUvByGmwEeSytcAkKBJdB7g5T3MkjT8BtQFuAt7k4QKB/GG0PLOyC8TyYXk5E8rVvvEpxlYi5UCwZkRjwe4FRQm3AXDRswjRCLddRPKgaCTXfHQfsBLpBy+DZkUjLwJ2IpG0m+RswOWoIkTjn3jXgzB9CmbI/LQr+4ZxkMBO0IpohhcAxSui5j0PtDzzQJ8iwgXl9WBnmPnulBzQmsTAp8GrQIqgOZIVDj04oZd5hPmaiXTsQQR16E+jjikriRN6/jMxk6kPvvThTdaiRCNMI5KHyVeuPqTMfRttBcsDp1ox4Zhn5svUCGcnAnh5FSXa7SCSvhGHc15pCYNtIoXT8shDrLc3/mSen9JRmYCAU6LfAy3jPHDAHEnbOKl1+Sn+GOG0PPLAisDePkzb+JP5MqUp90ENHLg+AuxMJfI7m8RxUlp3b2qc4g83VefJP41PgtAfA/fvZTYpnElMsB2YFYysTieubzEP+9K0LWGaRw6CLPk3InyQgSk3mQW5LKVNIVxbo3h0mj1imtMHgJaGB/PJYuamtpJGo/yzEN5PaEk0GmvAHDAJpsBFSS5O8pKRcI6phffI88cHtnnKgwoIG3KzkqIJkoXfAC89Kdp/QVPGp73P8+8wwV9iZKLEZJaVNwXXAdtKAts48HwOKOmyveWYUhMkC4nNR9O2DoLxqe+sGUWJZgsmxZLY1gu0dMGFoNnVYnZwsTR5lbVsbJC5aaQV0f4CPgCMaUJJbKNo5wMtbXAN0ERpxCdALD3u3SvE2LZwTxdhl5z1PulL4CZgmyaUJGK1Wo2iET64XMsH8FLThElCvRNPuHevLdYDPgh+CJ4Aj1vsAdtAO+xioBSWHQMn5VrHYHpZSeQGkbyKCr1rFRp++R5JcNqzsbGxdWCbpDxW29oKIyOTF0uQzWEgCx1g5syNRIst0xvBUp/NkdtGR0c/CgF2j4+PHwBfIjj3BHgO7900RqubWqI8MRFhaChtSMM5My9V2TlQqL+DGRBbkCRGtEYD7nQbmZj4ULlS+czG8fFpFPxnEOcNgy1KIzQh8mCLxjQHBjjQjhW+WShY6sNMEq08NrF1tFo9NFypzI1WJtyQarfhi7lqVeId/7zk24aFS24dhRodH5/HK5wBUrAuFu2ikVH3zDPP1ETIzMqVK/lQ0eyGGlWOiLXMRCMbymV39bnnuj09PaooSfT29rqrV6/2LnXokL2mDVerz8YEW2aikTG0cxRvzZo1DcU7q6/Paw9lmztSqbgj4+OX4/vGNlKt/ggiLcREi6E53r1QwPUXXFBn/XoPI5It+tDo6Dw6mPcHsjS2QDhETkN3brkga1VMtPFqPsGMhb1m0uWqOLKc0EQbGa/MDA+P7R4cHGx5F5HXOZSr1bswRnvmLSbaP8AMuDKPUNrE2KDaxo0bz7moUtmEhnJqtFJ5AALOeqBKR6p4pFYS+R2wO5a8NEo/+v3T8Pc4GR6vTg+PVa9AE2TfDNY00FBPGnLb4GCtvzw2tnV4rLIbzn2dwOFDcHYmJqomRB4sUdCMPAohbjGweeEVEriWxTQNNNSThuVmZ1jkNU0DDfWkYbnZEojmOP8H+vOyl+nV45wAAAAASUVORK5CYII=");
    const Web$AsManga$Assets$Among$Walk$10 = Web$AsManga$Assets$Among$make$((Number(76n)), (Number(95n)), "data:image/png;base64,iVBORw0KGgoAAAANSUhEUgAAAEwAAABfCAYAAABC1SEeAAAAAXNSR0IArs4c6QAAAARnQU1BAACxjwv8YQUAAAAJcEhZcwAADsMAAA7DAcdvqGQAAA2aSURBVHhe7ZxtjB1VGcfn1hJLqvSyMYBA6G6soQ2l27L37t6XhS1LEwwYiwW/VGlLSoQIYhMMqEC3RUA/gIb4spgsFPxoQcXEarK024YvaLVtYjRIQ6tG44cqa00MH2x3/P9n5tx75pln3u5rqTyT3957Z+Y85zn/PXPeZu513rf37X2DrQA3xcBj//c2BG4FL4KFFNyAX4D7wTJw3lsR3AOmwUlgRGiFdwD9nJc1j0J9A7CQssa0ivHza/AwYB7nhbEwtlAGTYQ8SH+mxr1nhWPg/O/Lghk0EfKg+SRvgRJ4z9kc0AoaYhBsB6+AEwA7VeDMRc/gbgSaH8E8YM/aM2NmbHOywEtONrwPAa0gDTYBioQPmUDVafAvgG4SuxPhJdrVmsbeay8wVTsv3we0z4MzQCuEOwH+DPAhF8ggBPcdBwnCMSbCf2hHDWXwuniTQav8AxixIoLx0uMldTYAO3OBDCKCGb4DZH6AMRHWtI51BKxVxrGWaUf4JECjEiqkxAhpoCg28nx5fBvQ8g54DLRtbHc6OS5SeQLgTSrtCuYuWpQk2j9B2zMDjlmQV1Qw1F93EjwAWGCyS8BLzE6jkVUs1r47wZfA7gCZ39Ngv8VBwS8hGFmF91osYCdoy+Rg0hNqBsB7BJwQYj1gmjjWAbxJ5VXAfDUfeVgEsQzaccDy7gCcv+a2ERByCC+J4yAJezvpw4bjJryJhbWKtVhL2wM4Rsw1B+UQIOQkrVGWJAnGMRbexHIEdKJWtUmucdqvQMgB/uQiSbC4y5pQrKVAS9dj2AxlEo1jksg4CX9ysQVIH2TS2aSeT1iLeelr6TyWgArYAaaSWT613J2ammrw4IMPntq0adPrk5OTp4A7MTHhMTw8rOfVbLspGjWJNU57eGIj8Q3gbWfQfdbZgR7pMZ/CTvcnhY3uXGHCQ3b7jwDbh88gBNuvisU07P2s803APiux737wOPgLkNsZnAM2nNmwMO1Ou3ns6NGj7ubNm+28JXtArHH+FxIMg31wVrAgaB672dmHdmoS720fZHusYG+Bi4B1vi/UEnAroFCsPXz9DxBb8UxxYdadDSRozWZmZuz8JWWgmhl/WSfnEwyzIDAEbB/ke7GCKYNKX7DPgJ3AiDULzgKxsWYF5W7LnG/DWzQW8kOg2ixoU7DdwE5vOIHLeSoiFhG1i/i1i2LZgrF2KYKxhgVlbtmOYHPehTdFtMWLF/NVNbOoZyVYD9RyWtiC3Qbs9GSzu8R5F6PwSS8BMmjwJ++4whqw02IOLAQo233YWOhWbTu2hrciCMdDTdQ1NB4g1sm7gBRIYgtWA3Z68rp7hfPXRgIjFjkEoueDrcAW7ARIEMzeitgmre3GYFuNzaTnOehD3f3YNmEzab3tLhCOh5p0Q7B3gJ3W8G6o/TJiEc4FI+cvA7ZYOQWLbCZd1vS7QTgmatINwZ4FdlqyHOQU7CogBUu5JBM3W6ws6T8NwjFRE3WxUZ4IpoAtThJa7/g0cN3bnZe1BPqY7XIEaBp8H9d5CsQV2BajE7CGh2OiYOwQIyZPBFkFQy+DN1HmgQthntASeWv3SrqoYGQfYIHkJgvcDieBFk/nBdsPZFoOYP3jcWMwroJE0yHAu4EUzDADjgAWjm0b4SVrONAGLwAtnt4I1mz/4gQjw0Ck9cdhD8UI9ohAHm+HB4AWjz8LihgPEOvkrIKha8abuLRJgj0PomkBG3/OIZs1TRcwP2F/j2KfYT1o6uBRKBS4T10ja0Mwbf7IWucfTxKMk+/VIJoefBDchJjChdREyEPYH4X6MhgDfr5SMPVypJmlaSvorIJdAex0pClYEY1/44OAgiEi9xIQ9eGx4KwCcZdofppi0Sdr1QCw82tyGMSuwFLJFgWz0xjC50R2BJhloZeA7icIfgCwtk1gXzvQRx0MgUh5Pcx+irUIxFpXBfutc114h8IeoPvqC6lr+y0KdgLYaUhzSGH4uXNLeEcMsZ1A70m1FgVLHoMZ4pZ3JLw8fw/6eOfIkGrKAmKrgkXnoEk9pY1p0whr221gDYjm0RmWKfsCUu0pIG6CbAFquSwOAjsNeQKY4/7kvOic9kSwDrTMMXAggPc5baZS4ITfwIdgYqZnJNUUwbjiqsZsoQn2I2COm9WMsyjotXbCvoBLKAQfL4jG75FqyvNbrQrWHIPZgr3o3Gkn7AvZBPsQX1ONi2QtCPYisNMQXbDPOS/ZCfuCFOw+dVq34jheUy1yXzKbYGzg7TSEtc7cJGmeO+wctROeEywv7MFLKH5qwCcuU413ebsqGJl3iuEdfeSIsw4vkSaFGqirE5oJwYial8UckGniBZtxtod39JEtaCLaFYzPsgsHR4GaX0A+wbY7M+EdfYSLAjGC3QMy2UEgHPA2uppfgCaY3eiHGXBOhQan6kldxOS7z7kZH9kZRTotCqbeJdLsGSAc3AfUvAM0weyBq+Ssu9t5tO+CrXD+iI8UbBCE4qdgiU/t2LYbCAfReWGY/IKxlp1G498vwZq162UgY/fWBTPbp4BwwJ5EzTtAE4xjG+1c4o/J7sSl0C/B+JSRH8c4kLFnG1IY45cZWCVt4OQY0Btxf5/MNK1W+sxh2MIC2KgntoH0/4r3/AfF+huQcXvwAeFcNg+EYITjLf8+YxN+/ikIZRhgn6czgR5KFkg9sQ1s36ecAfcyTygKxmZDi9tZA3LZFqAIlhfe3FXLEIJPN9qFUk9qA+P3qLPG3ej8GLv8JsFx7gKRuE+D3GZG/G0K5j8mkA4n5du6Jth+Z703h20KZYj0juQF0JKVCoXC8eCenC2eJqA8HnDHApLjeBp+27gVczo+MysOpmKENpyBszec0sLDzpMLJecNxCGTUKyTQI2/ra8FFoN7crZDYmcmM7QoQjDZ5mmYzsRnyDnhvuRsyTzn/Ltzifuac6P7Nefr7t3ODzC+ehN5n7GQSShY6ME/nOPBWU5HjKNeOjOO7czsDCMUCntxXAYsCQumn5OEfZkRWyxNsMhjWV6soKPfn2S7RuFuB1OCXWAbMBlbbAAyYEkvBeOluBREBEt9Jr8bptw5J7PALpBdgF5g8j0EtDv0Xsy8AdQXU1Y7isDupbRCdRM+Cr8NyLga8GHontcuY2wHtKCAGQNpheoWr4BVQIvHg+OuvolFY+acKSjBsab9AWgF6yS8E/8I0B4hjdDyuKuTZr6CY7ACXAayzQCyw1r7NngV3AHs/FRMXH1rtzSzf/lEBHwdyDI+y8prwLstlhW2s+fcL6QYsRTByC1AK3wrqEs0SWRer++V8TGhFMFI1rlmGrkF4+zlnLIvAi1QwUXgNNBEyANvBWr+Y8m1otoL44qlFqgCx0eaCHnQ/LKX5I0Y7dk1r9b3dSgh7RAQQXLxca3YRzpRy6RPQqHM8UgNpGCZ7wr1wmSA4ABg10+B5LEXgC1AXqQ/Yt/me08KZgqgfVWYz6C1M/mW/gjnjWYqxu98No8FXxhdC84ZCwXo8zPAwvFVHmMN6KZga4J9PknfsO2WFYLXOOOvi4SC9OEwgrVJ7udXBLslGF8jx38HshjLmVbWTJbmKEawJDot2N3gcbDS2tfgWyDJTPnSytkxuxn810ILukGhsAy4DbArJ7pfCzOANiwHSdYTkaR9AWQUbH0vBcsyyu+LYLQ3QQbBNvZSsCzDib4JRuPlyTWnk0ArDETa1SvBss4hey4Yv9Bk49mFF154B16UAvFhFk2ILHB8p/mMMD0xMbGE4H1/rVQZ31Cu1e4tV+tfIaP1+lfHarXXxqrV34zV6261WvUYGopbAdWEyAqXoMP+Vlx9tTtaq7mj1eopvB5C3tOVSmWHgfGuq1Ry/ahaW8bMjECjtetnIcw8hYkjWbAsDx0nEf1iqyeWhcnfwJjwTz0MplkGCoh0nbWRyngdtea7EOftsfr1yNRGF8pgAu28YNFfMli6dGkmwcI0yrKXFWFkZCT3r26y0SuM3XDDx+HgudFqbX60Po7/is9Yi1x51VWRAkanRVkGrmbKswOE/Q2uWKHmnQ9PyMMUDz4zWaFUrZbNpWaL1XnBbDhJJpw+8Vt0nEqxUbdXHmzBeBeqmf6CCy5wR8bG1LzzEaqBmW6UFMr1+nGTqHeCZYGX9Y0g+nN8l15+OfJhzHr+2QkJ5kKLrfCfaAVc+980CTol2Kprr40UspOsLZWQT4cFw1W2rlpNm0r5bVi5Nv5cKHEDu8HXkAE0j314Ge9L6gVug4VLLvvoQnz+eeMPqNbny+WyejvOE0iDXS4ymbYvUdV5CBlw89jIWNUtDgxohW6ZDyxevFCC3/j8bbHS40cnN1suV+4dHh426/5Sl8gOiWfoNUrIcHq0Mn5Yy6iJDFg7x4cCrrzmGvfKwUH3I5de6hYvvtirhYvRgCPLTAx9jD2j7VfmnyIYa1Ktvrdcqd07PDGh3RxR9ZA7bSJG9UulygZ0pRzZ7ylXx+c86tf/OxqwCFBQGR8PIdOzbWL7p7F67VrPRxjpIxCqWj1Wrlbn0D7P4op5EhXgsxgNrAuKlGSxesgDBmlx+z3D9GMAfAJsxkDxsdHa+M7Rav0ZXN4HSpXaO2M1FKKTNGsPaj5qSrW+y4DP4/iHDgehZTG73HGELPUEWNz+88HscmuolnZS3P7zwexyS2CO8z8ZnuartcjjXAAAAABJRU5ErkJggg==");
    const Web$AsManga$Assets$Among$Walk$11 = Web$AsManga$Assets$Among$make$((Number(76n)), (Number(95n)), "data:image/png;base64,iVBORw0KGgoAAAANSUhEUgAAAEwAAABfCAYAAABC1SEeAAAAAXNSR0IArs4c6QAAAARnQU1BAACxjwv8YQUAAAAJcEhZcwAADsMAAA7DAcdvqGQAAA3ASURBVHhe7ZxtjB1VGcdnFS2lwb0BAqiFbm0TIbbdrr17977sdtfSiIkYoe0XTaAlJYFAeDExSNm2W6LgFwMUiY1JY0tVvtRGUBMTS7sgkRjBFj8Z5UVMSEhMygIxaYzdHf//ufPce86ZZ+683Lm7W+SZ/Pbee+a8POc/Z845M3NmvY/sI/vIYKvBdTFw3/+9rQBbwQEwl5JfgTvBMvChtxLYAQ6DNwEF8HPyPvgJ+FC2PAr1ffAucFuMJkYW/gS+A1jGh8JYGU0oQRMhC5IPy+Cp/SlwXtrF4FVgiqOhiZAFN7+3wDpw3tlxkCjISrATHAPo1HwEqkyDQ2BbVCDstmAYWxtH1vPGeBrGVSgAFfePAvzIRl+fPwPu6CwYoWhlsOjtdiBORyq0CXRqSYlALOE1cB/CnDLMsgmi9N5Gwb6QqQTuBpxP0W4BrsNBRQYA5hK6CFkwBCOzCHsCSDlhmSZsaf2gcGPLwFliFZ6FXyphAVvADMCPRAFQQws3ftz+b4ALgVI+ogVTmsKMnePfATMmWqG5mQT4Ek9BghEOHooPiBa0skLmabcCZmiiFZqLRLEIRJJOnKAP8E2YB9kPToDnHRhmMggcP6ReXbcyjOiB8qZYxC0wF0MAXxI5CrFw6Asv30DyZV05ekt/m9nkgjdSCCoQjGZ3AfTqFntC2IlraQUebXyJhX0ay9DS9hjWmXPEzNeg0rpameGawj8I8CMWjkpkHJhpTW4C+BLLKcCDoqWdB8wWl3qexoiSMMiILeYNgB8dSSPY0wBfVBZYLCL1FtHWg0Qz7z8FGb0HKAR+dCRJsE3eFv8sPvEjAk/DjqfyElAB94KHQqYcwvBVD63ydz+025+cnAzYtWvXma1bt56cmJiYAb4wODjolmMKRiha4jyNt0QkQZAR/gSIIAIiWPw35HogadsMQshpSyQzrwdBNE3INeBuMAneBLKdg48G4/64fwhbFnvppZf8LVu26OU2NWADijXORxhJCBLiTybB7gSSts32WMHeAeqp+ElwA9gT8j3wb+AIVjpXmjvuHw8lyGcHDx6Mlt/WIbY/40RVIpFgtHrdW+U/6d2FkXBvi2e9G/zpvvEARLQEWwWY1ubRWMFuA9H4YBsQscgJYG6hYJvPbZ4L692VeYeRp+2D6BDbyjiBk0gEibYBqeOsw5yDD7EYP1IweMvf6+1riUVEMLV1sc8yxXoYnAXmZrSwsM657RQ2bxZ57gdtP0wtVHsUmAnABGgL0hmKeCNw8/gmruXO+tPeuJWAYnH0jcYH68Beg5Ogw3avf09Q6by2E1sgGLkENP0wBdsIInYS2I5nFqwO3Dxe9D/rvR1JQMFQIL4qbAemYGZnn7CVsG3CxkHA3IawmXGmsJ3AtgVbECqC3QyafiQKdhrYjmcS7F3gpidn0ReeiCSgYLwmjMTvB6ZYGQVrbXMOSZsIxulJ05dEwWzHA/aCtILtB276lSCjYFcDV7CEU1Ld8gr2VdD0xRTsWyBituMB+0BawVYAN/3jYNb/mveMliC42xBJcyXgnMsU7BHgClA0IlgJNH0xBXsBRMx2PCCtYK8CLf1/wKz/sPeAlih4wKGmcwUjvwFaRYuCYr0O2n70UrCTwE37ZdAUrOr9QUvkvw2i6cBO4AomHAGnAPs1YRrwtO2G34Efg7Yf8y0YT8fOghHeH4ukvRDcDzTBesV3wT2g7Ycp2G4QMTNySFrBtOsxpm3uH/VecBO04G2jaFpwFWAFdodoleyOOQuWMQHaPpiCqffIzMghaQXbBNy0L4Dm/k6CEbWVkYvAZtBrwe4HIwizyxexeFNRNTcBSCsYpw9u2rZgl3n/chNY8C5sx3thnwfFn6JNoa4DlwTCuOUyjHdvYu/AuglAWsG0tHacSIADn03q+YRwuOcpI4xnxExbBSsDQUzcMilWRzsDnETFCXbKG7IDHOBxsmjzS+JDEeVaMo1gbwI3HS+p7HjHMDBEAg0o2CITLdFyCnYCuOmigu3zpuwABxGMvAoW6MmRSaIVKBjT2fG060kTUzDCME45uJwgdhQtgH4lLCTRfg/gq9kJToJI3UJEyGngFhYVrOTN2AFdcBpwXZiJPPHmBT1xn5u68DqWT7FI1P+ARHscFCTYMyCa5hVvQzSwIOBwpIWmgVOaqP8BibYXUCgBiXYCtRzQSTBeKkXTHER+6o4CEKEELY6GLlg/PxNNEew6oJYDRLDDwC1QF2yndzAaWBAilKDF0bhLvaz7HJe+J5q76A0J09xxnQJugWx1brxZf733l+DGIVEizCt8qExWej/Hz8Bvs+6/Bok2AcxEyKRYwcg73hWLRrC/egP+J4JLuMBvs+4YF5Itp2DatCJesCPezYtGsJu8p7sSTHnyXbxgO7ynFo1gJe+dOMHYPaUySWwQJ5iEPw/cNO07FS4yH4NXuTrpojgWPEPlQXwCBH5TKCH1Wv7XgGQQchpkFYxPkNz4bSYxvxOhBDViDxnyXsEHBVsNAr8plMCzLZX9FkgGIYdAVsGiM30TtrKZvv4FE+x5bxwfVusiIhaXOaW2HwIzE3AfyCoYm7sb32Z736EFE4wLY5qCXQ9afotgXGKf2swFKWFGvP2slmvQKjSER1CLZzKLa8Av9WxexoNgIuW0+65/Astv1plwgXBq41uwkjDMaAioPhlYBYdo8Uxm/QkMDvMp2AfeMn+Z9wF2U7DIk3rWmWR6D8lcI2ZkdgqofoUsA2Z8wsFCiyvQ6Vl/P075+RDstLfOv9E7hl3NcrnIz/GZdc7Uf4kxERM7Ge4BZ4Dp1wygE9pDkEeBGddFHJ/1D3s7tAhdIUJx0d929JdmeU0GgOUz69xxiWacyVtnboYZ2TYXvvUSgKCObEelTvZNtCqqRkoJnx9M9U35g30yJSKmWP8AEZ9Z51yvBcqMX8s0AyUINpNaMKnYClTmUN92f8YraZEiMN4JDEyc2/FuyEAgBneJUJpg2sK/4L2q3Eal3wBaxmmBYEczC9ZGi5MFNz8RS1uWFZBpdNSMLe05oGWeBrTSza3TEkEJuBXU4mTBzY9isfVpA5Q3A1LP7pOML5XyBfNzCfA0Ngmd4SSxCAGS0AQy4U1Nq6M3fc3V2Xcy/gsDTjk4T3tEgft4hJT3K0uAd2W1ShZJnGDvg9tASyhB/OQT7sJaV1br8BL8s0CraFFognHKw4m360sAfeQUasHEorHwmHkcW1rSBLgbRKi3AC/+rwSuDxb0sfBTMY/J9ajiJDvcPwMefa3SeeFyBT7aU6cLAn0yeQwsGmO/oDkN1oH3gFbxPPBmJVuvVpaFCMV+NtcEtZdGxzSnQ5Jv/6RHW8ynIoIV+p8EijAuQEsQjDwGNAGyklmw2BWFC2UyUmpOG1wBOOTL8K+JkYbMguW6I9FL4x3LFIKRm0G3gmn5cpTk0yxr7ZoIRhZ0KuGa8t+bWAF29mYYMVuZJkYa3DwJhZL9rRZoCpb6qdB8mDgljgJeHnF+FCzycHgKFC2Y+Vz0vBSMpwed114VvgVwwikVzIqbH+GDGZnI8mF0EG4KtqimFYpgvERh5fhphhM+MOmlYOvDMEuwRWVKH8aJ5Q8AW5MZTvgWXK8Esx4BiliJy8nn2xTBkihasB2A73q2WhcRwRbF9aNp24DpoGA6b3Ap0IRIi5ZnRxbl/3elaCkFqwFNiLRoecbCpRCL1thXpBBsK9CESIuWZyxfAYvaON9hn8E7BFoFQKeV2mnQ8lRZdK3rYw6WLV269Ov4UCoiI5omRhLaYj6VNPe++hx6Y+Xq6Obhev2OSqOxSxipjz030mi8DHzhM8uv1ioCKFZewaLzuoHVq/3q6Khfq9XOgD9Wq9Uj+NwzXGs8QOjvULWqdfy9EYyFbahWb2fhlXr9+EitNtMUZcyhLVa8YDJpzSvYRmDnub5cFsEsTF9wUHkwD4iASEcrTjBkOo5CfgRx/oaCZkMsJ/IJlmYNbRx8PmDnt/SiiwKxkgTTGK42flGpNb6NfPIJtrZSWT7caPwUlX+/KcBoVyy/qmjBuNDPym9u5arVKEsOmO5HLPU2lWr1NLsZ5JnOqhs3rm0LldMBB10wE95V4JsnfF2Ht4N4KcVOXS7cXez7+B+/4IK58ghbUveCBaDV4axKd1WAU+8NW6wcDjisWKkticoK86Cw0WeNl1/56bmu/FUEC07VNC1tpF5/0i48hwMO135hbaSSRTK4oYxyuvBXEwwDWsyIGjUkOCAqNzGdIeY+bT8LNWn4/aVSipl/alp5NVuXW56L66+L639jplwuDyH/iJlDqUkwx0LCA+j8X1MydHD3Rx0uj4z4l1x6aaGCtfsutzwX11+Xpt+cKg1X63ds2LDB/Q+bLV1MkUwsw7lcxrB7oFIdxRyGmesFtunsMIf+crXqX7Nmjb98YMC/7PLL/Yv7+wOWLFmiCeQSCNYeGd3yXOzyWzTnkUcp0uDgeKeHI5YuplDWDs0Gx8dLlfrGMUz89lRqoz8bro1OD9fGyLtZBDNx40s4J6LXrl3rX7vG5hr0iWsGhxA3rjyXxsvDtdqLpFIf3cvOnI0grFIai+hiimXtcKzjfjTly9Csx8q12q04lfeQcqOxv1Ifw1VBA0czrKDbyXZJpd44hQP3LMR4kOBg7q7UxjZVq2NfDF1LY2bd5LuLZbE7DEvafz6bWTf57hKx2B2hJe0/n82sm3w38Pr+B/Ojz2nuWai5AAAAAElFTkSuQmCC");
    const List$nil = ({
        _: 'List.nil'
    });

    function Word$fold$(_nil$3, _w0$4, _w1$5, _word$6) {
        var self = _word$6;
        switch (self._) {
            case 'Word.o':
                var $43 = self.pred;
                var $44 = _w0$4(Word$fold$(_nil$3, _w0$4, _w1$5, $43));
                var $42 = $44;
                break;
            case 'Word.i':
                var $45 = self.pred;
                var $46 = _w1$5(Word$fold$(_nil$3, _w0$4, _w1$5, $45));
                var $42 = $46;
                break;
            case 'Word.e':
                var $47 = _nil$3;
                var $42 = $47;
                break;
        };
        return $42;
    };
    const Word$fold = x0 => x1 => x2 => x3 => Word$fold$(x0, x1, x2, x3);
    const Nat$zero = 0n;

    function Nat$succ$(_pred$1) {
        var $48 = 1n + _pred$1;
        return $48;
    };
    const Nat$succ = x0 => Nat$succ$(x0);
    const Nat$add = a0 => a1 => (a0 + a1);
    const Nat$mul = a0 => a1 => (a0 * a1);

    function Word$to_nat$(_word$2) {
        var $49 = Word$fold$(0n, a1 => (2n * a1), (_x$4 => {
            var $50 = Nat$succ$((2n * _x$4));
            return $50;
        }), _word$2);
        return $49;
    };
    const Word$to_nat = x0 => Word$to_nat$(x0);
    const U32$to_nat = a0 => (BigInt(a0));
    const F64$to_u32 = a0 => ((a0 >>> 0));

    function F64$to_nat$(_x$1) {
        var $51 = (BigInt(((_x$1 >>> 0))));
        return $51;
    };
    const F64$to_nat = x0 => F64$to_nat$(x0);
    const F64$mul = a0 => a1 => (a0 * a1);
    const F64$mod = a0 => a1 => (a0 % a1);

    function Maybe$default$(_m$2, _a$3) {
        var self = _m$2;
        switch (self._) {
            case 'Maybe.some':
                var $53 = self.value;
                var $54 = $53;
                var $52 = $54;
                break;
            case 'Maybe.none':
                var $55 = _a$3;
                var $52 = $55;
                break;
        };
        return $52;
    };
    const Maybe$default = x0 => x1 => Maybe$default$(x0, x1);

    function Maybe$(_A$1) {
        var $56 = null;
        return $56;
    };
    const Maybe = x0 => Maybe$(x0);
    const Maybe$none = ({
        _: 'Maybe.none'
    });

    function Maybe$some$(_value$2) {
        var $57 = ({
            _: 'Maybe.some',
            'value': _value$2
        });
        return $57;
    };
    const Maybe$some = x0 => Maybe$some$(x0);

    function List$get$(_index$2, _list$3) {
        var List$get$ = (_index$2, _list$3) => ({
            ctr: 'TCO',
            arg: [_index$2, _list$3]
        });
        var List$get = _index$2 => _list$3 => List$get$(_index$2, _list$3);
        var arg = [_index$2, _list$3];
        while (true) {
            let [_index$2, _list$3] = arg;
            var R = (() => {
                var self = _list$3;
                switch (self._) {
                    case 'List.cons':
                        var $58 = self.head;
                        var $59 = self.tail;
                        var self = _index$2;
                        if (self === 0n) {
                            var $61 = Maybe$some$($58);
                            var $60 = $61;
                        } else {
                            var $62 = (self - 1n);
                            var $63 = List$get$($62, $59);
                            var $60 = $63;
                        };
                        return $60;
                    case 'List.nil':
                        var $64 = Maybe$none;
                        return $64;
                };
            })();
            if (R.ctr === 'TCO') arg = R.arg;
            else return R;
        }
    };
    const List$get = x0 => x1 => List$get$(x0, x1);
    const Web$AsManga$Assets$Among$Idle$0 = Web$AsManga$Assets$Among$make$((Number(78n)), (Number(103n)), "data:image/png;base64,iVBORw0KGgoAAAANSUhEUgAAAE4AAABnCAYAAACuCXTjAAAAAXNSR0IArs4c6QAAAARnQU1BAACxjwv8YQUAAAAJcEhZcwAADsMAAA7DAcdvqGQAAA7ySURBVHhe7Z1tjB1VGcfn7ja22gprW2u1FbrYFNdAd0t3u/fu3bK1IBCMBEv5ZimK4a1ASSD40tJ2sWIkvKQVaGJIAT/4QahaEtFYoEXjB0VWiBoTgfJB0YDQUjAiyt3x/5+Zc+8zZ555u+9Unsmve+/cc55znv89c+acMzO3znv2nv3f2BngCfAccBvgELgDXACOe/sOaFSwOPaAK8BxZUvBT4EWcLOYDjgCvgLe9XYRYDBasM3ECPeuF7APPARMIFqwzUSKJvkzGAbvCmNFXwRagB794HYwCbaA7TlZAjS/MRwFXd/62NL4LWsBeIJNAbxpiAo4DG4GGUVk6zsAWL+utG8BVjJS+c8BfPWqEHmhcJLHQIqA5tD9Dei6Q5dnT1PBUMVvAHjRNGzhDPtBjICmXoRHxMmga4xjqZBwM8DdAG/aBlv1CmDqoFEoFJ7C3644bFkJDgFCwp0P2BLwpq2kiQfhCM/6HTeO14xogXCzq4cQ3nSEy4BflzCBcHx9Nuiosd+whLuw48IRTTwjXKdbHVubVbkZ4NamCcdD7/GAfUAb20l2CC4E0fqFvuSOGb81q2JngUrdwlEgCrAOLAJR/w0jheMX3xFT5qIvuec6j+YS7mqQdjZsIlI4jgbabmcBFi4qNQgq7m5nUybhDgLOKMI+Wo4Ujl/8ZtBW4xqYJdwW4KIvWqcKRYygr4PZIJw/J0sdt+fMnhDOJ5R0yTAGziraNrYzg15RifuAiw69TxWNGOGWg3DeFOaCNWA3eBRUYngL/AHcBT4DNF9hTOtrm3gsyBJuyh0AeBELRXsQhPMJloAJcDN4ADwJXgWKSB/DtqGywZ2sTFbZ+PZGt/+tfl9A0PMmWiGFpuBooUqZRri2iWcKE5Vw3c3ObapgBgoXM0xwnY+Ag0ARyaaI7Si2OONnD1cedr+BrfjvYi3vM4Att1auFI7sBi0zc2IgQQXWAxdDiW2qYJJaHg/fzyzwZXA39iVtgQD/wJbXfoTtnMo5vo9HQB/Q69OyVRQuDlrCbQfpwnFAW8vj4fvZALaBLdj3MojbEPSayppAivz2duVt96rKVb54TwN2DdH68JBtiZm1t9zCcYBby+MxjY7fF80I9ziI2xDw8sryQIb8RuGIJxw5DMItz8TFo6rpplxTeBzUKdwAkMIlHa5BwNdhq+dwjQhH2K/K+vg0bXDMb4BTlFvA80AWBnxt0oTjoDeSl5311oBtAUfANEjZJsS2GdsObAfFpp1A7sLm+Zb++4FfHyMcyWXsGNmHUXGu1SurHzacn/ra1CXcKLCF+yHIIJyXRpK2xaW/D/j1kbFmOlyvBW8CmVEjHLTHZcDXpi7hFgFbOPI3kLbFCRG3xaXnWM+vj4yVfXmifa+3t/e/BK9lRo1w0B7+VIukCccrVJH87weacHeCf4GkLU6IuC0uvd7iEvu5z4NwILk5BKY9Jp2t1WkVwc4IVn6/kubkIIUj9zrThbcKrtmQIhl7sz6vecIGv86vsP9ewC9N1sfnSRBrU0AGEgFzEHdtwCnBvjAtFI77doKfQcCXGhQOQ4/CCxDsj/Dzfeyh7+3YTzYBWR+fWOG+CGQQHhQK4w01aF6Bj+apCbfBeaA+4W4CccJJOFTZmwAPuZ0g6scQ9meEOw/I+vjcD1T7JZBBeCRdcdfnmTXhuB53zOlLFM5atPQrWQZ+MMmBRj/PS9gfRbsRfAjI+vhsBarJADy4sIgXsawB0XxSOBeD3LVqXoLauHeCiI9Z4DqgB9tahkCtLlK42OGIzODBfgwvYmmGcMp81YfiXQK04FrFAAjXw4jG1eFYszO5mwBexKIvQIaF8/6JgcKRjSDqB/SAC4AWZDO5CURFI0a4xDFcJCNvwcKLWLQ8tnBTzgo1LzHCPQNUXxSOFIEWcKNcDnTBDBSNrS1xQTOSkZNwvPAOty0Y2G4vbA+h5TETfMMWZ2ftTQK8BKj7C+DC5heAGRzbA2SdcOfPPNeDz4JPAq0cwYwZvC7sfAkkWiTjPrSWknMAr018piUZonls4S5yHq69SYAXmHV/FqeCtWA90MWS+IJxfe8sMBP7NJ/xZFoBtjL1ATu+LMJNgVqetRAytCOBQaD7jOED4CQBFyINCwAqaRH1EQ+m0unGe9qsjGuAHZsUjX2ZnYeE8+QRjmO964Huty5aLpy5biAyasJJDgKZ3hBNq+5M4D7AGYvuv7mcG6B8xgdYUk0RbjNQ4wponXDkRcDhkF5GY/BExC/niDPTa+XoyLR0r4FUU4SbBGpMAdmFO+z0R3dm5HnAuznruZ/ELEjwbiUKZUYJBjMVfBRo+UGqmRsCRabmCZd0G0Qe3gG/B9sC7Nu6uOiwC/wCHAOaD4kRbpczhLdaLOl2K0C9ZKYdQC0vILtwK1Ku6Headc7t+KPFkm6KcA8AtZyA7MIRdWeXMOo8gj9aLM5KkGiKcE8AtZyAfMIl3XzTafw/dhweG0Ci3QtaKtztzib9gw7DE5f/UosF844kKxQKB4K7rwXhqVOULMK9gxOOD+e2eBHCStx2eGL4eXC7rR6L9xBxvOnChadOUfIJd21hV1cKd6PzbbykcEtBJB4+gR1vunBqWYJ8ws11Xpk+Wjix64S7yPkBXlK4c0Ekns4LR+4vbOw64fqc1/CyTuFgSia1LEG+kwPptvHclDMg3q4FkXhS56tKplAZCvmFI41Mv5rNbaH5eJcLd7Vzj/5BBzjf+Yl42zThmnFWjdLvHNY/6AALnb+Lt5tAJJ5HQKKhr7Yn+RQmVI4Fx3kyvUFLa2AnXHH3Bw/GWR+2HHli4okq2B3Am4Ui8ewAidZW4YacZ903nNlagpYihTvTW8GWHzdNuLTVkcNApjdoaQ2+cEa8ds9fjWh+a+Pyv/z4ehCJ5zqQaMoDHmnCEZneoKUz1IQj7R6eULQXnZPd+c4reGsLx4tTkXjGQaLxNlVLOH4D0rGGTG/Q0sUx7W4u3FVtCXYC9oMSky4uvY2dny2cXxZeKnj1h9sQqT92oDyLlXaxhsj0Bi1dHP4VMy4A7C1cGrnPxA4cFaxLuNedE9xJZxKzhKNasgCv/tRAkmrK74S0T7ga/n4OWXhZ8RqM+e7BMOGQM+G+7Hw4t3BPO0OeYHOdV/GW3YOaDOwDXv2pgeFZkGrKxRrtgrSNTG/Q0sWhC1ej1h/2Oce8w1regsF7jCW8TYOCa/l9pG9J9YwqhdsLUo03lVgLmVlEWA7y5ulGqrMGKVzqXebGfg2MgwCtEAkP57x5upHGhOPyuXEQkLZ8frwIVx2KSOEy/7iB8vMXdwKtIMPxIly1/lK4XCZ/3ofA2S5wBLBztTtzbbStVaxd2PXT0tj8FVTrb+Lmo1e5zIznhHAGCsj5neRSINOQPwGtgu2gHuGqQxFi4s79tCAfeosRLis7gVbBvHAuzCvsvPOTQwySNIAl9QjHxcxq/U3cmU8M0mSrk04zUnsIrn7WAc03WQFYBsdeFFXC+bWB3chEwBLwINDK4vJ51X9DwtG+Cf4DjCMPXtCR2J8D7Ks9BJcf9qO89aIaiI1SXhqLwH6gDYBfAFoe5xpQt10OQieLbMJlmXHEweB4Jo8EYlDKS4J98BuAfjXh2DK1fN4dqg0Z+zyunHhArBDBfiUQu4JZaVaLYyt7EhjB4oRTb+/ir2K3xZRA7ApmhcFtBaFACB9f52PsXJE1vACsdDzzc+XaDJ9s7PLs/B78dey2WBOF45kwNKg2frVHgrhPpgVpMx0bO79XVt0nhrwmn9MPKqBVMguxwhFpXJQQ5RmaIlzbfkdO9nNBBbRKZiGzcMoyGHkGaH411ItN9Jn4+FEzrYuE03zGwcG0nT9STktNGTD7P4GWn8zCnQdkOsB8ms8kbB/eo/VtM3amlnBZrpBpxAqnTbqt/0yDswPNZxIyv8d+kMkKKWQx5UepeDuBVtE0YoVjd2Cb8p9qHAOaXw31UOXvrWQyTSxJFjP9jRCOK6paZdOgcNtANZAk4TgtkmnBXqD51VDvFfkUyGSaWElopjxAx2kXRdAqnATzqNOgGyYmJuaAGQbsG7LSAK50yAEv/UlkWWu951ENPT09/N3zzKaJk0ScoSI2dkWzwDzRxdF58+YdKJVKNxSLxVskM2fOPGqndZwNgE8FEbNSYuACBOGd5v6DvAa858+HZDZNnCTizKtImHqEU1ubu2zZMhfCucPj4yEGBkJLQrmRrS1oxZlNEyeJqg0XxyfwrV+DgGL+5yNO1tMWHg1MxzU2zY/jiaYJx319feo9H5kwwg0NDf1l5cqV3z2jXN64olTK9H88aOJIqjY4ONi3qlS6cFVpfN9oqfzP0fJqd7Rc9pg1a5Z1cjAwKK7icjWXApm+xkDB+Ll/6GjMnjMHZbAsMm5RdoeLRXcO0mh50+DS2ElL+uHH+PfjAU+NlMo7RsbGYn8fUxNL4gs2WtpTcy7xC1qwcGGMcBKu3HKoIUlvLYs+frIoLyocoXjz5893P3jiiYmccEJflYULF7sDp52O/NF4JCPl8nNoMOtRl5BpYlXxRCuWnwo7lwQVHx01rU4Nvl5OWbrUKk8Xrob9eZgiDm9J2Dex/dVA67sSdaqaKphhZKR4ZdS5pOb4tMFBt7e3VxUgLzhbugOn262B2GKEg4t+HqYh4dDyULeqqYIZ/BY3Llqc7VAWuto9bWjI/ejixe77EDjy18XcefPclaOlwGc0+KYyZhGNr2JYWSxegfpVTRVM4PdxY2MH/EAiji1qnw0ND6MfWZi5Fc5fsMATPuybwbSQDMKNlFe/ZotG08SSVG1kZGR4uFz+2nCp9Fvh2EIWWq4eEhRk8ZIlXkdvs/TUgSCv7YOvGUwLiROuVDqKv3soGBtOIEHINLEkIbv44ot7ycjI+DJ0lleNFMs/xtAEhdhB+8j+hEQrb/LZGB9aniYiRFtVLP4OZe7RzqCaaWJpJNpgsbgIh/OnMfaZJKtK5Tvw/lBYVCmIQX7WDJL9rxorT42UxvevGhv/ukexfAkH8kEYmmlaEHWnRkOGyp1t4GkdQe3x+s2x1Y81E78vLj+EL++rGKivN2WuKBbrvU4aq4X2gUarTCurEZptsb7lB0m0yrSyGqEN5jj/A3qriBL0r0/DAAAAAElFTkSuQmCC");

    function Web$AsManga$sprite$(_time$1, _is_walking$2) {
        var self = _is_walking$2;
        if (self) {
            var _walk_sprites$3 = List$cons$(Web$AsManga$Assets$Among$Walk$0, List$cons$(Web$AsManga$Assets$Among$Walk$1, List$cons$(Web$AsManga$Assets$Among$Walk$2, List$cons$(Web$AsManga$Assets$Among$Walk$3, List$cons$(Web$AsManga$Assets$Among$Walk$4, List$cons$(Web$AsManga$Assets$Among$Walk$5, List$cons$(Web$AsManga$Assets$Among$Walk$6, List$cons$(Web$AsManga$Assets$Among$Walk$7, List$cons$(Web$AsManga$Assets$Among$Walk$8, List$cons$(Web$AsManga$Assets$Among$Walk$9, List$cons$(Web$AsManga$Assets$Among$Walk$10, List$cons$(Web$AsManga$Assets$Among$Walk$11, List$nil))))))))))));
            var _idx$4 = F64$to_nat$((((_time$1 / (1000.0)) % (1.0)) * (12.0)));
            var _spr$5 = Maybe$default$(List$get$(_idx$4, _walk_sprites$3), Web$AsManga$Assets$Among$Idle$0);
            var $66 = _spr$5;
            var $65 = $66;
        } else {
            var $67 = Web$AsManga$Assets$Among$Idle$0;
            var $65 = $67;
        };
        return $65;
    };
    const Web$AsManga$sprite = x0 => x1 => Web$AsManga$sprite$(x0, x1);

    function List$any$(_cond$2, _list$3) {
        var List$any$ = (_cond$2, _list$3) => ({
            ctr: 'TCO',
            arg: [_cond$2, _list$3]
        });
        var List$any = _cond$2 => _list$3 => List$any$(_cond$2, _list$3);
        var arg = [_cond$2, _list$3];
        while (true) {
            let [_cond$2, _list$3] = arg;
            var R = (() => {
                var self = _list$3;
                switch (self._) {
                    case 'List.cons':
                        var $68 = self.head;
                        var $69 = self.tail;
                        var self = _cond$2($68);
                        if (self) {
                            var $71 = Bool$true;
                            var $70 = $71;
                        } else {
                            var $72 = List$any$(_cond$2, $69);
                            var $70 = $72;
                        };
                        return $70;
                    case 'List.nil':
                        var $73 = Bool$false;
                        return $73;
                };
            })();
            if (R.ctr === 'TCO') arg = R.arg;
            else return R;
        }
    };
    const List$any = x0 => x1 => List$any$(x0, x1);

    function Web$AsManga$is_walking$(_pad$1) {
        var self = _pad$1;
        switch (self._) {
            case 'Web.AsManga.Pad.new':
                var $75 = self.left;
                var $76 = self.right;
                var $77 = self.up;
                var $78 = self.down;
                var $79 = List$any$((_x$6 => {
                    var $80 = _x$6;
                    return $80;
                }), List$cons$($75, List$cons$($76, List$cons$($77, List$cons$($78, List$nil)))));
                var $74 = $79;
                break;
        };
        return $74;
    };
    const Web$AsManga$is_walking = x0 => Web$AsManga$is_walking$(x0);

    function DOM$node$(_tag$1, _props$2, _style$3, _children$4) {
        var $81 = ({
            _: 'DOM.node',
            'tag': _tag$1,
            'props': _props$2,
            'style': _style$3,
            'children': _children$4
        });
        return $81;
    };
    const DOM$node = x0 => x1 => x2 => x3 => DOM$node$(x0, x1, x2, x3);

    function BitsMap$(_A$1) {
        var $82 = null;
        return $82;
    };
    const BitsMap = x0 => BitsMap$(x0);

    function Map$(_V$1) {
        var $83 = null;
        return $83;
    };
    const Map = x0 => Map$(x0);
    const BitsMap$new = ({
        _: 'BitsMap.new'
    });

    function BitsMap$tie$(_val$2, _lft$3, _rgt$4) {
        var $84 = ({
            _: 'BitsMap.tie',
            'val': _val$2,
            'lft': _lft$3,
            'rgt': _rgt$4
        });
        return $84;
    };
    const BitsMap$tie = x0 => x1 => x2 => BitsMap$tie$(x0, x1, x2);
    const BitsMap$set = a0 => a1 => a2 => (bitsmap_set(a0, a1, a2, 'set'));
    const Bits$e = '';
    const Bits$o = a0 => (a0 + '0');
    const Bits$i = a0 => (a0 + '1');
    const Bits$concat = a0 => a1 => (a1 + a0);

    function Word$to_bits$(_a$2) {
        var self = _a$2;
        switch (self._) {
            case 'Word.o':
                var $86 = self.pred;
                var $87 = (Word$to_bits$($86) + '0');
                var $85 = $87;
                break;
            case 'Word.i':
                var $88 = self.pred;
                var $89 = (Word$to_bits$($88) + '1');
                var $85 = $89;
                break;
            case 'Word.e':
                var $90 = Bits$e;
                var $85 = $90;
                break;
        };
        return $85;
    };
    const Word$to_bits = x0 => Word$to_bits$(x0);
    const U16$to_bits = a0 => (u16_to_bits(a0));

    function String$to_bits$(_str$1) {
        var self = _str$1;
        if (self.length === 0) {
            var $92 = Bits$e;
            var $91 = $92;
        } else {
            var $93 = self.charCodeAt(0);
            var $94 = self.slice(1);
            var $95 = (String$to_bits$($94) + (u16_to_bits($93)));
            var $91 = $95;
        };
        return $91;
    };
    const String$to_bits = x0 => String$to_bits$(x0);

    function Map$from_list$(_xs$2) {
        var self = _xs$2;
        switch (self._) {
            case 'List.cons':
                var $97 = self.head;
                var $98 = self.tail;
                var self = $97;
                switch (self._) {
                    case 'Pair.new':
                        var $100 = self.fst;
                        var $101 = self.snd;
                        var $102 = (bitsmap_set(String$to_bits$($100), $101, Map$from_list$($98), 'set'));
                        var $99 = $102;
                        break;
                };
                var $96 = $99;
                break;
            case 'List.nil':
                var $103 = BitsMap$new;
                var $96 = $103;
                break;
        };
        return $96;
    };
    const Map$from_list = x0 => Map$from_list$(x0);

    function Pair$(_A$1, _B$2) {
        var $104 = null;
        return $104;
    };
    const Pair = x0 => x1 => Pair$(x0, x1);

    function DOM$text$(_value$1) {
        var $105 = ({
            _: 'DOM.text',
            'value': _value$1
        });
        return $105;
    };
    const DOM$text = x0 => DOM$text$(x0);

    function Pair$new$(_fst$3, _snd$4) {
        var $106 = ({
            _: 'Pair.new',
            'fst': _fst$3,
            'snd': _snd$4
        });
        return $106;
    };
    const Pair$new = x0 => x1 => Pair$new$(x0, x1);

    function String$cons$(_head$1, _tail$2) {
        var $107 = (String.fromCharCode(_head$1) + _tail$2);
        return $107;
    };
    const String$cons = x0 => x1 => String$cons$(x0, x1);
    const String$concat = a0 => a1 => (a0 + a1);

    function F64$show$(_x$1) {
        var F64$show$ = (_x$1) => ({
            ctr: 'TCO',
            arg: [_x$1]
        });
        var F64$show = _x$1 => F64$show$(_x$1);
        var arg = [_x$1];
        while (true) {
            let [_x$1] = arg;
            var R = F64$show$(_x$1);
            if (R.ctr === 'TCO') arg = R.arg;
            else return R;
        }
    };
    const F64$show = x0 => F64$show$(x0);

    function Web$AsManga$Sprite$render$(_spr$1, _pos$2) {
        var _attrs$3 = Map$from_list$(List$cons$(Pair$new$("src", (() => {
            var self = _spr$1;
            switch (self._) {
                case 'Web.AsManga.Sprite.new':
                    var $109 = self.data;
                    var $110 = $109;
                    return $110;
            };
<<<<<<< HEAD
        })()), List$nil));
        var _pos_x$4 = ((() => {
=======
        })()), List$nil)), Map$from_list$(List$cons$(Pair$new$("position", "absolute"), List$cons$(Pair$new$("left", (F64$show$((() => {
>>>>>>> c1670c2b
            var self = _pos$2;
            switch (self._) {
                case 'V3.new':
                    var $111 = self.x;
                    var $112 = $111;
                    return $112;
            };
        })() - (() => {
            var self = _spr$1;
            switch (self._) {
                case 'Web.AsManga.Sprite.new':
                    var $113 = self.pivot_x;
                    var $114 = $113;
                    return $114;
            };
<<<<<<< HEAD
        })());
        var _pos_y$5 = ((() => {
=======
        })()) + "px")), List$cons$(Pair$new$("top", (F64$show$((() => {
>>>>>>> c1670c2b
            var self = _pos$2;
            switch (self._) {
                case 'V3.new':
                    var $115 = self.y;
                    var $116 = $115;
                    return $116;
            };
<<<<<<< HEAD
        })() - (() => {
            var self = _spr$1;
            switch (self._) {
                case 'Web.AsManga.Sprite.new':
                    var $117 = self.pivot_y;
                    var $118 = $117;
                    return $118;
            };
        })());
        var _style$6 = Map$from_list$(List$cons$(Pair$new$("position", "absolute"), List$cons$(Pair$new$("left", ((String(_pos_x$4)) + "px")), List$cons$(Pair$new$("top", ((String(_pos_y$5)) + "px")), List$nil))));
        var $108 = DOM$node$("img", _attrs$3, _style$6, List$nil);
        return $108;
=======
        })()) + "px")), List$nil)))), List$nil);
        return $107;
>>>>>>> c1670c2b
    };
    const Web$AsManga$Sprite$render = x0 => x1 => Web$AsManga$Sprite$render$(x0, x1);

    function IO$(_A$1) {
        var $119 = null;
        return $119;
    };
    const IO = x0 => IO$(x0);

    function IO$ask$(_query$2, _param$3, _then$4) {
        var $120 = ({
            _: 'IO.ask',
            'query': _query$2,
            'param': _param$3,
            'then': _then$4
        });
        return $120;
    };
    const IO$ask = x0 => x1 => x2 => IO$ask$(x0, x1, x2);

    function IO$bind$(_a$3, _f$4) {
        var self = _a$3;
        switch (self._) {
            case 'IO.end':
                var $122 = self.value;
                var $123 = _f$4($122);
                var $121 = $123;
                break;
            case 'IO.ask':
                var $124 = self.query;
                var $125 = self.param;
                var $126 = self.then;
                var $127 = IO$ask$($124, $125, (_x$8 => {
                    var $128 = IO$bind$($126(_x$8), _f$4);
                    return $128;
                }));
                var $121 = $127;
                break;
        };
        return $121;
    };
    const IO$bind = x0 => x1 => IO$bind$(x0, x1);

    function IO$end$(_value$2) {
        var $129 = ({
            _: 'IO.end',
            'value': _value$2
        });
        return $129;
    };
    const IO$end = x0 => IO$end$(x0);

    function IO$monad$(_new$2) {
        var $130 = _new$2(IO$bind)(IO$end);
        return $130;
    };
    const IO$monad = x0 => IO$monad$(x0);

    function Dynamic$new$(_value$2) {
        var $131 = ({
            _: 'Dynamic.new',
            'value': _value$2
        });
        return $131;
    };
    const Dynamic$new = x0 => Dynamic$new$(x0);

    function App$store$(_value$2) {
        var $132 = IO$monad$((_m$bind$3 => _m$pure$4 => {
            var $133 = _m$pure$4;
            return $133;
        }))(Dynamic$new$(_value$2));
        return $132;
    };
    const App$store = x0 => App$store$(x0);

    function Word$to_f64$(_a$2) {
        var Word$to_f64$ = (_a$2) => ({
            ctr: 'TCO',
            arg: [_a$2]
        });
        var Word$to_f64 = _a$2 => Word$to_f64$(_a$2);
        var arg = [_a$2];
        while (true) {
            let [_a$2] = arg;
            var R = Word$to_f64$(_a$2);
            if (R.ctr === 'TCO') arg = R.arg;
            else return R;
        }
    };
    const Word$to_f64 = x0 => Word$to_f64$(x0);
    const U64$to_f64 = a0 => (a0);
    const Unit$new = null;
    const App$pass = IO$monad$((_m$bind$1 => _m$pure$2 => {
        var $134 = _m$pure$2;
        return $134;
    }))(Dynamic$new$(Unit$new));
    const F64$add = a0 => a1 => (a0 + a1);

    function V3$add$(_a$1, _b$2) {
        var self = _a$1;
        switch (self._) {
            case 'V3.new':
                var $136 = self.x;
                var $137 = self.y;
                var $138 = self.z;
                var self = _b$2;
                switch (self._) {
                    case 'V3.new':
                        var $140 = self.x;
                        var $141 = self.y;
                        var $142 = self.z;
                        var $143 = V3$new$(($136 + $140), ($137 + $141), ($138 + $142));
                        var $139 = $143;
                        break;
                };
                var $135 = $139;
                break;
        };
        return $135;
    };
    const V3$add = x0 => x1 => V3$add$(x0, x1);

    function Web$AsManga$pad_dir$(_pad$1, _spd$2) {
        var self = _pad$1;
        switch (self._) {
            case 'Web.AsManga.Pad.new':
                var $145 = self.left;
                var $146 = self.right;
                var $147 = self.up;
                var $148 = self.down;
                var _x$7 = ((() => {
                    var self = $145;
                    if (self) {
                        var $150 = (_spd$2 * (-1.0));
                        return $150;
                    } else {
                        var $151 = (0.0);
                        return $151;
                    };
                })() + (() => {
                    var self = $146;
                    if (self) {
                        var $152 = _spd$2;
                        return $152;
                    } else {
                        var $153 = (0.0);
                        return $153;
                    };
                })());
                var _y$8 = ((() => {
                    var self = $147;
                    if (self) {
                        var $154 = (_spd$2 * (-1.0));
                        return $154;
                    } else {
                        var $155 = (0.0);
                        return $155;
                    };
                })() + (() => {
                    var self = $148;
                    if (self) {
                        var $156 = _spd$2;
                        return $156;
                    } else {
                        var $157 = (0.0);
                        return $157;
                    };
                })());
                var $149 = V3$new$(_x$7, _y$8, (Number(0n)));
                var $144 = $149;
                break;
        };
        return $144;
    };
    const Web$AsManga$pad_dir = x0 => x1 => Web$AsManga$pad_dir$(x0, x1);

    function Cmp$as_eql$(_cmp$1) {
        var self = _cmp$1;
        switch (self._) {
            case 'Cmp.ltn':
            case 'Cmp.gtn':
                var $159 = Bool$false;
                var $158 = $159;
                break;
            case 'Cmp.eql':
                var $160 = Bool$true;
                var $158 = $160;
                break;
        };
        return $158;
    };
    const Cmp$as_eql = x0 => Cmp$as_eql$(x0);
    const Cmp$ltn = ({
        _: 'Cmp.ltn'
    });
    const Cmp$gtn = ({
        _: 'Cmp.gtn'
    });

    function Word$cmp$go$(_a$2, _b$3, _c$4) {
        var self = _a$2;
        switch (self._) {
            case 'Word.o':
                var $162 = self.pred;
                var $163 = (_b$7 => {
                    var self = _b$7;
                    switch (self._) {
                        case 'Word.o':
                            var $165 = self.pred;
                            var $166 = (_a$pred$10 => {
                                var $167 = Word$cmp$go$(_a$pred$10, $165, _c$4);
                                return $167;
                            });
                            var $164 = $166;
                            break;
                        case 'Word.i':
                            var $168 = self.pred;
                            var $169 = (_a$pred$10 => {
                                var $170 = Word$cmp$go$(_a$pred$10, $168, Cmp$ltn);
                                return $170;
                            });
                            var $164 = $169;
                            break;
                        case 'Word.e':
                            var $171 = (_a$pred$8 => {
                                var $172 = _c$4;
                                return $172;
                            });
                            var $164 = $171;
                            break;
                    };
                    var $164 = $164($162);
                    return $164;
                });
                var $161 = $163;
                break;
            case 'Word.i':
                var $173 = self.pred;
                var $174 = (_b$7 => {
                    var self = _b$7;
                    switch (self._) {
                        case 'Word.o':
                            var $176 = self.pred;
                            var $177 = (_a$pred$10 => {
                                var $178 = Word$cmp$go$(_a$pred$10, $176, Cmp$gtn);
                                return $178;
                            });
                            var $175 = $177;
                            break;
                        case 'Word.i':
                            var $179 = self.pred;
                            var $180 = (_a$pred$10 => {
                                var $181 = Word$cmp$go$(_a$pred$10, $179, _c$4);
                                return $181;
                            });
                            var $175 = $180;
                            break;
                        case 'Word.e':
                            var $182 = (_a$pred$8 => {
                                var $183 = _c$4;
                                return $183;
                            });
                            var $175 = $182;
                            break;
                    };
                    var $175 = $175($173);
                    return $175;
                });
                var $161 = $174;
                break;
            case 'Word.e':
                var $184 = (_b$5 => {
                    var $185 = _c$4;
                    return $185;
                });
                var $161 = $184;
                break;
        };
        var $161 = $161(_b$3);
        return $161;
    };
    const Word$cmp$go = x0 => x1 => x2 => Word$cmp$go$(x0, x1, x2);
    const Cmp$eql = ({
        _: 'Cmp.eql'
    });

    function Word$cmp$(_a$2, _b$3) {
        var $186 = Word$cmp$go$(_a$2, _b$3, Cmp$eql);
        return $186;
    };
    const Word$cmp = x0 => x1 => Word$cmp$(x0, x1);

    function Word$eql$(_a$2, _b$3) {
        var $187 = Cmp$as_eql$(Word$cmp$(_a$2, _b$3));
        return $187;
    };
    const Word$eql = x0 => x1 => Word$eql$(x0, x1);
    const U16$eql = a0 => a1 => (a0 === a1);

    function App$new$(_init$2, _draw$3, _when$4) {
        var $188 = ({
            _: 'App.new',
            'init': _init$2,
            'draw': _draw$3,
            'when': _when$4
        });
        return $188;
    };
    const App$new = x0 => x1 => x2 => App$new$(x0, x1, x2);
    const Web$AsManga$AsManga = (() => {
        var _time$1 = (0.0);
        var _pos$2 = V3$new$((Number(50n)), (Number(100n)), (Number(0n)));
        var _pad$3 = Web$AsManga$Pad$new$(Bool$false, Bool$false, Bool$false, Bool$false);
        var _spd$4 = (3.0);
        var _spr$5 = Web$AsManga$Assets$Among$Walk$5;
        var _init$1 = Web$AsManga$State$new$(_time$1, _pos$2, _pad$3, _spd$4, _spr$5);
        var _draw$2 = (_state$2 => {
            var _among_str$3 = Web$AsManga$sprite$((() => {
                var self = _state$2;
                switch (self._) {
                    case 'Web.AsManga.State.new':
                        var $191 = self.time;
                        var $192 = $191;
                        return $192;
                };
            })(), Web$AsManga$is_walking$((() => {
                var self = _state$2;
                switch (self._) {
                    case 'Web.AsManga.State.new':
                        var $193 = self.pad;
                        var $194 = $193;
                        return $194;
                };
            })()));
            var self = _state$2;
            switch (self._) {
                case 'Web.AsManga.State.new':
                    var $195 = self.pos;
                    var $196 = $195;
                    var _among_pos$4 = $196;
                    break;
            };
            var $190 = DOM$node$("div", Map$from_list$(List$nil), Map$from_list$(List$nil), List$cons$(DOM$node$("div", Map$from_list$(List$nil), Map$from_list$(List$nil), List$cons$(DOM$text$("\u{a}          Bem-vindo ao AsManga! Esse \u{e9} o primeiro deploy do joguinho, que se\u{a}          tornar\u{e1} uma par\u{f3}dia de Among Us, por\u{e9}m o impostor \u{e9} uma manga. A\u{a}          inten\u{e7}\u{e3}o \u{e9} replicar um prot\u{f3}tipo jog\u{e1}vel do Among Us no menor tempo\u{a}          poss\u{ed}vel. Por enquanto, o app \u{e9} apenas esse bloco de textos. Aos poucos,\u{a}          ele vai evoluir. Quanto tempo vou levar?\u{a}        "), List$nil)), List$cons$(DOM$node$("div", Map$from_list$(List$nil), Map$from_list$(List$nil), List$cons$(DOM$text$("\u{a}          No momento, estou programando a funcionalidade de networking.\u{a}          Isso deve levar cerca de 3 horas. Espero que at\u{e9} 17h de hoje\u{a}          j\u{e1} seja poss\u{ed}vel andar com outras pessoas online!\u{a}        "), List$nil)), List$cons$(DOM$node$("div", Map$from_list$(List$nil), Map$from_list$(List$nil), List$cons$(Web$AsManga$Sprite$render$(_among_str$3, _among_pos$4), List$nil)), List$nil))));
            return $190;
        });
        var _when$3 = (_event$3 => _state$4 => {
            var self = _event$3;
            switch (self._) {
                case 'App.Event.init':
                    var $198 = self.time;
                    var $199 = App$store$((() => {
                        var self = _state$4;
                        switch (self._) {
                            case 'Web.AsManga.State.new':
<<<<<<< HEAD
                                var $200 = self.pos;
                                var $201 = self.pad;
                                var $202 = self.spd;
                                var $203 = self.spr;
                                var $204 = Web$AsManga$State$new$((Number($198)), $200, $201, $202, $203);
                                return $204;
=======
                                var $195 = self.pos;
                                var $196 = self.pad;
                                var $197 = self.spd;
                                var $198 = self.spr;
                                var $199 = Web$AsManga$State$new$(($193), $195, $196, $197, $198);
                                return $199;
>>>>>>> c1670c2b
                        };
                    })());
                    var $197 = $199;
                    break;
                case 'App.Event.frame':
                    var $205 = self.time;
                    var self = _state$4;
                    switch (self._) {
                        case 'Web.AsManga.State.new':
<<<<<<< HEAD
                            var $207 = self.pos;
                            var $208 = self.pad;
                            var $209 = self.spd;
                            var $210 = self.spr;
                            var $211 = Web$AsManga$State$new$((Number($205)), $207, $208, $209, $210);
                            var _state$7 = $211;
=======
                            var $202 = self.pos;
                            var $203 = self.pad;
                            var $204 = self.spd;
                            var $205 = self.spr;
                            var $206 = Web$AsManga$State$new$(($200), $202, $203, $204, $205);
                            var _state$7 = $206;
>>>>>>> c1670c2b
                            break;
                    };
                    var self = _state$7;
                    switch (self._) {
                        case 'Web.AsManga.State.new':
                            var $212 = self.time;
                            var $213 = self.pad;
                            var $214 = self.spd;
                            var $215 = self.spr;
                            var $216 = Web$AsManga$State$new$($212, V3$add$((() => {
                                var self = _state$7;
                                switch (self._) {
                                    case 'Web.AsManga.State.new':
                                        var $217 = self.pos;
                                        var $218 = $217;
                                        return $218;
                                };
                            })(), Web$AsManga$pad_dir$((() => {
                                var self = _state$7;
                                switch (self._) {
                                    case 'Web.AsManga.State.new':
                                        var $219 = self.pad;
                                        var $220 = $219;
                                        return $220;
                                };
                            })(), (() => {
                                var self = _state$7;
                                switch (self._) {
                                    case 'Web.AsManga.State.new':
                                        var $221 = self.spd;
                                        var $222 = $221;
                                        return $222;
                                };
                            })())), $213, $214, $215);
                            var _state$8 = $216;
                            break;
                    };
                    var $206 = App$store$(_state$8);
                    var $197 = $206;
                    break;
                case 'App.Event.key_down':
                    var $223 = self.code;
                    var self = _state$4;
                    switch (self._) {
                        case 'Web.AsManga.State.new':
                            var $225 = self.pad;
                            var $226 = $225;
                            var _pad$7 = $226;
                            break;
                    };
                    var self = ($223 === 65);
                    if (self) {
                        var self = _pad$7;
                        switch (self._) {
                            case 'Web.AsManga.Pad.new':
                                var $228 = self.right;
                                var $229 = self.up;
                                var $230 = self.down;
                                var $231 = Web$AsManga$Pad$new$(Bool$true, $228, $229, $230);
                                var $227 = $231;
                                break;
                        };
                        var _pad$8 = $227;
                    } else {
                        var self = ($223 === 68);
                        if (self) {
                            var self = _pad$7;
                            switch (self._) {
                                case 'Web.AsManga.Pad.new':
                                    var $234 = self.left;
                                    var $235 = self.up;
                                    var $236 = self.down;
                                    var $237 = Web$AsManga$Pad$new$($234, Bool$true, $235, $236);
                                    var $233 = $237;
                                    break;
                            };
                            var $232 = $233;
                        } else {
                            var self = ($223 === 87);
                            if (self) {
                                var self = _pad$7;
                                switch (self._) {
                                    case 'Web.AsManga.Pad.new':
                                        var $240 = self.left;
                                        var $241 = self.right;
                                        var $242 = self.down;
                                        var $243 = Web$AsManga$Pad$new$($240, $241, Bool$true, $242);
                                        var $239 = $243;
                                        break;
                                };
                                var $238 = $239;
                            } else {
                                var self = ($223 === 83);
                                if (self) {
                                    var self = _pad$7;
                                    switch (self._) {
                                        case 'Web.AsManga.Pad.new':
                                            var $246 = self.left;
                                            var $247 = self.right;
                                            var $248 = self.up;
                                            var $249 = Web$AsManga$Pad$new$($246, $247, $248, Bool$true);
                                            var $245 = $249;
                                            break;
                                    };
                                    var $244 = $245;
                                } else {
                                    var $250 = _pad$7;
                                    var $244 = $250;
                                };
                                var $238 = $244;
                            };
                            var $232 = $238;
                        };
                        var _pad$8 = $232;
                    };
                    var $224 = App$store$((() => {
                        var self = _state$4;
                        switch (self._) {
                            case 'Web.AsManga.State.new':
                                var $251 = self.time;
                                var $252 = self.pos;
                                var $253 = self.spd;
                                var $254 = self.spr;
                                var $255 = Web$AsManga$State$new$($251, $252, _pad$8, $253, $254);
                                return $255;
                        };
                    })());
                    var $197 = $224;
                    break;
                case 'App.Event.key_up':
                    var $256 = self.code;
                    var self = _state$4;
                    switch (self._) {
                        case 'Web.AsManga.State.new':
                            var $258 = self.pad;
                            var $259 = $258;
                            var _pad$7 = $259;
                            break;
                    };
                    var self = ($256 === 65);
                    if (self) {
                        var self = _pad$7;
                        switch (self._) {
                            case 'Web.AsManga.Pad.new':
                                var $261 = self.right;
                                var $262 = self.up;
                                var $263 = self.down;
                                var $264 = Web$AsManga$Pad$new$(Bool$false, $261, $262, $263);
                                var $260 = $264;
                                break;
                        };
                        var _pad$8 = $260;
                    } else {
                        var self = ($256 === 68);
                        if (self) {
                            var self = _pad$7;
                            switch (self._) {
                                case 'Web.AsManga.Pad.new':
                                    var $267 = self.left;
                                    var $268 = self.up;
                                    var $269 = self.down;
                                    var $270 = Web$AsManga$Pad$new$($267, Bool$false, $268, $269);
                                    var $266 = $270;
                                    break;
                            };
                            var $265 = $266;
                        } else {
                            var self = ($256 === 87);
                            if (self) {
                                var self = _pad$7;
                                switch (self._) {
                                    case 'Web.AsManga.Pad.new':
                                        var $273 = self.left;
                                        var $274 = self.right;
                                        var $275 = self.down;
                                        var $276 = Web$AsManga$Pad$new$($273, $274, Bool$false, $275);
                                        var $272 = $276;
                                        break;
                                };
                                var $271 = $272;
                            } else {
                                var self = ($256 === 83);
                                if (self) {
                                    var self = _pad$7;
                                    switch (self._) {
                                        case 'Web.AsManga.Pad.new':
                                            var $279 = self.left;
                                            var $280 = self.right;
                                            var $281 = self.up;
                                            var $282 = Web$AsManga$Pad$new$($279, $280, $281, Bool$false);
                                            var $278 = $282;
                                            break;
                                    };
                                    var $277 = $278;
                                } else {
                                    var $283 = _pad$7;
                                    var $277 = $283;
                                };
                                var $271 = $277;
                            };
                            var $265 = $271;
                        };
                        var _pad$8 = $265;
                    };
                    var $257 = App$store$((() => {
                        var self = _state$4;
                        switch (self._) {
                            case 'Web.AsManga.State.new':
                                var $284 = self.time;
                                var $285 = self.pos;
                                var $286 = self.spd;
                                var $287 = self.spr;
                                var $288 = Web$AsManga$State$new$($284, $285, _pad$8, $286, $287);
                                return $288;
                        };
                    })());
                    var $197 = $257;
                    break;
                case 'App.Event.tick':
                case 'App.Event.mouse_down':
                case 'App.Event.mouse_up':
                case 'App.Event.post':
                case 'App.Event.mouse_over':
                case 'App.Event.mouse_click':
                case 'App.Event.input':
                    var $289 = App$pass;
                    var $197 = $289;
                    break;
            };
            return $197;
        });
        var $189 = App$new$(_init$1, _draw$2, _when$3);
        return $189;
    })();
    const Web$AsManga = Web$AsManga$AsManga;
    return {
        'F64.read': F64$read,
        'V3.new': V3$new,
        'F64.make': F64$make,
        'Bool.true': Bool$true,
        'F64.from_nat': F64$from_nat,
        'Web.AsManga.Pad.new': Web$AsManga$Pad$new,
        'Bool.false': Bool$false,
        'F64.div': F64$div,
        'F64.sub': F64$sub,
        'Web.AsManga.Sprite.new': Web$AsManga$Sprite$new,
        'Web.AsManga.Assets.Among.make': Web$AsManga$Assets$Among$make,
        'Web.AsManga.Assets.Among.Walk.5': Web$AsManga$Assets$Among$Walk$5,
        'Web.AsManga.State.new': Web$AsManga$State$new,
        'List.cons': List$cons,
        'Web.AsManga.Assets.Among.Walk.0': Web$AsManga$Assets$Among$Walk$0,
        'Web.AsManga.Assets.Among.Walk.1': Web$AsManga$Assets$Among$Walk$1,
        'Web.AsManga.Assets.Among.Walk.2': Web$AsManga$Assets$Among$Walk$2,
        'Web.AsManga.Assets.Among.Walk.3': Web$AsManga$Assets$Among$Walk$3,
        'Web.AsManga.Assets.Among.Walk.4': Web$AsManga$Assets$Among$Walk$4,
        'Web.AsManga.Assets.Among.Walk.6': Web$AsManga$Assets$Among$Walk$6,
        'Web.AsManga.Assets.Among.Walk.7': Web$AsManga$Assets$Among$Walk$7,
        'Web.AsManga.Assets.Among.Walk.8': Web$AsManga$Assets$Among$Walk$8,
        'Web.AsManga.Assets.Among.Walk.9': Web$AsManga$Assets$Among$Walk$9,
        'Web.AsManga.Assets.Among.Walk.10': Web$AsManga$Assets$Among$Walk$10,
        'Web.AsManga.Assets.Among.Walk.11': Web$AsManga$Assets$Among$Walk$11,
        'List.nil': List$nil,
        'Word.fold': Word$fold,
        'Nat.zero': Nat$zero,
        'Nat.succ': Nat$succ,
        'Nat.add': Nat$add,
        'Nat.mul': Nat$mul,
        'Word.to_nat': Word$to_nat,
        'U32.to_nat': U32$to_nat,
        'F64.to_u32': F64$to_u32,
        'F64.to_nat': F64$to_nat,
        'F64.mul': F64$mul,
        'F64.mod': F64$mod,
        'Maybe.default': Maybe$default,
        'Maybe': Maybe,
        'Maybe.none': Maybe$none,
        'Maybe.some': Maybe$some,
        'List.get': List$get,
        'Web.AsManga.Assets.Among.Idle.0': Web$AsManga$Assets$Among$Idle$0,
        'Web.AsManga.sprite': Web$AsManga$sprite,
        'List.any': List$any,
        'Web.AsManga.is_walking': Web$AsManga$is_walking,
        'DOM.node': DOM$node,
        'BitsMap': BitsMap,
        'Map': Map,
        'BitsMap.new': BitsMap$new,
        'BitsMap.tie': BitsMap$tie,
        'BitsMap.set': BitsMap$set,
        'Bits.e': Bits$e,
        'Bits.o': Bits$o,
        'Bits.i': Bits$i,
        'Bits.concat': Bits$concat,
        'Word.to_bits': Word$to_bits,
        'U16.to_bits': U16$to_bits,
        'String.to_bits': String$to_bits,
        'Map.from_list': Map$from_list,
        'Pair': Pair,
        'DOM.text': DOM$text,
        'Pair.new': Pair$new,
        'String.cons': String$cons,
        'String.concat': String$concat,
        'F64.show': F64$show,
        'Web.AsManga.Sprite.render': Web$AsManga$Sprite$render,
        'IO': IO,
        'IO.ask': IO$ask,
        'IO.bind': IO$bind,
        'IO.end': IO$end,
        'IO.monad': IO$monad,
        'Dynamic.new': Dynamic$new,
        'App.store': App$store,
        'Word.to_f64': Word$to_f64,
        'U64.to_f64': U64$to_f64,
        'Unit.new': Unit$new,
        'App.pass': App$pass,
        'F64.add': F64$add,
        'V3.add': V3$add,
        'Web.AsManga.pad_dir': Web$AsManga$pad_dir,
        'Cmp.as_eql': Cmp$as_eql,
        'Cmp.ltn': Cmp$ltn,
        'Cmp.gtn': Cmp$gtn,
        'Word.cmp.go': Word$cmp$go,
        'Cmp.eql': Cmp$eql,
        'Word.cmp': Word$cmp,
        'Word.eql': Word$eql,
        'U16.eql': U16$eql,
        'App.new': App$new,
        'Web.AsManga.AsManga': Web$AsManga$AsManga,
        'Web.AsManga': Web$AsManga,
    };
})();<|MERGE_RESOLUTION|>--- conflicted
+++ resolved
@@ -836,12 +836,8 @@
                     var $110 = $109;
                     return $110;
             };
-<<<<<<< HEAD
         })()), List$nil));
         var _pos_x$4 = ((() => {
-=======
-        })()), List$nil)), Map$from_list$(List$cons$(Pair$new$("position", "absolute"), List$cons$(Pair$new$("left", (F64$show$((() => {
->>>>>>> c1670c2b
             var self = _pos$2;
             switch (self._) {
                 case 'V3.new':
@@ -857,12 +853,8 @@
                     var $114 = $113;
                     return $114;
             };
-<<<<<<< HEAD
         })());
         var _pos_y$5 = ((() => {
-=======
-        })()) + "px")), List$cons$(Pair$new$("top", (F64$show$((() => {
->>>>>>> c1670c2b
             var self = _pos$2;
             switch (self._) {
                 case 'V3.new':
@@ -870,7 +862,6 @@
                     var $116 = $115;
                     return $116;
             };
-<<<<<<< HEAD
         })() - (() => {
             var self = _spr$1;
             switch (self._) {
@@ -883,10 +874,6 @@
         var _style$6 = Map$from_list$(List$cons$(Pair$new$("position", "absolute"), List$cons$(Pair$new$("left", ((String(_pos_x$4)) + "px")), List$cons$(Pair$new$("top", ((String(_pos_y$5)) + "px")), List$nil))));
         var $108 = DOM$node$("img", _attrs$3, _style$6, List$nil);
         return $108;
-=======
-        })()) + "px")), List$nil)))), List$nil);
-        return $107;
->>>>>>> c1670c2b
     };
     const Web$AsManga$Sprite$render = x0 => x1 => Web$AsManga$Sprite$render$(x0, x1);
 
@@ -1242,21 +1229,12 @@
                         var self = _state$4;
                         switch (self._) {
                             case 'Web.AsManga.State.new':
-<<<<<<< HEAD
                                 var $200 = self.pos;
                                 var $201 = self.pad;
                                 var $202 = self.spd;
                                 var $203 = self.spr;
                                 var $204 = Web$AsManga$State$new$((Number($198)), $200, $201, $202, $203);
                                 return $204;
-=======
-                                var $195 = self.pos;
-                                var $196 = self.pad;
-                                var $197 = self.spd;
-                                var $198 = self.spr;
-                                var $199 = Web$AsManga$State$new$(($193), $195, $196, $197, $198);
-                                return $199;
->>>>>>> c1670c2b
                         };
                     })());
                     var $197 = $199;
@@ -1266,21 +1244,12 @@
                     var self = _state$4;
                     switch (self._) {
                         case 'Web.AsManga.State.new':
-<<<<<<< HEAD
                             var $207 = self.pos;
                             var $208 = self.pad;
                             var $209 = self.spd;
                             var $210 = self.spr;
                             var $211 = Web$AsManga$State$new$((Number($205)), $207, $208, $209, $210);
                             var _state$7 = $211;
-=======
-                            var $202 = self.pos;
-                            var $203 = self.pad;
-                            var $204 = self.spd;
-                            var $205 = self.spr;
-                            var $206 = Web$AsManga$State$new$(($200), $202, $203, $204, $205);
-                            var _state$7 = $206;
->>>>>>> c1670c2b
                             break;
                     };
                     var self = _state$7;
