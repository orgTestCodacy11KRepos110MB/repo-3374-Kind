Web.Kaelin.Hero.cyclope: Web.Kaelin.Hero
  Web.Kaelin.Hero.new(
    2#8, 
    Web.Kaelin.Assets.hero.cyclope_d_1
    +25#32
<<<<<<< HEAD
    1#8
=======
    []
>>>>>>> a778f7f4
  )<|MERGE_RESOLUTION|>--- conflicted
+++ resolved
@@ -3,9 +3,5 @@
     2#8, 
     Web.Kaelin.Assets.hero.cyclope_d_1
     +25#32
-<<<<<<< HEAD
-    1#8
-=======
     []
->>>>>>> a778f7f4
   )