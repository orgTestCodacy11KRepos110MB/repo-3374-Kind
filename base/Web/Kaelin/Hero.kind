// will the attributes of the heroes be placed here?
type Web.Kaelin.Hero {
  new(
    id: U8
    img: VoxBox
    health: I32
<<<<<<< HEAD
    abilities: U8
=======
    skills: List<Web.Kaelin.Skill>
>>>>>>> a778f7f4
  )
}<|MERGE_RESOLUTION|>--- conflicted
+++ resolved
@@ -4,10 +4,6 @@
     id: U8
     img: VoxBox
     health: I32
-<<<<<<< HEAD
-    abilities: U8
-=======
     skills: List<Web.Kaelin.Skill>
->>>>>>> a778f7f4
   )
 }