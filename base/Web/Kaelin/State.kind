--- conflicted
+++ resolved
@@ -7,11 +7,7 @@
     room: String
     tick: Nat
     players: Map(Web.Kaelin.Player)
-<<<<<<< HEAD
     cast_status: Maybe(CastStatus)
-=======
-    cast_info: Maybe<Web.Kaelin.CastInfo>
->>>>>>> c97421f4
     map: Web.Kaelin.Map,
     interface : App.EnvInfo // TODO rename to env_info
   )
