--- conflicted
+++ resolved
@@ -7,11 +7,7 @@
     room: String
     tick: Nat
     players: Map(Web.Kaelin.Player)
-<<<<<<< HEAD
-    cast_status: Maybe(CastStatus)
-=======
     cast_info: Web.Kaelin.CastInfo
->>>>>>> b38658b9
     map: Web.Kaelin.Map,
     interface : App.EnvInfo // TODO rename to env_info
   )
