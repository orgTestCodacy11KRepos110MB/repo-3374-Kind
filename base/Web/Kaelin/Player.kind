type Web.Kaelin.Player {
  new(
    addr: String
    team: String
    current_hp: I32
<<<<<<< HEAD
    current_status: List<Web.Kaelin.Ability.Modifier.status>
=======
    current_status: List<Web.Kaelin.Skill.Modifier.status>
>>>>>>> a778f7f4
  )
}<|MERGE_RESOLUTION|>--- conflicted
+++ resolved
@@ -3,10 +3,6 @@
     addr: String
     team: String
     current_hp: I32
-<<<<<<< HEAD
-    current_status: List<Web.Kaelin.Ability.Modifier.status>
-=======
     current_status: List<Web.Kaelin.Skill.Modifier.status>
->>>>>>> a778f7f4
   )
 }