<<<<<<< HEAD
Web.Kaelin.Player.move_by(i: I32, j: I32, player: Web.Kaelin.Player): Web.Kaelin.Player
  open player
  open player.coord as player_coord
  let new_i = I32.add(player_coord.i, i)
  let new_j = I32.add(player_coord.j, j)
  let new_pos = Web.Kaelin.Coord.new(new_i, new_j)
  Web.Kaelin.Player.new(player.addr, new_pos, player.hero, player.team)
=======
Web.Kaelin.Player.move_by(i: Int, j: Int, state: Web.Kaelin.State, addr: String): Web.Kaelin.State
case state {
  game:
    coord_a = Web.Kaelin.Map.id_coord(addr,state.map)
    case coord_a{
      none:state
      some: 
        coord = coord_a.value
        open coord                  
        coord_b = Web.Kaelin.Coord.new(Int.add(coord.i,i), Int.add(coord.j,j))
        Web.Kaelin.Player.move(coord_b, state, addr)
    }
}default state
>>>>>>> f2e3e84b
<|MERGE_RESOLUTION|>--- conflicted
+++ resolved
@@ -1,12 +1,3 @@
-<<<<<<< HEAD
-Web.Kaelin.Player.move_by(i: I32, j: I32, player: Web.Kaelin.Player): Web.Kaelin.Player
-  open player
-  open player.coord as player_coord
-  let new_i = I32.add(player_coord.i, i)
-  let new_j = I32.add(player_coord.j, j)
-  let new_pos = Web.Kaelin.Coord.new(new_i, new_j)
-  Web.Kaelin.Player.new(player.addr, new_pos, player.hero, player.team)
-=======
 Web.Kaelin.Player.move_by(i: Int, j: Int, state: Web.Kaelin.State, addr: String): Web.Kaelin.State
 case state {
   game:
@@ -19,5 +10,4 @@
         coord_b = Web.Kaelin.Coord.new(Int.add(coord.i,i), Int.add(coord.j,j))
         Web.Kaelin.Player.move(coord_b, state, addr)
     }
-}default state
->>>>>>> f2e3e84b
+}default state