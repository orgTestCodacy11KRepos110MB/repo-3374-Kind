<<<<<<< HEAD
Web.Kaelin.Effect.all.fireball(dmg: I32, range: I32): Web.Kaelin.Effect<NatMap<I32>>
=======
Web.Kaelin.Effect.all.aoe(range: I32): Web.Kaelin.Effect<Unit>
>>>>>>> 5ca73ae9
  Web.Kaelin.Effect {
    get map = Web.Kaelin.Effect.map.get
    get target_pos = Web.Kaelin.Effect.coord.get_target
<<<<<<< HEAD
    
    let coords = Web.Kaelin.Coord.range(target_pos, range)    
    Web.Kaelin.Effect.area!(Web.Kaelin.Effect.hp.even(dmg), coords)
  }
=======
    range = Web.Kaelin.Coord.range(target_pos, +1#32)
    effect = Web.Kaelin.Effect.Result.new!
    //for coord in range with Web.Kaelin.Effect.hp.:
      //get dmg_at = Web.Kaelin.Effect.hp.damage_at(dmg, target_pos)
      ?b
    //Web.Kaelin.Effect.create_entity_at(clone_pos, clone_ent)
    //return unit
  }
>>>>>>> 5ca73ae9
<|MERGE_RESOLUTION|>--- conflicted
+++ resolved
@@ -1,23 +1,8 @@
-<<<<<<< HEAD
 Web.Kaelin.Effect.all.fireball(dmg: I32, range: I32): Web.Kaelin.Effect<NatMap<I32>>
-=======
-Web.Kaelin.Effect.all.aoe(range: I32): Web.Kaelin.Effect<Unit>
->>>>>>> 5ca73ae9
   Web.Kaelin.Effect {
     get map = Web.Kaelin.Effect.map.get
     get target_pos = Web.Kaelin.Effect.coord.get_target
-<<<<<<< HEAD
     
     let coords = Web.Kaelin.Coord.range(target_pos, range)    
     Web.Kaelin.Effect.area!(Web.Kaelin.Effect.hp.even(dmg), coords)
-  }
-=======
-    range = Web.Kaelin.Coord.range(target_pos, +1#32)
-    effect = Web.Kaelin.Effect.Result.new!
-    //for coord in range with Web.Kaelin.Effect.hp.:
-      //get dmg_at = Web.Kaelin.Effect.hp.damage_at(dmg, target_pos)
-      ?b
-    //Web.Kaelin.Effect.create_entity_at(clone_pos, clone_ent)
-    //return unit
-  }
->>>>>>> 5ca73ae9
+  }