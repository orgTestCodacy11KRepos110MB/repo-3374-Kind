//changes only for testing

Web.Kaelin.App.when: App.Event -> Web.Kaelin.State -> IO<Dynamic>
(event, state)
    case event state{
      init game: 
      let user = String.to_lower(event.user)
      IO {
          App.watch(Web.Kaelin.Constants.room)
          App.store!(Web.Kaelin.State.game(user, Web.Kaelin.Constants.room state.players, state.cast_info, state.map, state.internal, state.env_info))
        }

      key_down game:
        switch U16.eql(event.code) {
          49#16: App.store<Web.Kaelin.State>(Web.Kaelin.Action.create_player(
          state.user, Web.Kaelin.Heroes.Croni.hero, state))
        } default App.store!(Web.Kaelin.Action.start_cast(event.code, state))

       tick game:
           let info = event.info
           let state = Web.Kaelin.Action.update_interface(info, U64.to_nat(event.time), state)
           App.store<Web.Kaelin.State>(Web.Kaelin.Action.update_area(state))       mouse_up game :
         let info = state.env_info
         open info
         let {axial_x, axial_y} = Web.Kaelin.Coord.to_axial(info.mouse_pos)
         let hex = Web.Kaelin.Event.serialize(Web.Kaelin.Event.user_input(state.user, Web.Kaelin.Coord.new(axial_x, axial_y), Web.Kaelin.Action.walk))
         App.post(state.room, hex)
      post game:
         case Web.Kaelin.Event.deserialize(String.drop(2, event.data)) as data { // drop the 0x thing
           none : App.pass
           some : //App.pass
           case data.value as eventdata {
             start_game : App.pass
             create_user : App.pass
             create_hero : App.pass
             user_input : 
               App.store<Web.Kaelin.State>(Web.Kaelin.Skill.skill_use(state))
                    //changed move to skill from action, needs update
                    // Old movement w/ pathing
                    
        //case Web.Kaelin.Event.deserialize(String.drop(2, event.data)) as data { // drop the 0x thing
           //none : App.pass
           //some : case data.value as eventdata {
             //start_game : App.pass
             //create_user : App.pass
             //create_hero : App.pass
             //user_input : 
               //let pos = eventdata.coord
               //open pos
                //let origin = Web.Kaelin.Map.player.to_coord(event.addr, state.map)
                //case origin {
                  //none : App.pass
                  //some :
                   //let path = Web.Kaelin.Coord.path(origin.value, pos)
                   //case path {
                     //none : App.pass
                     //some :
                        //let moves = List.foldr!(List<Web.Kaelin.State -> Web.Kaelin.State>, [],
                          //(pos, xs) Web.Kaelin.Player.move(pos, event.addr) & xs, path.value)
                        //let interval = Web.Kaelin.Timer.interval(List.reverse!(moves), (x) Nat.mul(x, 7), state)
                        //App.store<Web.Kaelin.State>(interval)

<<<<<<< HEAD
             }   
=======
>>>>>>> bcdc5768
            }
          }
    } default App.pass

Web.Kaelin.Command.create_player(hero_id: String) : String
  "0x1" | String.repeat("0", 55) | String.drop(2, hero_id)
<|MERGE_RESOLUTION|>--- conflicted
+++ resolved
@@ -60,10 +60,7 @@
                         //let interval = Web.Kaelin.Timer.interval(List.reverse!(moves), (x) Nat.mul(x, 7), state)
                         //App.store<Web.Kaelin.State>(interval)
 
-<<<<<<< HEAD
-             }   
-=======
->>>>>>> bcdc5768
+             
             }
           }
     } default App.pass
