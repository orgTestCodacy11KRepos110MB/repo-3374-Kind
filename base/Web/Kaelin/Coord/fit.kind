// Checks if a coord is inside the map boundaries
Web.Kaelin.Coord.fit(
  coord: Web.Kaelin.Coord,
  map_size: U32
) : Bool
  let coord = Web.Kaelin.Coord.Convert.axial_to_cubic(coord)
  open coord
  
  let x = I32.abs(coord.x)
  let y = I32.abs(coord.y)
  let z = I32.abs(coord.z)

<<<<<<< HEAD
  let sum = Int.add(i, j)
  let abs = Int.abs(sum)
  let abs = Nat.to_u32(abs)
  U32.lte(abs, map_size)
=======
  let greater = I32.max(x, I32.max(y, z))
  let greater = I32.to_u32(greater)

  U32.lte(greater, map_size)
>>>>>>> c3a3beb1
<|MERGE_RESOLUTION|>--- conflicted
+++ resolved
@@ -10,14 +10,7 @@
   let y = I32.abs(coord.y)
   let z = I32.abs(coord.z)
 
-<<<<<<< HEAD
-  let sum = Int.add(i, j)
-  let abs = Int.abs(sum)
-  let abs = Nat.to_u32(abs)
-  U32.lte(abs, map_size)
-=======
   let greater = I32.max(x, I32.max(y, z))
   let greater = I32.to_u32(greater)
 
-  U32.lte(greater, map_size)
->>>>>>> c3a3beb1
+  U32.lte(greater, map_size)