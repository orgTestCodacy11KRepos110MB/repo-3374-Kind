// Converts a natural number to an axial coordinate, so it can be used as a key in a NatMap(Web.Kaelin.Tile)
// 10020997 is transformed to the coordinate {+2, -3}
// TODO maybe add I32 to nat?
Web.Kaelin.Coord.Convert.nat_to_axial(a: Nat): Web.Kaelin.Coord
<<<<<<< HEAD
  let {x, y} = Arith.N_to_NxN(a)
  let a = Debug.log(Unit, I32.show(Int.to_i32(-1)), (x) Unit.new)
  Web.Kaelin.Coord.new(Int.to_i32(Arith.N_to_Z(x)), Int.to_i32(Arith.N_to_Z(y)))
=======
  let coord_i = Nat.div(a, 1000)
  let coord_i = Int.from_nat(coord_i)
  let coord_i = Int.sub(coord_i, +100)
  let coord_j = Nat.mod(a, 1000)
  let coord_j = Int.from_nat(coord_j)
  let coord_j = Int.sub(coord_j, +100)

  let coord_i = Int.to_i32(coord_i)
  let coord_j = Int.to_i32(coord_j)
  Web.Kaelin.Coord.new(coord_i, coord_j)
>>>>>>> 23efd44c
<|MERGE_RESOLUTION|>--- conflicted
+++ resolved
@@ -2,19 +2,5 @@
 // 10020997 is transformed to the coordinate {+2, -3}
 // TODO maybe add I32 to nat?
 Web.Kaelin.Coord.Convert.nat_to_axial(a: Nat): Web.Kaelin.Coord
-<<<<<<< HEAD
   let {x, y} = Arith.N_to_NxN(a)
-  let a = Debug.log(Unit, I32.show(Int.to_i32(-1)), (x) Unit.new)
-  Web.Kaelin.Coord.new(Int.to_i32(Arith.N_to_Z(x)), Int.to_i32(Arith.N_to_Z(y)))
-=======
-  let coord_i = Nat.div(a, 1000)
-  let coord_i = Int.from_nat(coord_i)
-  let coord_i = Int.sub(coord_i, +100)
-  let coord_j = Nat.mod(a, 1000)
-  let coord_j = Int.from_nat(coord_j)
-  let coord_j = Int.sub(coord_j, +100)
-
-  let coord_i = Int.to_i32(coord_i)
-  let coord_j = Int.to_i32(coord_j)
-  Web.Kaelin.Coord.new(coord_i, coord_j)
->>>>>>> 23efd44c
+  Web.Kaelin.Coord.new(Int.to_i32(Arith.N_to_Z(x)), Int.to_i32(Arith.N_to_Z(y)))