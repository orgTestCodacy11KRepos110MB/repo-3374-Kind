--- conflicted
+++ resolved
@@ -4,16 +4,6 @@
 // -----------
 
 Lit.Lang.show.page(page: Lit.Core.Page, world: Lit.Core.World): String
-<<<<<<< HEAD
-  String.join("\n", List.mapped!(page)!((s) Lit.Lang.show.command(s,world)))
-
-Lit.Lang.show.command(command: Lit.Core.Command, world: Lit.Core.World): String
-  case command {
-    new_type: Lit.Lang.show.type(command.value, world)
-    new_func: Lit.Lang.show.func(command.value, world)
-    new_user: Lit.Lang.show.user(command.value, world)
-    ext_exec: Lit.Lang.show.exec(command.value, world)
-=======
  String.join("\n", List.mapped!(page)!((s) Lit.Lang.show.statement(s,world)))
 
 Lit.Lang.show.statement(statement: Lit.Core.Statement, world: Lit.Core.World): String
@@ -29,7 +19,6 @@
   case entry {
     type: Lit.Lang.show.type(entry.value, world)
     bond: Lit.Lang.show.bond(entry.value, world)
->>>>>>> 99b25787
   }
 
 Lit.Lang.show.type.short(type: Lit.Core.Type): String
@@ -60,42 +49,6 @@
      | " }"
  }
 
-<<<<<<< HEAD
-Lit.Lang.show.func(func: Lit.Core.Func, world: Lit.Core.World): String
-  open func
-  case func.ownr {
-    nil: ""
-    cons: List.show!(Function.id!, func.ownr)  | "@"
-  }
-  | func.name
-  | " ( "
-  | String.join(",",List.mapped!(List.zip!!(func.iarg,func.ityp))!((x) x@fst|": "|x@snd))
-  | " ) : "
-  | func.otyp
-  | "\n"
-  | Lit.Lang.show.term(func.main, world)
-
-Lit.Lang.show.user(user: Lit.Core.User, world: Lit.Core.World): String
-  open user
-  "user "
-  | user.name
-  | " { "
-  | user.pkey
-  | " }"
-
-Lit.Lang.show.exec(exec: Lit.Core.Exec, world: Lit.Core.World): String
-  open exec
-  Maybe.map!!((x) "With " | x,  exec.user) <> "Do"
-  | "{ "
-  | Lit.Lang.show.term(exec.expr, world) 
-  | case exec.sign as sign{
-      none: ""
-      some: " } signed { "
-            | sign.value
-            | " } "
-    }
-  
-=======
 Lit.Lang.show.bond(bond: Lit.Core.Bond, world: Lit.Core.World): String
  open bond
  case bond.owners {
@@ -127,7 +80,6 @@
 //  | " } signed { "
 //  | exec.sign
 //  | " } "
->>>>>>> 99b25787
 
 Lit.Lang.show.term(term: Lit.Core.Term, world: Lit.Core.World): String
  case term {
@@ -224,11 +176,7 @@
 Lit.Lang.parser.page(world: Lit.Core.World): Parser<Lit.Core.Page>
   Parser.choice!([
     Parser {
-<<<<<<< HEAD
-      get head = Lit.Lang.parser.command(world)
-=======
       get head = Lit.Lang.parser.statement(world)
->>>>>>> 99b25787
       let world = case head {
         define: case head.entry as entry {
           type: 
@@ -246,60 +194,6 @@
     }
   ])
 
-<<<<<<< HEAD
-Lit.Lang.parser.command(world: Lit.Core.World): Parser<Lit.Core.Command> 
-  Parser.choice!([
-    Parser {
-      get func = Lit.Lang.parser.func(world)
-      return Lit.Core.Command.new_func(func)
-    }
-    Parser {
-      get type = Lit.Lang.parser.type(world)
-      return Lit.Core.Command.new_type(type)
-    }
-    Parser {
-      get user = Lit.Lang.parser.user(world)
-      return Lit.Core.Command.new_user(user)
-    }
-    Parser {
-      get exec = Lit.Lang.parser.exec(world)
-      return Lit.Core.Command.ext_exec(exec)
-    }
-  ])
-
-Lit.Lang.parser.exec(world: Lit.Core.World): Parser<Lit.Core.Exec>
-  Parser.choice!([
-    Lit.Lang.Parser.exec.user(world),
-    Lit.Lang.Parser.exec.anon(world)
-  ])
-
-Lit.Lang.Parser.exec.user(world: Lit.Core.World): Parser<Lit.Core.Exec>
-  Parser {
-    Lit.Lang.parser.text("with")
-    get user = Lit.Lang.parser.name
-    Lit.Lang.parser.text("{")
-    get expr = Lit.Lang.parser.term(world)
-    Lit.Lang.parser.text("}")
-    Lit.Lang.parser.text("signed")
-    Lit.Lang.parser.text("{")
-    get sign = Lit.Lang.parser.name
-    Lit.Lang.parser.text("}")
-    Lit.Lang.parser.text(":")
-    get otyp = Lit.Lang.parser.name
-    return Lit.Core.Exec.new(some(user), some(sign), expr, otyp)
-  }
-
-Lit.Lang.Parser.exec.anon(world: Lit.Core.World): Parser<Lit.Core.Exec>
-  Parser { 
-    Lit.Lang.parser.text("do")
-    Lit.Lang.parser.text("{")
-    get expr = Lit.Lang.parser.term(world)
-    Lit.Lang.parser.text("}")
-    Lit.Lang.parser.text(":")
-    get otyp = Lit.Lang.parser.name
-    return Lit.Core.Exec.new(none, none, expr, otyp)
-  }
-=======
 Lit.Lang.parser.statement(world: Lit.Core.World): Parser<Lit.Core.Statement> 
  Parser.choice!([
    Parser {
@@ -342,7 +236,6 @@
   //  get otyp = Lit.Lang.parser.name
    return expr
  }
->>>>>>> 99b25787
 
 // Lit.Lang.parser.user(world: Lit.Core.World): Parser<Lit.Core.User>
 //  Parser {
