<<<<<<< HEAD
Test: _
  asd({130u, 128u})
//   // Web.Kaelin.Coord.show(Web.Kaelin.Coord.to_axial({144u, 136u}))
//   let n1 = Bits.from_string("001101")
//   let n2 = Bits.from_string("000111")
//   let n3 = Bits.shift_right(4, n1)
//   let n5 = Bits.shift_right(4, n3)
//   let n4 = Bits.mask(n1, n2)
//   List.show!(Bits.to_string, asd(Bits.from_string("00010010001101000101011000101000")))

// asd(b: Bits): List(Bits)
//   let aux = Bits.mask(b, Bits.from_string("1111"))
//   let tail = Bits.shift_right(4, b)
//   case tail {
//     e: List.nil!
//   } default List.cons!(aux, asd(tail))
  

asd(coord: Pair(U32, U32)): Pair(U32, U32)
  let {x, y} = coord

  let f = U32.to_f64
  let u = F64.to_u32

  let float_x = F64.sub(f(128u), f(x))
  let float_y = F64.sub(f(128u), f(y))

  let fourth = F64.div(f(1u), f(4u))
  let sixth = F64.div(f(1u), f(6u))
  let third = F64.div(f(1u), f(3u))
  let half = F64.div(f(1u), f(2u))

  let axial_x = F64.sub( F64.mul(float_x, fourth), F64.mul(float_y, sixth) )
  let axial_y = F64.mul(float_y, third)
  let axial_z = F64.sub(F64.sub(f(0u), axial_x), axial_y)

  let axial_x_half = F64.add(axial_x, half)
  let axial_y_half = F64.add(axial_y, half)
  let axial_z_half = F64.add(axial_z, half)

  let round_x = F64.floor(axial_x_half)
  let round_y = F64.floor(axial_y_half)
  let round_z = F64.floor(axial_z_half)

  let diff_x = F64.sub(axial_x, round_x)
  let diff_y = F64.sub(axial_y, round_y)
  let diff_z = F64.sub(axial_z, round_z)
  
  case F64.gtn(diff_x, diff_z) {
    true:
      case F64.gtn(diff_y, diff_x){
        true: 
          let new_y = F64.sub(F64.sub(f(0u), round_x), round_z)
          {u(round_x), u(new_y)}
        false:
          let new_x = F64.sub(F64.sub(f(0u), round_y), round_z)
          {u(new_x), u(round_y)}
      }
    false:
      case F64.gtn(diff_y, diff_z) {
        true:
          let new_y = F64.sub(F64.sub(f(0u), round_x), round_z)
          {u(round_x), u(new_y)}
        false:
          {u(round_x), u(round_y)}
      }
  }
=======
Test: Int
  Int.mul(+123450000000, -10000000000)
  
>>>>>>> 472144fc
<|MERGE_RESOLUTION|>--- conflicted
+++ resolved
@@ -1,4 +1,3 @@
-<<<<<<< HEAD
 Test: _
   asd({130u, 128u})
 //   // Web.Kaelin.Coord.show(Web.Kaelin.Coord.to_axial({144u, 136u}))
@@ -65,9 +64,4 @@
         false:
           {u(round_x), u(round_y)}
       }
-  }
-=======
-Test: Int
-  Int.mul(+123450000000, -10000000000)
-  
->>>>>>> 472144fc
+  }