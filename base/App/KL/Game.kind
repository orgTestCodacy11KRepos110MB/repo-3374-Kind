// TODO make alias for time -> U64 and base64 -> String

// Local State
// ===========

type App.KL.Game.State.Local {
  new(
    user: String
    room: String
    preview: App.KL.Game.Cast.Preview
    mouse: Pair<U32, U32>
  )
}

App.KL.Game.State.Local.init(user: String, room: String): App.KL.Game.State.Local
  let preview = App.KL.Game.Cast.Preview.new(Hexagonal.Axial.BBL.new!, Hexagonal.Axial.BBL.new!)
  let mouse = {0,0}
  App.KL.Game.State.Local.new(user, room, preview, mouse)

// Global State
// ============

type App.KL.Game {
  new(
    phase: App.KL.Game.Phase         // current phase: draft or play?
    turn: U64                        // current turn
    moment: App.KL.Game.Moment       // current moment: preparation or animation?
    players: Map<App.KL.Game.Player> // human players connected to board creatures
    board: App.KL.Game.Board         // the game map, including tiles, creatures, objects
    casts: List<App.KL.Game.Cast>    // all skills casted on the current turn
  )
}

type App.KL.Game.Phase {
  draft
  play
}

type App.KL.Game.Moment {
  preparation(countdown: U64) // when players are casting their skills
  execution(casts: List<App.KL.Game.Cast>, frame: U64) // when casts are being executed and animated
}

// Initial state
App.KL.Game.start: App.KL.Game
  let phase = App.KL.Game.Phase.draft
  let turn = 0#64
  let moment = App.KL.Game.Moment.preparation(64)
  let players = Map.new!
<<<<<<< HEAD
  let board = Hexagonal.Axial.BBL.new!
=======
  let board = Hexagonal.Axial.BBT.new!
  let tick = 0#64
>>>>>>> ac92ef15
  let casts = []
  App.KL.Game.new(phase, turn, moment, players, board, casts)

// Render function
// ===============

App.KL.Game.draw(img: VoxBox, local: App.KL.Game.State.Local, global: App.KL.Global.State): DOM
  <div>{
    let game = global@game
    case game {
      none: <div>"Not ingame."</div>
      some: <div>{
        let phase = game.value@phase
        case phase {
          play: App.KL.Game.Phase.Play.draw(img, local, game.value)
          draft: App.KL.Game.Phase.Draft.draw(local, global) // TODO change to receive App.KL.Game instead global
        } 
      }</div>
    }
  }</div>

// Local events
// ============

App.KL.Game.when(
  local: App.KL.Game.State.Local
  global: App.KL.Global.State,
  event: App.Event
): IO<Maybe<App.State.local<App.KL.State>>>
  open global
  case global.game as game {
    none: App.pass!
    some: 
      open game.value as game_info
      case game_info.phase {
        play: App.KL.Game.Phase.Play.when(local, game.value, event)
        draft: App.KL.Game.Phase.Draft.when(local, game.value, event)
      }
  }

// Global Events
// =============

type App.KL.Game.Event {
  draft(event: App.KL.Game.Phase.Draft.Event)
  play(event: App.KL.Game.Phase.Play.Event)
} deriving (serializer, deserializer)

App.KL.Game.tick(tick: U64, game: App.KL.Game): App.KL.Game
  open game
  case game.phase {
    draft: App.KL.Game.Phase.Draft.tick(tick, game)
    play: App.KL.Game.Phase.Play.tick(tick, game)
  }

App.KL.Game.post(
  time: U64
  room: String
  addr: String
  event: App.KL.Game.Event
  game: App.KL.Game
): App.KL.Game
  open game
  case event game.phase {
    draft draft : App.KL.Game.Phase.Draft.post(time, room, addr, event.event, game)
    play  play  : App.KL.Game.Phase.Play.post(time, room, addr, event.event, game)
  } default game<|MERGE_RESOLUTION|>--- conflicted
+++ resolved
@@ -13,7 +13,7 @@
 }
 
 App.KL.Game.State.Local.init(user: String, room: String): App.KL.Game.State.Local
-  let preview = App.KL.Game.Cast.Preview.new(Hexagonal.Axial.BBL.new!, Hexagonal.Axial.BBL.new!)
+  let preview = App.KL.Game.Cast.Preview.new(Hexagonal.Axial.BBT.new!, Hexagonal.Axial.BBT.new!)
   let mouse = {0,0}
   App.KL.Game.State.Local.new(user, room, preview, mouse)
 
@@ -47,12 +47,8 @@
   let turn = 0#64
   let moment = App.KL.Game.Moment.preparation(64)
   let players = Map.new!
-<<<<<<< HEAD
-  let board = Hexagonal.Axial.BBL.new!
-=======
   let board = Hexagonal.Axial.BBT.new!
   let tick = 0#64
->>>>>>> ac92ef15
   let casts = []
   App.KL.Game.new(phase, turn, moment, players, board, casts)
 
