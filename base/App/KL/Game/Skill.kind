--- conflicted
+++ resolved
@@ -3,11 +3,7 @@
   	name: String                     // the name of the skill
     delay: U64                       // skills with larger delay are called later
     frames: U64                      // how many ticks its animation takes
-<<<<<<< HEAD
-    range: U64
-=======
     range: U64                       // cast range
->>>>>>> 6a529195
 		effect: App.KL.Game.Effect<Unit> // its in-game effect
 	)
 }
