--- conflicted
+++ resolved
@@ -8,8 +8,8 @@
 
 type App.KL.Game.Cast.Preview {
   new(
-    areas: Hexagonal.Axial.BBL<App.KL.Game.Indicator>
-    picks: Hexagonal.Axial.BBL<Char>
+    areas: Hexagonal.Axial.BBT<App.KL.Game.Indicator>
+    picks: Hexagonal.Axial.BBT<Char>
   )
 }
 
@@ -26,12 +26,12 @@
 App.KL.Game.Cast.picks_of(
   player: String
   casts: List<App.KL.Game.Cast>
-): Hexagonal.Axial.BBL<Char>
-  let map = Hexagonal.Axial.BBL.new!
+): Hexagonal.Axial.BBT<Char>
+  let map = Hexagonal.Axial.BBT.new!
   for cast in casts with map:
     open cast
     if player =? cast.player then 
-      Hexagonal.Axial.BBL.insert!(cast.target, cast.letter, map)
+      Hexagonal.Axial.BBT.set!(cast.target, cast.letter, map)
     else
       map
   map
@@ -65,7 +65,7 @@
 ): Maybe<App.KL.Game.Creature>
   Maybe {
     get coord = App.KL.Game.Cast.get_coord(cast, game)
-    get tile = Hexagonal.Axial.BBL.get!(coord, game@board)
+    get tile = Hexagonal.Axial.BBT.get!(coord, game@board)
     tile@creature
   }
 
@@ -100,19 +100,7 @@
   open game
   open cast
   Maybe {
-<<<<<<< HEAD
     get skill = App.KL.Game.Cast.get_skill(cast, game)
     get coord = App.KL.Game.Cast.get_coord(cast, game)
     return App.KL.Game.Effect.run!(skill@effect, coord, cast@target, game)
-=======
-    let players = App.KL.Game.Board.find_players(game.board) // TODO: optimize
-    get player_coord = players{cast@player}
-    get player_creature = App.KL.Game.Board.Creature.get(player_coord, game.board)
-    let player_hero = player_creature@hero
-    let player_skills = player_hero@skills
-    get casted_skill = player_skills{Char.to_string(cast.letter)}
-    let casted_effect = casted_skill@effect
-    let game = App.KL.Game.Effect.run!(casted_effect, player_coord, cast.target, game)
-    return game
->>>>>>> ac92ef15
   } <> game