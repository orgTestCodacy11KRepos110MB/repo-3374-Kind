--- conflicted
+++ resolved
@@ -18,13 +18,8 @@
     "Q": App.KL.Game.Skill.new("Tentackle", 300, 48, 2, App.KL.Game.Hero.Zoio.hero.Skills.tentackle(2, 4, 1),
     "Zoio quickly hits an enemy with his Tentacle, dealing 4 damage and poisoning the enemy.")
 
-<<<<<<< HEAD
     "W": App.KL.Game.Skill.new("Eye Beam", 480, 48, 1, App.KL.Game.Skill.Pattern.single, App.KL.Game.Hero.Zoio.hero.Skills.eye_beam(16, 8, 2),
     "Zoio fires a powerful beam across the whole battlefield, dealing 8 damage and doting all enemies hit.", App.KL.Game.Cursor.attack)
-=======
-    "W": App.KL.Game.Skill.new("Eye Beam", 480, 48, 1, App.KL.Game.Hero.Zoio.hero.Skills.eye_beam(16, 8, 2),
-    "Zoio fires a powerful beam across the whole battlefield, dealing 8 damage and burning all enemies hit.")
->>>>>>> de9db679
 
     "E": App.KL.Game.Skill.new("Blinkaboom", 800, 48, 32, App.KL.Game.Hero.Zoio.hero.Skills.blinkaboom(16, 16, 3),
     "After a brief delay, Zoio blinks to a tile, sacrificing himself to deal high damage across the battlefield.")
