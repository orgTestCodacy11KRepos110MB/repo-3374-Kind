--- conflicted
+++ resolved
@@ -12,17 +12,10 @@
   let max_ap = 3 :: I32
 
   let skills = {
-<<<<<<< HEAD
     "X": App.KL.Game.Skill.new("Walk", 500, 12, 1, App.KL.Game.Effect.common.walk(1, 1), "This is the description of an ability")
     "Q": App.KL.Game.Skill.new("Tentackle", 300, 48, 2, App.KL.Game.Hero.Zoio.hero.Skills.tentackle(2, 8, 2), "This is the description of an ability")
-    "W": App.KL.Game.Skill.new("Eye Beam", 650, 48, 1, App.KL.Game.Hero.Zoio.hero.Skills.eye_beam(16, 12, 1), "This is the description of an ability")
+    "W": App.KL.Game.Skill.new("Eye Beam", 480, 48, 1, App.KL.Game.Hero.Zoio.hero.Skills.eye_beam(16, 8, 2), "This is the description of an ability")
     "E": App.KL.Game.Skill.new("Blinkaboom", 800, 48, 32, App.KL.Game.Hero.Zoio.hero.Skills.blinkaboom(16, 16, 3), "This is the description of an ability")
-=======
-    "X": App.KL.Game.Skill.new("Walk", 500, 12, 1, App.KL.Game.Effect.common.walk(1, 1))
-    "Q": App.KL.Game.Skill.new("Tentackle", 300, 48, 2, App.KL.Game.Hero.Zoio.hero.Skills.tentackle(2, 8, 2))
-    "W": App.KL.Game.Skill.new("Eye Beam", 480, 48, 1, App.KL.Game.Hero.Zoio.hero.Skills.eye_beam(16, 8, 2))
-    "E": App.KL.Game.Skill.new("Blinkaboom", 800, 48, 32, App.KL.Game.Hero.Zoio.hero.Skills.blinkaboom(16, 16, 3))
->>>>>>> 35a1dff8
   }
 
   let on_stepped = none
