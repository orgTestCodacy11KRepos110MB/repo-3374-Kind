--- conflicted
+++ resolved
@@ -12,7 +12,6 @@
   let max_ap = 3 :: I32
 
   let skills = {
-<<<<<<< HEAD
     "X": App.KL.Game.Skill.new("Walk", 500, 12, 2, App.KL.Game.Effect.common.walk(2, 1),
     "Walk to another tile within 2 range from " | name | ".")
     
@@ -24,12 +23,6 @@
 
     "E": App.KL.Game.Skill.new("Detain", 398, 48, 4, App.KL.Game.Hero.Lela.hero.Skills.detain(2, 1, 2),
     "Lela deals 1 damage to an enemy, silencing them.")
-=======
-    "X": App.KL.Game.Skill.new("Walk", 500, 12, 2, App.KL.Game.Effect.common.walk(2, 1))
-    "Q": App.KL.Game.Skill.new("Restore", 396, 48, 4, App.KL.Game.Hero.Lela.hero.Skills.restore(4, 4, 1))
-    "W": App.KL.Game.Skill.new("Escort", 397, 48, 4, App.KL.Game.Hero.Lela.hero.Skills.escort(4, "Lela Escort", 1, 4, 1))
-    "E": App.KL.Game.Skill.new("Detain", 398, 48, 4, App.KL.Game.Hero.Lela.hero.Skills.detain(2, 1, 2))
->>>>>>> 6e20c834
   }
 
   let on_stepped = none
