
// BOARD DRAWING
// =============

type App.KL.Game.Phase.Play.draw.SkillInfo {
  new(
    hero: String
    name: String
    delay: U64
  )
}

// draw all the screen (round, seconds, canvas, list of skills)
App.KL.Game.Phase.Play.draw(img: VoxBox, local: App.KL.Game.State.Local, game: App.KL.Game): DOM
  open game

  <div style={ 
    "width": "100vw", 
    "height": "100vh", 
    "display": "flex", 
    "flex-direction": "row", 
    "justify-content": "flex-start", 
    //"align-items": "center",
    "position": "relative"
  }>
    {App.KL.Game.Phase.Play.draw.skills_menu(game)}

    <div style={ 
      "width": "calc(100% - 200px)", 
      "height": "100%", 
      "display": "flex", 
      "flex-direction": "column", 
      "justify-content": "center", 
      "align-items": "center",
      "position": "relative"
    }>
    
      <div style={"font-size": "24px", "font-family": "monospace"}>
        case game.moment {
          preparation: 
            "Turn "
            | Nat.show(U64.to_nat(game.turn))
            | ". Casting in "
            | Nat.show(U64.to_nat(game.moment.countdown))
            | " ticks..."
          execution: case game.moment.casts {
            nil:
              "End of turn "
              | Nat.show(U64.to_nat(game.turn))
              | "."
            cons: Maybe {
              let cast = game.moment.casts.head
              get skill = App.KL.Game.Cast.get_skill(cast, game)
              get hero = App.KL.Game.Cast.get_hero(cast, game)
              let text = hero@name | " used " | skill@name | "!"
              let text = text | if game.moment.success then "" else " But it failed."
              return text
            } <> "Invalid cast."
          }
        }
      </div>
      <div>{ 
        let width = Nat.show(I32.to_nat(App.KL.Constants.center_x * 2))
        let height = Nat.show(I32.to_nat(App.KL.Constants.center_y * 2))
        DOM.vbox(
          { "id": "game_screen",
            "width": width,
            "height": height,
            "scale": "2"},
          {},
          App.KL.Game.Phase.Play.draw.canvas(img, local, game)) 
      }</div>
    </div>
  </div>

// CANVAS DRAWING
// ================

// draw canvas
App.KL.Game.Phase.Play.draw.canvas(
  img: VoxBox
  local: App.KL.Game.State.Local
  game: App.KL.Game
): VoxBox
  open game
  let hits = case game.moment {
    preparation: none
    execution: some(game.moment.hits)
  }
  let img = App.KL.Game.Phase.Play.draw.board(game, local@preview, hits, local@user, local@mouse, img) 
  let img = App.KL.Game.Phase.Play.draw.cursor(local@mouse, img)
  img

// draw canvas board
App.KL.Game.Phase.Play.draw.board(
  game: App.KL.Game
  preview: App.KL.Game.Cast.Preview
  hits: Maybe<App.KL.Game.Indicators>
  user: String
  mouse: Pair<U32, U32>
  img: VoxBox
): VoxBox

  map = game@board
  mouse_coord = Hexagonal.Axial.from_screen_xy(mouse, App.KL.Constants.hexagon_radius, App.KL.Constants.center_x, App.KL.Constants.center_y)
  indicators = App.KL.Game.Phase.Play.Draw.get_indicators(preview@skill, mouse_coord, user, game)
  ap_used = App.KL.Game.Moment.get_player_used_ap(game) // If there is a skill being cast, returns the player address and used ap
  map = Hexagonal.Axial.BBT.to_list!(map)
  for pos in map with img:
    {coord, tile} = pos
    img = App.KL.Game.Phase.Play.draw.tile.terrain(tile@terrain, preview@picks, indicators, hits, coord, mouse_coord, img)
    img = App.KL.Game.Phase.Play.draw.tile.creature(tile@creature, coord, ap_used, img)
    img
  img


App.KL.Game.Phase.Play.Draw.get_indicators(
  skill: Maybe<App.KL.Game.Skill>, 
  target: Hexagonal.Axial,
  player: String,
  game: App.KL.Game
): App.KL.Game.Indicators

  Maybe {
    get skill      = skill
    let game       = App.KL.Game.Cast.simulate(skill@delay, (x) String.eql(x@player, player), game)
    get center     = App.KL.Game.Board.find_player_coord(player, game@board)
    get creature   = App.KL.Game.Board.Creature.get(center, game@board)
    let indicator  = App.KL.Game.Indicator.blue
    let indicators = Hexagonal.Axial.BBT.new!
    let haste      = App.KL.Game.Creature.get_total_haste(creature)
    let coords     = Hexagonal.Axial.range(center, Nat.to_i32(U64.to_nat(skill@range)) + haste)
    // set range indicator
    for coord in coords with indicators:
      Hexagonal.Axial.BBT.set!(coord, indicator, indicators)
    let areas = App.KL.Game.Effect.indicators.get_indicators(center, skill, target, game@board)
    return Hexagonal.Axial.BBT.union!(indicators, areas)
  } <> Hexagonal.Axial.BBT.new<App.KL.Game.Indicator>

// draw mouse indicator
App.KL.Game.Phase.Play.draw.cursor(
  mouse: Pair<U32, U32>
  img: VoxBox
): VoxBox
  coord = Hexagonal.Axial.from_screen_xy(mouse, App.KL.Constants.hexagon_radius, App.KL.Constants.center_x, App.KL.Constants.center_y)
  {x,y} = App.KL.Game.Phase.Play.draw.centralize(coord)
  VoxBox.Draw.image(x, y, 0#32, App.KL.Game.Field.Grass.Assets.mouse_ui, img)

// draws tile terrain
App.KL.Game.Phase.Play.draw.tile.terrain(
  terrain: App.KL.Game.Terrain
  picks: App.KL.Game.Picks
  areas: App.KL.Game.Indicators
  hits: Maybe<App.KL.Game.Indicators>
  tile_coord: Hexagonal.Axial
  mouse_coord: Hexagonal.Axial
  img: VoxBox
): VoxBox
  indicator = Hexagonal.Axial.BBT.get!(tile_coord, hits <> areas) <> App.KL.Game.Indicator.background
  {i, j} = App.KL.Game.Phase.Play.draw.centralize(tile_coord)
  field = App.KL.Game.Field.get_by_id.default(terrain@field_id)
  field_drawing = field@draw(terrain, indicator)
  tile_drawing = VoxBox.Draw.image(i, j, 0#32, field_drawing, img)
  tile_drawing = App.KL.Game.Phase.Play.draw.letter(tile_coord, picks, tile_drawing)
  tile_drawing

// draws tile creature if any
App.KL.Game.Phase.Play.draw.tile.creature(
  creature: Maybe<App.KL.Game.Creature>,
  coord: Hexagonal.Axial,
  ap_used: Maybe<Pair<String, I32>>
  img: VoxBox
): VoxBox
  case creature {
    none: img
    some:
      {cx, cy} = Hexagonal.Axial.to_screen_xy(coord, App.KL.Constants.hexagon_radius, App.KL.Constants.center_x, App.KL.Constants.center_y)
      let cx = cx - (128::U32)
      let cy = cy - (128::U32)
      let hero = creature.value@hero
      let drawing = hero@draw(creature.value)
      //let aux = I32.to_u32(App.KL.Constants.hexagon_radius) //U32
      //let cy = cy - (aux * 2) //U32
      //let cx = cx - aux //U32
      let img = VoxBox.Draw.image(cx, cy, 0u, drawing, img)
<<<<<<< HEAD
      let img = if I32.gtn(creature.value@hp, 0)
        //then App.KL.Game.Phase.Play.Bar.show_hp(cx + 128 - 16, cy + 128 - 28, creature.value, img)
        then App.KL.Game.Phase.Play.draw.hp(cx + 128 - 4, cy + 128 - 28, creature.value, img)
        else img
      App.KL.Game.Phase.Play.draw.ap(cx - 12, cy - 32, creature.value, ap_used, img)
=======
      let img = App.KL.Game.Phase.Play.Bar.show_hp(cx + 128 - 16, cy + 128 - 28, creature.value, img)
      img
>>>>>>> 9d1ca951
  }

// Skill Menu
// ==========

App.KL.Game.Phase.Play.draw.get_game_heroes(game: App.KL.Game): List<App.KL.Game.Hero>
  open game
  let list = Map.values!(game.players)
  let list = List.mapped!(list)!((player) App.KL.Game.Hero.get_by_id(player@hero_id <> 65536))
  let list = List.somes!(list)
  list

App.KL.Game.Phase.Play.draw.get_game_skills(game: App.KL.Game): List<Pair<String,Pair<App.KL.Game.Hero, App.KL.Game.Skill>>>
  open game
  let game_heroes = App.KL.Game.Phase.Play.draw.get_game_heroes(game)
  let game_skills = List.flatten!(List.mapped!(game_heroes)!((hero) List.mapped!(Map.to_list!(hero@skills))!((x) {Pair.fst!!(x), {hero,Pair.snd!!(x)}})))
  let game_skills = List.sort!((a,b) let as = Pair.snd!!(Pair.snd!!(a)); bs = Pair.snd!!(Pair.snd!!(b)); U64.cmp(as@delay, bs@delay), game_skills)
  game_skills

App.KL.Game.Phase.Play.draw.get_casting_skill(game: App.KL.Game): Maybe<App.KL.Game.Skill>
  open game
  case game.moment {
    execution: case game.moment.casts {
      nil: none
      cons: App.KL.Game.Cast.get_skill(game.moment.casts.head, game)
    }
  } default none

App.KL.Game.Phase.Play.draw.skills_menu(game: App.KL.Game): DOM
  open game

  let game_skills = App.KL.Game.Phase.Play.draw.get_game_skills(game)
  let casting_skill = App.KL.Game.Phase.Play.draw.get_casting_skill(game)
  let skill_infos = List.mapped!(game_skills)!((letter_hero_skill)
    let {letter, hero_skill} = letter_hero_skill
    let {hero, skill} = hero_skill
    let background = case casting_skill {
      none: "none"
      some: if String.eql(casting_skill.value@name, skill@name)
        then "rgb(220,220,220)"
        else "none"
    }
    <div style={
      "background": background
      "display": "flex"
      "align-items": "center"
    }>
      <img style={"margin": "4px"} src=hero@picture(false,0)></img>
      <span style={"margin-left": "4px"}>"[" | letter | "] " | skill@name</span>
    </div>)

    <div style={"width": "200px", "height": "100%", "background": "rgb(245,245,245)"}>
      for skill_info in skill_infos:
        skill_info
    </div>


// AUX FUNCTIONS
// =============

App.KL.Game.Phase.Play.draw.letter(
  tile_coord: Hexagonal.Axial
  picks: App.KL.Game.Picks
  img: VoxBox
): VoxBox
  case Hexagonal.Axial.BBT.get!(tile_coord, picks) as got {
    none: img
    some: 
      screen_coord = Hexagonal.Axial.to_screen_xy(tile_coord, App.KL.Constants.hexagon_radius, App.KL.Constants.center_x, App.KL.Constants.center_y)
      {cx, cy} = App.KL.Game.Phase.Play.draw.centralize_letter(screen_coord)
      VoxBox.Draw.text(Char.to_string(got.value), PixelFont.black, Pos32.new(cx,cy,0u), img)
  }

App.KL.Game.Phase.Play.draw.centralize_letter(screen_coord: Pair<U32, U32>): Pair<U32, U32>
  { screen_coord@fst - 2, screen_coord@snd - 6 }
  
// Centralizes an image in the hexagon 
// TODO: won't be used after we start using assets from KL only
App.KL.Game.Phase.Play.draw.centralize(
  coord: Hexagonal.Axial
): Pair(U32, U32)
  let {i, j} = Hexagonal.Axial.to_screen_xy(coord, App.KL.Constants.hexagon_radius, App.KL.Constants.center_x, App.KL.Constants.center_y)
  let aux = I32.to_u32(App.KL.Constants.hexagon_radius)
  let i = i - aux
  let j = j - aux
  {i, j}

App.KL.Game.Phase.Play.draw.hp(
  cx: U32
  cy: U32
  creature: App.KL.Game.Creature
  img: VoxBox
): VoxBox
  let hp = I32.to_int(creature@hp)
  let hp = Nat.show(Int.to_nat(hp))
  VoxBox.Draw.text(hp, PixelFont.small_black, Pos32.new(cx,cy,0), img)

App.KL.Game.Phase.Play.draw.ap(
  x: U32
  y: U32
  creature: App.KL.Game.Creature
  ap_used: Maybe<Pair<String, I32>>
  img: VoxBox
): VoxBox
  no_cast = App.KL.Game.Phase.Play.draw.ap.bars(x, y, creature@ap, 0, 0, I32.to_u32(creature@hero@max_ap), img)
  case ap_used {
    none: 
      no_cast
    some:
      // Verifies if the creature is the one casting current ability
      if String.eql(ap_used.value@fst, creature@player <> "none") then 
        App.KL.Game.Phase.Play.draw.ap.bars(x, y, creature@ap, ap_used.value@snd, 0, I32.to_u32(creature@hero@max_ap), img)
      else
        no_cast
  }

      
App.KL.Game.Phase.Play.draw.ap.bars(x: U32 y: U32, blue: I32, red: I32, bar_idx: U32, bar_quantity: U32, img: VoxBox): VoxBox
  if I32.eql(0, blue) then
    if I32.eql(0, red) then 
      if U32.gte(bar_idx, bar_quantity) then
        img
      else 
        img = VoxBox.Draw.image(x + (12 * bar_idx), y, 10, App.KL.Game.Phase.Play.Ap.Assets.gray, img)
        App.KL.Game.Phase.Play.draw.ap.bars(x, y, blue, red, bar_idx + 1, bar_quantity, img)
    else
      img = VoxBox.Draw.image(x + (12 * bar_idx), y, 10, App.KL.Game.Phase.Play.Ap.Assets.red, img)
      App.KL.Game.Phase.Play.draw.ap.bars(x, y, blue, red - 1, bar_idx + 1, bar_quantity, img)
  else 
    img = VoxBox.Draw.image(x + (12 * bar_idx), y, 10, App.KL.Game.Phase.Play.Ap.Assets.blue, img)
    App.KL.Game.Phase.Play.draw.ap.bars(x, y, blue - 1, red, bar_idx + 1, bar_quantity, img)


  


App.KL.Game.Phase.Play.draw.shield(
  cx: U32
  cy: U32
  creature: App.KL.Game.Creature
  img: VoxBox
): VoxBox
  let shield = App.KL.Game.Board.Creature.total_shield(creature)
  let shield = I32.to_int(shield)
  let shield = Nat.show(Int.to_nat(shield))
  VoxBox.Draw.text(shield, PixelFont.small_black, Pos32.new(cx, cy, 0), img)
<|MERGE_RESOLUTION|>--- conflicted
+++ resolved
@@ -183,16 +183,9 @@
       //let cy = cy - (aux * 2) //U32
       //let cx = cx - aux //U32
       let img = VoxBox.Draw.image(cx, cy, 0u, drawing, img)
-<<<<<<< HEAD
-      let img = if I32.gtn(creature.value@hp, 0)
-        //then App.KL.Game.Phase.Play.Bar.show_hp(cx + 128 - 16, cy + 128 - 28, creature.value, img)
-        then App.KL.Game.Phase.Play.draw.hp(cx + 128 - 4, cy + 128 - 28, creature.value, img)
-        else img
-      App.KL.Game.Phase.Play.draw.ap(cx - 12, cy - 32, creature.value, ap_used, img)
-=======
       let img = App.KL.Game.Phase.Play.Bar.show_hp(cx + 128 - 16, cy + 128 - 28, creature.value, img)
+      let img = App.KL.Game.Phase.Play.draw.ap(cx - 12, cy - 32, creature.value, ap_used, img)
       img
->>>>>>> 9d1ca951
   }
 
 // Skill Menu
