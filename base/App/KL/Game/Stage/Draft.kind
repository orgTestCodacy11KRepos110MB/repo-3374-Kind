--- conflicted
+++ resolved
@@ -715,19 +715,5 @@
     some: some({ player_addr, hero.value, team, hero.value@max_hp, hero.value@max_ap })
   }
 
-<<<<<<< HEAD
-App.KL.Game.Stage.Draft.Hero.info(
-  id: U8
-): Maybe(App.KL.Game.Hero)
-
-  switch U8.eql(id) {
-    0: some(App.KL.Game.Heroes.Croni.hero)
-    1: some(App.KL.Game.Heroes.Cyclope.hero)
-    2: some(App.KL.Game.Heroes.Lela.hero)
-    3: some(App.KL.Game.Heroes.Octoking.hero)
-   } default none
-=======
-
 App.KL.Game.Stage.Draft.Hero.info(id: U8): Maybe(App.KL.Game.Hero)
-  App.KL.Game.Hero.get_by_id(U8.to_nat(id))
->>>>>>> 910ab273
+  App.KL.Game.Hero.get_by_id(U8.to_nat(id))