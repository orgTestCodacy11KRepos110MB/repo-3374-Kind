--- conflicted
+++ resolved
@@ -9,17 +9,6 @@
   )
 }
 
-<<<<<<< HEAD
-=======
-type App.Kaelin.Stage {
-  init
-  void
-  draft(players: Map<App.Kaelin.DraftInfo>, coords:Pair<NatMap<String>, NatMap<String>>)
-  planning
-  action
-}
-
->>>>>>> f02f6fca
 type App.Kaelin.State.local {
   new(
     input: String
