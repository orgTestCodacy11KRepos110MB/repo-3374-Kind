App.Kaelin.Constants.hexagon_radius: U32
  15#32

App.Kaelin.Constants.map_size : U32
  4#32

App.Kaelin.Constants.center_x : U32
  128#32

App.Kaelin.Constants.center_y : U32
  128#32

App.Kaelin.Constants.draft_hexagon_radius: U32
  8#32
  
App.Kaelin.Constants.draft_center_x : U32
  50#32

App.Kaelin.Constants.draft_center_y : U32
  50#32


// TODO: Randomize or change it every time you build
App.Kaelin.Constants.room : String
<<<<<<< HEAD
  "0x72214442334138"
=======
  "0x56287059494723"
>>>>>>> 2f3b620d
<|MERGE_RESOLUTION|>--- conflicted
+++ resolved
@@ -22,8 +22,4 @@
 
 // TODO: Randomize or change it every time you build
 App.Kaelin.Constants.room : String
-<<<<<<< HEAD
-  "0x72214442334138"
-=======
-  "0x56287059494723"
->>>>>>> 2f3b620d
+  "0x72214442334138"