App.Kaelin.Constants.hexagon_radius: U32
  15#32

App.Kaelin.Constants.map_size : U32
  4#32

App.Kaelin.Constants.center_x : U32
  256#32

App.Kaelin.Constants.center_y : U32
  128#32

App.Kaelin.Constants.draft_hexagon_radius: U32
  8#32
  
App.Kaelin.Constants.draft_center_x : U32
  50#32

App.Kaelin.Constants.draft_center_y : U32
  50#32


// TODO: Randomize or change it every time you build
App.Kaelin.Constants.room : String
<<<<<<< HEAD
  "0x78414442332238"
=======
  "0x72214442334138"
>>>>>>> f02f6fca
<|MERGE_RESOLUTION|>--- conflicted
+++ resolved
@@ -22,8 +22,4 @@
 
 // TODO: Randomize or change it every time you build
 App.Kaelin.Constants.room : String
-<<<<<<< HEAD
-  "0x78414442332238"
-=======
-  "0x72214442334138"
->>>>>>> f02f6fca
+  "0x78414442332238"