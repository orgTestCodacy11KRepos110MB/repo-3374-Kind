--- conflicted
+++ resolved
@@ -1,7 +1,3 @@
 Int.is_neg(a: Int): Bool
   open a
-<<<<<<< HEAD
-  Nat.ltn(a.x, a.y)
-=======
-  Nat.gtn(a.neg, a.pos)
->>>>>>> 24d84a9e
+  Nat.gtn(a.neg, a.pos)