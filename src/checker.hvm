// Main : (String)
(Main) = let imports = (List.cons (Dynamic.new @a @b (Kind.Term.set_origin a b)) (List.cons (Dynamic.new (Kind.API.check_all)) (List.cons (Dynamic.new (Kind.API.eval_main)) (List.nil)))); (Kind.API.check_all)

// Kind.API.eval_main : (String)
(Kind.API.eval_main) = (Kind.Printer.text (List.cons (Kind.Term.show (Kind.Term.FN0 (Main.) 0)) (List.cons (String.new_line) (List.cons (String.new_line) (List.nil)))))

// Kind.Term.show.forall (orig: U60) (name: U60) (type: (Kind.Term)) (body: (_: (Kind.Term)) (Kind.Term)) : (String)
(Kind.Term.show.forall orig name type body) = (U60.if (== name 63) (Kind.Printer.text (List.cons "(" (List.cons (Kind.Term.show type) (List.cons " -> " (List.cons (Kind.Term.show (body (Kind.Term.var orig name 0))) (List.cons ")" (List.nil))))))) (Kind.Printer.text (List.cons "((" (List.cons (Kind.Name.show name) (List.cons ": " (List.cons (Kind.Term.show type) (List.cons ") -> " (List.cons (Kind.Term.show (body (Kind.Term.var orig name 0))) (List.cons ")" (List.nil))))))))))

// Kind.Term.show (term: (Kind.Term)) : (String)
(Kind.Term.show term) = let sugars = (List.cons (Kind.Term.show.sugar.string term) (List.cons (Kind.Term.show.sugar.list term) (List.cons (Kind.Term.show.sugar.sigma term) (List.nil)))); (Maybe.try sugars (Kind.Term.show.go term))

// Kind.Term.show.go (term: (Kind.Term)) : (String)
(Kind.Term.show.go (Kind.Term.typ orig)) = "Type"
(Kind.Term.show.go (Kind.Term.var orig name index)) = (Kind.Printer.text (List.cons (Kind.Name.show name) (List.nil)))
(Kind.Term.show.go (Kind.Term.hol orig numb)) = (Kind.Printer.text (List.cons "_" (List.nil)))
(Kind.Term.show.go (Kind.Term.all orig name type body)) = (Kind.Term.show.forall orig name type body)
(Kind.Term.show.go (Kind.Term.lam orig name body)) = (Kind.Printer.text (List.cons "(" (List.cons (Kind.Name.show name) (List.cons "=>" (List.cons (Kind.Term.show (body (Kind.Term.var orig name 0))) (List.cons ")" (List.nil)))))))
(Kind.Term.show.go (Kind.Term.let orig name exp body)) = (Kind.Printer.text (List.cons "let " (List.cons (Kind.Name.show name) (List.cons " = " (List.cons (Kind.Term.show exp) (List.cons "; " (List.cons (Kind.Term.show (body (Kind.Term.var orig name 0))) (List.nil))))))))
(Kind.Term.show.go (Kind.Term.ann orig expr type)) = (Kind.Printer.text (List.cons "{" (List.cons (Kind.Term.show expr) (List.cons " :: " (List.cons (Kind.Term.show type) (List.cons "}" (List.nil)))))))
(Kind.Term.show.go (Kind.Term.app orig func argm)) = (Kind.Printer.text (List.cons "(" (List.cons (Kind.Term.show func) (List.cons " " (List.cons (Kind.Term.show argm) (List.cons ")" (List.nil)))))))
(Kind.Term.show.go (Kind.Term.ct0 ctid orig)) = (NameOf ctid)
(Kind.Term.show.go (Kind.Term.ct1 ctid orig x0)) = (Kind.Printer.text (List.cons "(" (List.cons (NameOf ctid) (List.cons " " (List.cons (Kind.Term.show x0) (List.cons ")" (List.nil)))))))
(Kind.Term.show.go (Kind.Term.ct2 ctid orig x0 x1)) = (Kind.Printer.text (List.cons "(" (List.cons (NameOf ctid) (List.cons " " (List.cons (Kind.Term.show x0) (List.cons " " (List.cons (Kind.Term.show x1) (List.cons ")" (List.nil)))))))))
(Kind.Term.show.go (Kind.Term.ct3 ctid orig x0 x1 x2)) = (Kind.Printer.text (List.cons "(" (List.cons (NameOf ctid) (List.cons " " (List.cons (Kind.Term.show x0) (List.cons " " (List.cons (Kind.Term.show x1) (List.cons " " (List.cons (Kind.Term.show x2) (List.cons ")" (List.nil)))))))))))
(Kind.Term.show.go (Kind.Term.ct4 ctid orig x0 x1 x2 x3)) = (Kind.Printer.text (List.cons "(" (List.cons (NameOf ctid) (List.cons " " (List.cons (Kind.Term.show x0) (List.cons " " (List.cons (Kind.Term.show x1) (List.cons " " (List.cons (Kind.Term.show x2) (List.cons " " (List.cons (Kind.Term.show x3) (List.cons ")" (List.nil)))))))))))))
(Kind.Term.show.go (Kind.Term.ct5 ctid orig x0 x1 x2 x3 x4)) = (Kind.Printer.text (List.cons "(" (List.cons (NameOf ctid) (List.cons " " (List.cons (Kind.Term.show x0) (List.cons " " (List.cons (Kind.Term.show x1) (List.cons " " (List.cons (Kind.Term.show x2) (List.cons " " (List.cons (Kind.Term.show x3) (List.cons " " (List.cons (Kind.Term.show x4) (List.cons ")" (List.nil)))))))))))))))
(Kind.Term.show.go (Kind.Term.ct6 ctid orig x0 x1 x2 x3 x4 x5)) = (Kind.Printer.text (List.cons "(" (List.cons (NameOf ctid) (List.cons " " (List.cons (Kind.Term.show x0) (List.cons " " (List.cons (Kind.Term.show x1) (List.cons " " (List.cons (Kind.Term.show x2) (List.cons " " (List.cons (Kind.Term.show x3) (List.cons " " (List.cons (Kind.Term.show x4) (List.cons " " (List.cons (Kind.Term.show x5) (List.cons ")" (List.nil)))))))))))))))))
(Kind.Term.show.go (Kind.Term.ct7 ctid orig args)) = (Kind.Printer.text (List.cons "(" (List.cons (NameOf ctid) (List.cons " " (List.cons (Kind.Term.show args) (List.cons ")" (List.nil)))))))
(Kind.Term.show.go (Kind.Term.ct8 ctid orig args)) = (Kind.Printer.text (List.cons "(" (List.cons (NameOf ctid) (List.cons " " (List.cons (Kind.Term.show args) (List.cons ")" (List.nil)))))))
(Kind.Term.show.go (Kind.Term.fn0 ctid orig)) = (NameOf ctid)
(Kind.Term.show.go (Kind.Term.fn1 ctid orig x0)) = (Kind.Printer.text (List.cons "(" (List.cons (NameOf ctid) (List.cons " " (List.cons (Kind.Term.show x0) (List.cons ")" (List.nil)))))))
(Kind.Term.show.go (Kind.Term.fn2 ctid orig x0 x1)) = (Kind.Printer.text (List.cons "(" (List.cons (NameOf ctid) (List.cons " " (List.cons (Kind.Term.show x0) (List.cons " " (List.cons (Kind.Term.show x1) (List.cons ")" (List.nil)))))))))
(Kind.Term.show.go (Kind.Term.fn3 ctid orig x0 x1 x2)) = (Kind.Printer.text (List.cons "(" (List.cons (NameOf ctid) (List.cons " " (List.cons (Kind.Term.show x0) (List.cons " " (List.cons (Kind.Term.show x1) (List.cons " " (List.cons (Kind.Term.show x2) (List.cons ")" (List.nil)))))))))))
(Kind.Term.show.go (Kind.Term.fn4 ctid orig x0 x1 x2 x3)) = (Kind.Printer.text (List.cons "(" (List.cons (NameOf ctid) (List.cons " " (List.cons (Kind.Term.show x0) (List.cons " " (List.cons (Kind.Term.show x1) (List.cons " " (List.cons (Kind.Term.show x2) (List.cons " " (List.cons (Kind.Term.show x3) (List.cons ")" (List.nil)))))))))))))
(Kind.Term.show.go (Kind.Term.fn5 ctid orig x0 x1 x2 x3 x4)) = (Kind.Printer.text (List.cons "(" (List.cons (NameOf ctid) (List.cons " " (List.cons (Kind.Term.show x0) (List.cons " " (List.cons (Kind.Term.show x1) (List.cons " " (List.cons (Kind.Term.show x2) (List.cons " " (List.cons (Kind.Term.show x3) (List.cons " " (List.cons (Kind.Term.show x4) (List.cons ")" (List.nil)))))))))))))))
(Kind.Term.show.go (Kind.Term.fn6 ctid orig x0 x1 x2 x3 x4 x5)) = (Kind.Printer.text (List.cons "(" (List.cons (NameOf ctid) (List.cons " " (List.cons (Kind.Term.show x0) (List.cons " " (List.cons (Kind.Term.show x1) (List.cons " " (List.cons (Kind.Term.show x2) (List.cons " " (List.cons (Kind.Term.show x3) (List.cons " " (List.cons (Kind.Term.show x4) (List.cons " " (List.cons (Kind.Term.show x5) (List.cons ")" (List.nil)))))))))))))))))
(Kind.Term.show.go (Kind.Term.fn7 ctid orig args)) = (Kind.Printer.text (List.cons "(" (List.cons (NameOf ctid) (List.cons " " (List.cons (Kind.Term.show args) (List.cons ")" (List.nil)))))))
(Kind.Term.show.go (Kind.Term.fn8 ctid orig args)) = (Kind.Printer.text (List.cons "(" (List.cons (NameOf ctid) (List.cons " " (List.cons (Kind.Term.show args) (List.cons ")" (List.nil)))))))
(Kind.Term.show.go (Kind.Term.args7 x0 x1 x2 x3 x4 x5 x6)) = (Kind.Printer.text (List.cons (Kind.Term.show x0) (List.cons " " (List.cons (Kind.Term.show x1) (List.cons " " (List.cons (Kind.Term.show x2) (List.cons " " (List.cons (Kind.Term.show x3) (List.cons " " (List.cons (Kind.Term.show x4) (List.cons " " (List.cons (Kind.Term.show x5) (List.cons " " (List.cons (Kind.Term.show x6) (List.nil)))))))))))))))
(Kind.Term.show.go (Kind.Term.args8 x0 x1 x2 x3 x4 x5 x6 x7)) = (Kind.Printer.text (List.cons (Kind.Term.show x0) (List.cons " " (List.cons (Kind.Term.show x1) (List.cons " " (List.cons (Kind.Term.show x2) (List.cons " " (List.cons (Kind.Term.show x3) (List.cons " " (List.cons (Kind.Term.show x4) (List.cons " " (List.cons (Kind.Term.show x5) (List.cons " " (List.cons (Kind.Term.show x6) (List.cons " " (List.cons (Kind.Term.show x7) (List.nil)))))))))))))))))
(Kind.Term.show.go (Kind.Term.hlp orig)) = "?"
(Kind.Term.show.go (Kind.Term.u60 orig)) = "U60"
(Kind.Term.show.go (Kind.Term.num orig numb)) = (Show.to_string (U60.show numb))
(Kind.Term.show.go (Kind.Term.op2 orig operator left right)) = (Kind.Printer.text (List.cons "(" (List.cons (Kind.Operator.show operator) (List.cons " " (List.cons (Kind.Term.show left) (List.cons " " (List.cons (Kind.Term.show right) (List.cons ")" (List.nil)))))))))

// Kind.Term.show.sugar.list.go (term: (Kind.Term)) : (Maybe (List (String)))
(Kind.Term.show.sugar.list.go (Kind.Term.ct0 (List.nil.) orig)) = (Maybe.some (List.nil))
(Kind.Term.show.sugar.list.go (Kind.Term.ct2 (List.cons.) orig x0 x1)) = (Maybe.bind (Kind.Term.show.sugar.list.go x1) @tail (Maybe.pure (List.cons (Kind.Term.show x0) tail)))
(Kind.Term.show.sugar.list.go other) = (Maybe.none)

// Kind.Term.show.sugar.list (term: (Kind.Term)) : (Maybe (String))
(Kind.Term.show.sugar.list term) = (Maybe.bind (Kind.Term.show.sugar.list.go term) @res (Maybe.pure (Kind.Printer.text (List.cons "[" (List.cons (String.join " " res) (List.cons "]" (List.nil)))))))

// Maybe.pure -(a: Type) (x: a) : (Maybe a)
(Maybe.pure x) = (Maybe.some x)

// Kind.Printer.text (ls: (List (String))) : (String)
(Kind.Printer.text (List.nil)) = ""
(Kind.Printer.text (List.cons x xs)) = (String.concat x (Kind.Printer.text xs))

// String.concat (xs: (String)) (ys: (String)) : (String)
(String.concat (String.cons x xs) ys) = (String.cons x (String.concat xs ys))
(String.concat "" ys) = ys

// String.join (sep: (String)) (list: (List (String))) : (String)
(String.join sep list) = (String.intercalate sep list)

// String.intercalate (sep: (String)) (xs: (List (String))) : (String)
(String.intercalate sep xs) = (String.flatten (List.intersperse sep xs))

// List.intersperse -(a: Type) (sep: a) (xs: (List a)) : (List a)
(List.intersperse sep (List.nil)) = (List.nil)
(List.intersperse sep (List.cons xh (List.nil))) = (List.pure xh)
(List.intersperse sep (List.cons xh xt)) = (List.cons xh (List.cons sep (List.intersperse sep xt)))

// List.pure -(t: Type) (x: t) : (List t)
(List.pure x) = (List.cons x (List.nil))

// String.flatten (xs: (List (String))) : (String)
(String.flatten (List.nil)) = ""
(String.flatten (List.cons head tail)) = (String.concat head (String.flatten tail))

// Maybe.bind -(a: Type) -(b: Type) (ma: (Maybe a)) (mb: (_: a) (Maybe b)) : (Maybe b)
(Maybe.bind (Maybe.none) mb) = (Maybe.none)
(Maybe.bind (Maybe.some val) mb) = (mb val)

// U60.show (n: U60) : (Show)
(U60.show 0) = @str (String.cons 48 str)
(U60.show n) = @str let next = (String.cons (+ 48 (% n 10)) str); let func = (U60.if (< n 10) @h h @h ((U60.show (/ n 10)) h)); (func next)

// Show : Type
(Show) = 0

// U60.if -(r: Type) (n: U60) (t: r) (f: r) : r
(U60.if 0 t f) = f
(U60.if x t f) = t

// Kind.Term.show.sugar.string.go (term: (Kind.Term)) : (Maybe (String))
(Kind.Term.show.sugar.string.go (Kind.Term.ct0 (String.nil.) orig)) = (Maybe.some "")
(Kind.Term.show.sugar.string.go (Kind.Term.ct2 (String.cons.) orig (Kind.Term.num orig1 x0) x1)) = (Maybe.bind (Kind.Term.show.sugar.string.go x1) @tail (Maybe.pure (String.cons x0 tail)))
(Kind.Term.show.sugar.string.go other) = (Maybe.none)

// Kind.Term.show.sugar.string (term: (Kind.Term)) : (Maybe (String))
(Kind.Term.show.sugar.string term) = (Maybe.bind (Kind.Term.show.sugar.string.go term) @res let quot = (String.cons 39 ""); (Maybe.pure (Kind.Printer.text (List.cons quot (List.cons res (List.cons quot (List.nil)))))))

// Kind.Name.show.go (name: U60) (chrs: (String)) : (String)
(Kind.Name.show.go name chrs) = (U60.if (== name 0) chrs let val = (% name 64); let chr = (U60.if (== val 0) 46 (U60.if (& (<= 1 val) (<= val 10)) (+ (- val 1) 48) (U60.if (& (<= 11 val) (<= val 36)) (+ (- val 11) 65) (U60.if (& (<= 37 val) (<= val 62)) (+ (- val 37) 97) (U60.if (== val 63) 95 63))))); (Kind.Name.show.go (/ name 64) (String.cons chr chrs)))

// Kind.Name.show (name: U60) : (String)
(Kind.Name.show name) = (Kind.Name.show.go name "")

// Maybe.try -(a: Type) (ls: (List (Maybe a))) (alt: a) : a
(Maybe.try (List.nil) alt) = alt
(Maybe.try (List.cons maybe xs) alt) = (Maybe.match maybe (Maybe.try xs alt) @maybe.value maybe.value)

// Maybe.match -(t: Type) (x: (Maybe t)) -(p: (x: (Maybe t)) Type) (none: (p (Maybe.none t))) (some: (value: t) (p (Maybe.some t value))) : (p x)
(Maybe.match (Maybe.none) none some) = none
(Maybe.match (Maybe.some value_) none some) = (some value_)

// Kind.Operator.show (op: (Kind.Operator)) : (String)
(Kind.Operator.show (Kind.Operator.add)) = "+"
(Kind.Operator.show (Kind.Operator.sub)) = "-"
(Kind.Operator.show (Kind.Operator.mul)) = "*"
(Kind.Operator.show (Kind.Operator.div)) = "/"
(Kind.Operator.show (Kind.Operator.mod)) = "%"
(Kind.Operator.show (Kind.Operator.and)) = "&"
(Kind.Operator.show (Kind.Operator.or)) = "|"
(Kind.Operator.show (Kind.Operator.xor)) = "^"
(Kind.Operator.show (Kind.Operator.shl)) = "<<"
(Kind.Operator.show (Kind.Operator.shr)) = ">>"
(Kind.Operator.show (Kind.Operator.ltn)) = "<"
(Kind.Operator.show (Kind.Operator.lte)) = "<="
(Kind.Operator.show (Kind.Operator.eql)) = "=="
(Kind.Operator.show (Kind.Operator.gte)) = ">="
(Kind.Operator.show (Kind.Operator.gtn)) = ">"
(Kind.Operator.show (Kind.Operator.neq)) = "!="

// Kind.Term.show.sugar.sigma (term: (Kind.Term)) : (Maybe (String))
(Kind.Term.show.sugar.sigma (Kind.Term.ct2 (Sigma.) orig typ (Kind.Term.lam orig_ name body))) = (Maybe.some (Kind.Printer.text (List.cons "([" (List.cons (Kind.Name.show name) (List.cons ": " (List.cons (Kind.Term.show typ) (List.cons "] -> " (List.cons (Kind.Term.show (body (Kind.Term.var orig_ name 0))) (List.cons ")" (List.nil))))))))))
(Kind.Term.show.sugar.sigma term) = (Maybe.none)

// Show.to_string (show: (Show)) : (String)
(Show.to_string show) = (show "")

// String.new_line : (String)
(String.new_line) = (String.pure (Char.newline))

// String.pure (x: (Char)) : (String)
(String.pure x) = (String.cons x "")

// Char : Type
(Char) = 0

// Char.newline : (Char)
(Char.newline) = 10

// Kind.API.check_all : (String)
(Kind.API.check_all) = let output = (Kind.API.output (List.reverse (Kind.API.check_functions (Functions)))); (Bool.if (String.is_nil output) (Kind.Printer.text (List.cons "All terms check." (List.cons (String.new_line) (List.cons (String.new_line) (List.nil))))) output)

// Bool.if -(a: Type) (b: (Bool)) (t: a) (f: a) : a
(Bool.if (Bool.true) t f) = t
(Bool.if (Bool.false) t f) = f

// Kind.API.check_functions (fnid: (List U60)) : (List (Pair U60 (List (Kind.Result (Unit)))))
(Kind.API.check_functions (List.nil)) = (List.nil)
(Kind.API.check_functions (List.cons f fs)) = let head = (Pair.new f (Kind.API.check_function f)); let tail = (Kind.API.check_functions fs); (List.cons head tail)

// Kind.API.check_function (fnid: U60) : (List (Kind.Result (Unit)))
(Kind.API.check_function fnid) = let rules = (RuleOf fnid); let type = (TypeOf fnid); let type_check = (Kind.Checker.run (Kind.Checker.unify (Kind.Checker.check type (Kind.Term.typ 0))) (Bool.true)); let rule_check = (Kind.API.check_function.rules rules (Kind.Term.eval type)); (List.cons type_check rule_check)

// Kind.API.check_function.rules (rules: (List (Kind.Rule))) (type: (Kind.Term)) : (List (Kind.Result (Unit)))
(Kind.API.check_function.rules (List.nil) type) = (List.nil)
(Kind.API.check_function.rules (List.cons rule rules) type) = let head = (Kind.Checker.run (Kind.Checker.unify (Kind.Checker.rule rule type)) (Bool.false)); let tail = (Kind.API.check_function.rules rules type); (List.cons head tail)

// Kind.Checker.rule (rule: (Kind.Rule)) (term: (Kind.Term)) : (Kind.Checker (Unit))
(Kind.Checker.rule (Kind.Rule.lhs arg args) (Kind.Term.all orig name type body)) = (Kind.Checker.bind (Kind.Checker.check arg type) @_ (Kind.Checker.bind (Kind.Checker.rule args (body arg)) @_ (Kind.Checker.pure (Unit.new))))
(Kind.Checker.rule (Kind.Rule.lhs arg args) other) = (Kind.Checker.bind (Kind.Checker.get_context) @ctx (Kind.Checker.fail (Kind.Error.too_many_arguments ctx (Kind.Term.get_origin arg @orig @term orig))))
(Kind.Checker.rule (Kind.Rule.rhs expr) type) = (Kind.Checker.bind (Kind.Checker.set_right_hand_side (Bool.true)) @_ (Kind.Checker.bind (Kind.Checker.check expr type) @_ (Kind.Checker.pure (Unit.new))))

// Kind.Checker (a: Type) : Type
(Kind.Checker a) = 0

// Kind.Checker.bind.result -(a: Type) -(b: Type) (result: (Kind.Result a)) (then: (_: a) (Kind.Checker b)) : (Kind.Result b)
(Kind.Checker.bind.result (Kind.Result.checked context depth rhs sub equations errs ret) then) = (((((((then ret) context) depth) rhs) sub) equations) errs)
(Kind.Checker.bind.result (Kind.Result.errored context sub errs) then) = (Kind.Result.errored context sub errs)

// Kind.Checker.bind -(a: Type) -(b: Type) (checker: (Kind.Checker a)) (then: (_: a) (Kind.Checker b)) : (Kind.Checker b)
(Kind.Checker.bind checker then) = @context @depth @rhs @subst @eqts @errs (Kind.Checker.bind.result ((((((checker context) depth) rhs) subst) eqts) errs) then)

// Kind.Checker.check (term: (Kind.Term)) (type: (Kind.Term)) : (Kind.Checker (Unit))
(Kind.Checker.check (Kind.Term.lam orig name body) type) = (Kind.Checker.bind (Kind.Checker.get_subst) @subst let fun = (Kind.Term.if_all type @t_orig @t_name @t_type @t_body @orig @name @body (Kind.Checker.bind (Kind.Checker.get_depth) @dep (Kind.Checker.bind (Kind.Checker.extended (Kind.Checker.check (body (Kind.Term.var orig name dep)) (t_body (Kind.Term.var t_orig t_name dep))) name t_type (List.nil)) @chk (Kind.Checker.pure (Unit.new)))) @orig @name @body (Kind.Checker.bind (Kind.Checker.get_context) @ctx (Kind.Checker.fail (Kind.Error.cant_infer_lambda ctx orig)))); (((fun orig) name) body))
(Kind.Checker.check (Kind.Term.let orig name expr body) type) = (Kind.Checker.bind (Kind.Checker.get_depth) @dep (Kind.Checker.bind (Kind.Checker.infer expr) @expr_typ (Kind.Checker.bind (Kind.Checker.extended (Kind.Checker.check (body (Kind.Term.var orig name dep)) type) name expr_typ (List.cons (Kind.Term.eval expr) (List.nil))) @body_chk (Kind.Checker.pure (Unit.new)))))
(Kind.Checker.check (Kind.Term.hlp orig) type) = (Kind.Checker.bind (Kind.Checker.get_context) @ctx (Kind.Checker.bind (Kind.Checker.error (Kind.Error.inspection ctx orig type) (Unit.new)) @_ (Kind.Checker.pure (Unit.new))))
(Kind.Checker.check (Kind.Term.var orig name idx) type) = (Kind.Checker.bind (Kind.Checker.get_right_hand_side) @rhs (Bool.if rhs (Kind.Checker.compare rhs (Kind.Term.var orig name idx) type) (Kind.Checker.extend name type (List.nil))))
(Kind.Checker.check (Kind.Term.hol orig numb) type) = (Kind.Checker.pure (Unit.new))
(Kind.Checker.check term type) = (Kind.Checker.bind (Kind.Checker.get_right_hand_side) @rhs (Kind.Checker.compare rhs term type))

// Kind.Checker.compare (rhs: (Bool)) (term: (Kind.Term)) (type: (Kind.Term)) : (Kind.Checker (Unit))
(Kind.Checker.compare rhs term type) = (Kind.Term.get_origin term @orig @term (Kind.Checker.bind (Kind.Checker.infer term) @term_typ let fun = (Bool.if rhs @term_typ @type (Kind.Checker.new_equation orig type term_typ) @term_typ @type (Kind.Checker.bind (Kind.Checker.equal (Kind.Term.eval term_typ) (Kind.Term.eval type)) @is_equal (Bool.if is_equal (Kind.Checker.pure (Unit.new)) (Kind.Checker.bind (Kind.Checker.get_context) @ctx (Kind.Checker.fail (Kind.Error.impossible_case ctx orig type term_typ)))))); ((fun term_typ) type)))

// Kind.Checker.get_context : (Kind.Checker (Kind.Context))
(Kind.Checker.get_context) = @context @depth @rhs @subst @eqts @errs (Kind.Result.checked context depth rhs subst eqts errs context)

// Kind.Term.eval (term: (Kind.Term)) : (Kind.Term)
(Kind.Term.eval (Kind.Term.typ orig)) = (Kind.Term.typ orig)
(Kind.Term.eval (Kind.Term.var orig name index)) = (Kind.Term.var orig name index)
(Kind.Term.eval (Kind.Term.hol orig numb)) = (Kind.Term.hol orig numb)
(Kind.Term.eval (Kind.Term.all orig name typ body)) = (Kind.Term.all orig name (Kind.Term.eval typ) @x (Kind.Term.eval (body x)))
(Kind.Term.eval (Kind.Term.lam orig name body)) = (Kind.Term.lam orig name @x (Kind.Term.eval (body x)))
(Kind.Term.eval (Kind.Term.let orig name expr body)) = (Kind.Term.eval_let orig name (Kind.Term.eval expr) @x (Kind.Term.eval (body x)))
(Kind.Term.eval (Kind.Term.ann orig expr typ)) = (Kind.Term.eval_ann orig (Kind.Term.eval expr) (Kind.Term.eval typ))
(Kind.Term.eval (Kind.Term.app orig expr typ)) = (Kind.Term.eval_app orig (Kind.Term.eval expr) (Kind.Term.eval typ))
(Kind.Term.eval (Kind.Term.hlp orig)) = (Kind.Term.hlp orig)
(Kind.Term.eval (Kind.Term.u60 orig)) = (Kind.Term.u60 orig)
(Kind.Term.eval (Kind.Term.num orig num)) = (Kind.Term.num orig num)
(Kind.Term.eval (Kind.Term.op2 orig op left right)) = (Kind.Term.eval_op orig op (Kind.Term.eval left) (Kind.Term.eval right))
(Kind.Term.eval (Kind.Term.ct0 ctid orig)) = (Kind.Term.ct0 ctid orig)
(Kind.Term.eval (Kind.Term.ct1 ctid orig x0)) = (Kind.Term.ct1 ctid orig (Kind.Term.eval x0))
(Kind.Term.eval (Kind.Term.ct2 ctid orig x0 x1)) = (Kind.Term.ct2 ctid orig (Kind.Term.eval x0) (Kind.Term.eval x1))
(Kind.Term.eval (Kind.Term.ct3 ctid orig x0 x1 x2)) = (Kind.Term.ct3 ctid orig (Kind.Term.eval x0) (Kind.Term.eval x1) (Kind.Term.eval x2))
(Kind.Term.eval (Kind.Term.ct4 ctid orig x0 x1 x2 x3)) = (Kind.Term.ct4 ctid orig (Kind.Term.eval x0) (Kind.Term.eval x1) (Kind.Term.eval x2) (Kind.Term.eval x3))
(Kind.Term.eval (Kind.Term.ct5 ctid orig x0 x1 x2 x3 x4)) = (Kind.Term.ct5 ctid orig (Kind.Term.eval x0) (Kind.Term.eval x1) (Kind.Term.eval x2) (Kind.Term.eval x3) (Kind.Term.eval x4))
(Kind.Term.eval (Kind.Term.ct6 ctid orig x0 x1 x2 x3 x4 x5)) = (Kind.Term.ct6 ctid orig (Kind.Term.eval x0) (Kind.Term.eval x1) (Kind.Term.eval x2) (Kind.Term.eval x3) (Kind.Term.eval x4) (Kind.Term.eval x5))
(Kind.Term.eval (Kind.Term.ct7 ctid orig args)) = (Kind.Term.ct7 ctid orig (Kind.Term.eval args))
(Kind.Term.eval (Kind.Term.ct8 ctid orig args)) = (Kind.Term.ct8 ctid orig (Kind.Term.eval args))
(Kind.Term.eval (Kind.Term.fn0 fnid orig)) = (Kind.Term.FN0 fnid orig)
(Kind.Term.eval (Kind.Term.fn1 fnid orig x0)) = (Kind.Term.FN1 fnid orig (Kind.Term.eval x0))
(Kind.Term.eval (Kind.Term.fn2 fnid orig x0 x1)) = (Kind.Term.FN2 fnid orig (Kind.Term.eval x0) (Kind.Term.eval x1))
(Kind.Term.eval (Kind.Term.fn3 fnid orig x0 x1 x2)) = (Kind.Term.FN3 fnid orig (Kind.Term.eval x0) (Kind.Term.eval x1) (Kind.Term.eval x2))
(Kind.Term.eval (Kind.Term.fn4 fnid orig x0 x1 x2 x3)) = (Kind.Term.FN4 fnid orig (Kind.Term.eval x0) (Kind.Term.eval x1) (Kind.Term.eval x2) (Kind.Term.eval x3))
(Kind.Term.eval (Kind.Term.fn5 fnid orig x0 x1 x2 x3 x4)) = (Kind.Term.FN5 fnid orig (Kind.Term.eval x0) (Kind.Term.eval x1) (Kind.Term.eval x2) (Kind.Term.eval x3) (Kind.Term.eval x4))
(Kind.Term.eval (Kind.Term.fn6 fnid orig x0 x1 x2 x3 x4 x5)) = (Kind.Term.FN6 fnid orig (Kind.Term.eval x0) (Kind.Term.eval x1) (Kind.Term.eval x2) (Kind.Term.eval x3) (Kind.Term.eval x4) (Kind.Term.eval x5))
(Kind.Term.eval (Kind.Term.fn7 ctid orig args)) = (Kind.Term.FN7 ctid orig (Kind.Term.eval args))
(Kind.Term.eval (Kind.Term.fn8 ctid orig args)) = (Kind.Term.FN8 ctid orig (Kind.Term.eval args))
(Kind.Term.eval (Kind.Term.args7 x0 x1 x2 x3 x4 x5 x6)) = (Kind.Term.args7 (Kind.Term.eval x0) (Kind.Term.eval x1) (Kind.Term.eval x2) (Kind.Term.eval x3) (Kind.Term.eval x4) (Kind.Term.eval x5) (Kind.Term.eval x6))
(Kind.Term.eval (Kind.Term.args8 x0 x1 x2 x3 x4 x5 x6 x7)) = (Kind.Term.args8 (Kind.Term.eval x0) (Kind.Term.eval x1) (Kind.Term.eval x2) (Kind.Term.eval x3) (Kind.Term.eval x4) (Kind.Term.eval x5) (Kind.Term.eval x6) (Kind.Term.eval x7))

// Kind.Term.eval_app (orig: U60) (left: (Kind.Term)) (right: (Kind.Term)) : (Kind.Term)
(Kind.Term.eval_app orig (Kind.Term.lam orig1 name body) arg) = (body arg)
(Kind.Term.eval_app orig func arg) = (Kind.Term.app orig func arg)

// Kind.Term.eval_ann (orig: U60) (expr: (Kind.Term)) (type: (Kind.Term)) : (Kind.Term)
(Kind.Term.eval_ann orig expr type) = expr

// Kind.Term.eval_let (orig: U60) (name: U60) (expr: (Kind.Term)) (body: (_: (Kind.Term)) (Kind.Term)) : (Kind.Term)
(Kind.Term.eval_let orig name expr body) = (body expr)

// Kind.Term.eval_op (orig: U60) (op: (Kind.Operator)) (left: (Kind.Term)) (right: (Kind.Term)) : (Kind.Term)
(Kind.Term.eval_op orig (Kind.Operator.add) (Kind.Term.num a.orig a.num) (Kind.Term.num b.orig b.num)) = (Kind.Term.num 0 (+ a.num b.num))
(Kind.Term.eval_op orig (Kind.Operator.sub) (Kind.Term.num a.orig a.num) (Kind.Term.num b.orig b.num)) = (Kind.Term.num 0 (- a.num b.num))
(Kind.Term.eval_op orig (Kind.Operator.mul) (Kind.Term.num a.orig a.num) (Kind.Term.num b.orig b.num)) = (Kind.Term.num 0 (* a.num b.num))
(Kind.Term.eval_op orig (Kind.Operator.div) (Kind.Term.num a.orig a.num) (Kind.Term.num b.orig b.num)) = (Kind.Term.num 0 (/ a.num b.num))
(Kind.Term.eval_op orig (Kind.Operator.mod) (Kind.Term.num a.orig a.num) (Kind.Term.num b.orig b.num)) = (Kind.Term.num 0 (% a.num b.num))
(Kind.Term.eval_op orig (Kind.Operator.and) (Kind.Term.num a.orig a.num) (Kind.Term.num b.orig b.num)) = (Kind.Term.num 0 (& a.num b.num))
(Kind.Term.eval_op orig (Kind.Operator.or) (Kind.Term.num a.orig a.num) (Kind.Term.num b.orig b.num)) = (Kind.Term.num 0 (| a.num b.num))
(Kind.Term.eval_op orig (Kind.Operator.xor) (Kind.Term.num a.orig a.num) (Kind.Term.num b.orig b.num)) = (Kind.Term.num 0 (^ a.num b.num))
(Kind.Term.eval_op orig (Kind.Operator.shl) (Kind.Term.num a.orig a.num) (Kind.Term.num b.orig b.num)) = (Kind.Term.num 0 (<< a.num b.num))
(Kind.Term.eval_op orig (Kind.Operator.shr) (Kind.Term.num a.orig a.num) (Kind.Term.num b.orig b.num)) = (Kind.Term.num 0 (>> a.num b.num))
(Kind.Term.eval_op orig (Kind.Operator.ltn) (Kind.Term.num a.orig a.num) (Kind.Term.num b.orig b.num)) = (Kind.Term.num 0 (< a.num b.num))
(Kind.Term.eval_op orig (Kind.Operator.lte) (Kind.Term.num a.orig a.num) (Kind.Term.num b.orig b.num)) = (Kind.Term.num 0 (<= a.num b.num))
(Kind.Term.eval_op orig (Kind.Operator.eql) (Kind.Term.num a.orig a.num) (Kind.Term.num b.orig b.num)) = (Kind.Term.num 0 (== a.num b.num))
(Kind.Term.eval_op orig (Kind.Operator.gte) (Kind.Term.num a.orig a.num) (Kind.Term.num b.orig b.num)) = (Kind.Term.num 0 (>= a.num b.num))
(Kind.Term.eval_op orig (Kind.Operator.gtn) (Kind.Term.num a.orig a.num) (Kind.Term.num b.orig b.num)) = (Kind.Term.num 0 (> a.num b.num))
(Kind.Term.eval_op orig (Kind.Operator.neq) (Kind.Term.num a.orig a.num) (Kind.Term.num b.orig b.num)) = (Kind.Term.num 0 (!= a.num b.num))
(Kind.Term.eval_op orig op left right) = (Kind.Term.op2 orig op left right)

// Kind.Checker.get_right_hand_side : (Kind.Checker (Bool))
(Kind.Checker.get_right_hand_side) = @context @depth @rhs @subst @eqts @errs (Kind.Result.checked context depth rhs subst eqts errs rhs)

// Kind.Checker.new_equation (orig: U60) (left: (Kind.Term)) (right: (Kind.Term)) : (Kind.Checker (Unit))
(Kind.Checker.new_equation orig left right) = @context @depth @rhs @subst @eqts @errs (Kind.Result.checked context depth rhs subst (List.append eqts (Kind.Equation.new context orig left right)) errs (Unit.new))

// List.append -(a: Type) (xs: (List a)) (x: a) : (List a)
(List.append (List.nil) x) = (List.pure x)
(List.append (List.cons xs.h xs.t) x) = (List.cons xs.h (List.append xs.t x))

// Kind.Checker.get_depth : (Kind.Checker U60)
(Kind.Checker.get_depth) = @context @depth @rhs @subst @eqts @errs (Kind.Result.checked context depth rhs subst eqts errs depth)

// Kind.Checker.pure -(t: Type) (a: t) : (Kind.Checker t)
(Kind.Checker.pure res) = @context @depth @rhs @subst @eqts @errs (Kind.Result.checked context depth rhs subst eqts errs res)

// Kind.Checker.extend (name: U60) (type: (Kind.Term)) (vals: (List (Kind.Term))) : (Kind.Checker (Unit))
(Kind.Checker.extend name type vals) = @context @depth @rhs @subst @eqts @errs (Kind.Result.checked (Kind.Context.extend context name type vals) (+ depth 1) rhs subst eqts errs (Unit.new))

// Kind.Context.extend (prev: (Kind.Context)) (name: U60) (term: (Kind.Term)) (ls: (List (Kind.Term))) : (Kind.Context)
(Kind.Context.extend (Kind.Context.empty) name type values) = (Kind.Context.entry name type values (Kind.Context.empty))
(Kind.Context.extend (Kind.Context.entry n t v rest) name type values) = (Kind.Context.entry n t v (Kind.Context.extend rest name type values))

// Kind.Term.get_origin -(r: Type) (term: (Kind.Term)) (got: (_: U60) (_: (Kind.Term)) r) : r
(Kind.Term.get_origin (Kind.Term.typ orig) got) = ((got orig) (Kind.Term.typ orig))
(Kind.Term.get_origin (Kind.Term.var orig name index) got) = ((got orig) (Kind.Term.var orig name index))
(Kind.Term.get_origin (Kind.Term.hol orig numb) got) = ((got orig) (Kind.Term.hol orig numb))
(Kind.Term.get_origin (Kind.Term.all orig name typ body) got) = ((got orig) (Kind.Term.all orig name typ body))
(Kind.Term.get_origin (Kind.Term.lam orig name body) got) = ((got orig) (Kind.Term.lam orig name body))
(Kind.Term.get_origin (Kind.Term.let orig name expr body) got) = ((got orig) (Kind.Term.let orig name expr body))
(Kind.Term.get_origin (Kind.Term.ann orig expr typ) got) = ((got orig) (Kind.Term.ann orig expr typ))
(Kind.Term.get_origin (Kind.Term.app orig func arg) got) = ((got orig) (Kind.Term.app orig func arg))
(Kind.Term.get_origin (Kind.Term.hlp orig) got) = ((got orig) (Kind.Term.hlp orig))
(Kind.Term.get_origin (Kind.Term.u60 orig) got) = ((got orig) (Kind.Term.u60 orig))
(Kind.Term.get_origin (Kind.Term.num orig num) got) = ((got orig) (Kind.Term.num orig num))
(Kind.Term.get_origin (Kind.Term.op2 orig op left right) got) = ((got orig) (Kind.Term.op2 orig op left right))
(Kind.Term.get_origin (Kind.Term.ct0 ctid orig) got) = ((got orig) (Kind.Term.ct0 ctid orig))
(Kind.Term.get_origin (Kind.Term.ct1 ctid orig x0) got) = ((got orig) (Kind.Term.ct1 ctid orig x0))
(Kind.Term.get_origin (Kind.Term.ct2 ctid orig x0 x1) got) = ((got orig) (Kind.Term.ct2 ctid orig x0 x1))
(Kind.Term.get_origin (Kind.Term.ct3 ctid orig x0 x1 x2) got) = ((got orig) (Kind.Term.ct3 ctid orig x0 x1 x2))
(Kind.Term.get_origin (Kind.Term.ct4 ctid orig x0 x1 x2 x3) got) = ((got orig) (Kind.Term.ct4 ctid orig x0 x1 x2 x3))
(Kind.Term.get_origin (Kind.Term.ct5 ctid orig x0 x1 x2 x3 x4) got) = ((got orig) (Kind.Term.ct5 ctid orig x0 x1 x2 x3 x4))
(Kind.Term.get_origin (Kind.Term.ct6 ctid orig x0 x1 x2 x3 x4 x5) got) = ((got orig) (Kind.Term.ct6 ctid orig x0 x1 x2 x3 x4 x5))
(Kind.Term.get_origin (Kind.Term.ct7 ctid orig args) got) = ((got orig) (Kind.Term.ct7 ctid orig args))
(Kind.Term.get_origin (Kind.Term.ct8 ctid orig args) got) = ((got orig) (Kind.Term.ct8 ctid orig args))
(Kind.Term.get_origin (Kind.Term.fn0 fnid orig) got) = ((got orig) (Kind.Term.fn0 fnid orig))
(Kind.Term.get_origin (Kind.Term.fn1 fnid orig x0) got) = ((got orig) (Kind.Term.fn1 fnid orig x0))
(Kind.Term.get_origin (Kind.Term.fn2 fnid orig x0 x1) got) = ((got orig) (Kind.Term.fn2 fnid orig x0 x1))
(Kind.Term.get_origin (Kind.Term.fn3 fnid orig x0 x1 x2) got) = ((got orig) (Kind.Term.fn3 fnid orig x0 x1 x2))
(Kind.Term.get_origin (Kind.Term.fn4 fnid orig x0 x1 x2 x3) got) = ((got orig) (Kind.Term.fn4 fnid orig x0 x1 x2 x3))
(Kind.Term.get_origin (Kind.Term.fn5 fnid orig x0 x1 x2 x3 x4) got) = ((got orig) (Kind.Term.fn5 fnid orig x0 x1 x2 x3 x4))
(Kind.Term.get_origin (Kind.Term.fn6 fnid orig x0 x1 x2 x3 x4 x5) got) = ((got orig) (Kind.Term.fn6 fnid orig x0 x1 x2 x3 x4 x5))
(Kind.Term.get_origin (Kind.Term.fn7 fnid orig args) got) = ((got orig) (Kind.Term.fn7 fnid orig args))
(Kind.Term.get_origin (Kind.Term.fn8 fnid orig args) got) = ((got orig) (Kind.Term.fn8 fnid orig args))

// Kind.Checker.extended -(a: Type) (checker: (Kind.Checker a)) (name: U60) (type: (Kind.Term)) (vals: (List (Kind.Term))) : (Kind.Checker a)
(Kind.Checker.extended checker name type vals) = (Kind.Checker.bind (Kind.Checker.extend name type vals) @_ (Kind.Checker.bind checker @got (Kind.Checker.bind (Kind.Checker.shrink) @_ (Kind.Checker.pure got))))

// Kind.Checker.shrink : (Kind.Checker (Unit))
(Kind.Checker.shrink) = @context @depth @rhs @subst @eqts @errs (Kind.Result.checked (Kind.Context.shrink context) (- depth 1) rhs subst eqts errs (Unit.new))

// Kind.Context.shrink (ctx: (Kind.Context)) : (Kind.Context)
(Kind.Context.shrink (Kind.Context.empty)) = (Kind.Context.empty)
(Kind.Context.shrink (Kind.Context.entry name type vals (Kind.Context.empty))) = (Kind.Context.empty)
(Kind.Context.shrink (Kind.Context.entry name type vals rest)) = (Kind.Context.entry name type vals (Kind.Context.shrink rest))

// Kind.Checker.equal (left: (Kind.Term)) (right: (Kind.Term)) : (Kind.Checker (Bool))
(Kind.Checker.equal (Kind.Term.typ orig) (Kind.Term.typ orig1)) = (Kind.Checker.pure (Bool.true))
(Kind.Checker.equal (Kind.Term.all a.orig a.name a.type a.body) (Kind.Term.all b.orig b.name b.type b.body)) = (Kind.Checker.bind (Kind.Checker.get_depth) @dep (Kind.Checker.bind (Kind.Checker.equal a.type b.type) @type (Kind.Checker.bind (Kind.Checker.extended (Kind.Checker.equal (a.body (Kind.Term.var a.orig a.name dep)) (b.body (Kind.Term.var b.orig b.name dep))) (Null) (Null) (List.nil)) @body (Kind.Checker.pure (Bool.and type body)))))
(Kind.Checker.equal (Kind.Term.lam a.orig a.name a.body) (Kind.Term.lam b.orig b.name b.body)) = (Kind.Checker.bind (Kind.Checker.get_depth) @dep (Kind.Checker.bind (Kind.Checker.extended (Kind.Checker.equal (a.body (Kind.Term.var a.orig a.name dep)) (b.body (Kind.Term.var b.orig b.name dep))) (Null) (Null) (List.nil)) @body (Kind.Checker.pure body)))
(Kind.Checker.equal (Kind.Term.app a.orig a.func a.argm) (Kind.Term.app b.orig b.func b.argm)) = (Kind.Checker.bind (Kind.Checker.equal a.func b.func) @func (Kind.Checker.bind (Kind.Checker.equal a.argm b.argm) @argm (Kind.Checker.pure (Bool.and func argm))))
(Kind.Checker.equal (Kind.Term.let a.orig a.name a.expr a.body) (Kind.Term.let b.orig b.name b.expr b.body)) = (Kind.Checker.bind (Kind.Checker.get_depth) @dep (Kind.Checker.bind (Kind.Checker.equal a.expr b.expr) @expr (Kind.Checker.bind (Kind.Checker.extended (Kind.Checker.equal (a.body (Kind.Term.var a.orig a.name dep)) (b.body (Kind.Term.var b.orig b.name dep))) (Null) (Null) (List.nil)) @body (Kind.Checker.pure (Bool.and expr body)))))
(Kind.Checker.equal (Kind.Term.ann a.orig a.expr a.type) (Kind.Term.ann b.orig b.expr b.type)) = (Kind.Checker.bind (Kind.Checker.equal a.expr b.expr) @func (Kind.Checker.bind (Kind.Checker.equal a.type b.type) @arg (Kind.Checker.pure (Bool.and func arg))))
(Kind.Checker.equal (Kind.Term.u60 a.orig) (Kind.Term.u60 b.orig)) = (Kind.Checker.pure (Bool.true))
(Kind.Checker.equal (Kind.Term.num a.orig a.num) (Kind.Term.num b.orig b.num)) = (Kind.Checker.pure (U60.equal a.num b.num))
(Kind.Checker.equal (Kind.Term.op2 a.orig a.op a.val0 a.val1) (Kind.Term.op2 b.orig b.op b.val0 b.val1)) = let op = (Kind.Operator.equal a.op b.op); (Kind.Checker.bind (Kind.Checker.equal a.val0 b.val0) @val0 (Kind.Checker.bind (Kind.Checker.equal a.val1 b.val1) @val1 (Kind.Checker.pure (Bool.and op (Bool.and val0 val1)))))
(Kind.Checker.equal (Kind.Term.hol a.orig a.numb) (Kind.Term.hol b.orig b.numb)) = (Bool.if (U60.equal a.numb b.numb) (Kind.Checker.pure (Bool.true)) (Kind.Checker.equal.hol a.orig a.numb (Kind.Term.hol b.orig b.numb)))
(Kind.Checker.equal (Kind.Term.hol a.orig a.numb) b) = (Kind.Checker.equal.hol a.orig a.numb b)
(Kind.Checker.equal b (Kind.Term.hol a.orig a.numb)) = (Kind.Checker.equal.hol a.orig a.numb b)
(Kind.Checker.equal (Kind.Term.var a.orig a.name a.idx) b) = (Kind.Checker.bind (Kind.Checker.get_right_hand_side) @rhs (Kind.Checker.equal.var rhs a.orig a.name a.idx b))
(Kind.Checker.equal b (Kind.Term.var a.orig a.name a.idx)) = (Kind.Checker.bind (Kind.Checker.get_right_hand_side) @rhs (Kind.Checker.equal.var rhs a.orig a.name a.idx b))
(Kind.Checker.equal (Kind.Term.ct0 a.ctid a.orig) (Kind.Term.ct0 b.ctid b.orig)) = let ctid = (U60.equal (HashOf a.ctid) (HashOf b.ctid)); (Kind.Checker.pure ctid)
(Kind.Checker.equal (Kind.Term.ct1 a.ctid a.orig a.x0) (Kind.Term.ct1 b.ctid b.orig b.x0)) = let ctid = (U60.equal (HashOf a.ctid) (HashOf b.ctid)); (Kind.Checker.bind (Kind.Checker.equal a.x0 b.x0) @x0 (Kind.Checker.pure (Bool.and ctid x0)))
(Kind.Checker.equal (Kind.Term.ct2 a.ctid a.orig a.x0 a.x1) (Kind.Term.ct2 b.ctid b.orig b.x0 b.x1)) = let ctid = (U60.equal (HashOf a.ctid) (HashOf b.ctid)); (Kind.Checker.bind (Kind.Checker.equal a.x0 b.x0) @x0 (Kind.Checker.bind (Kind.Checker.equal a.x1 b.x1) @x1 (Kind.Checker.pure (Bool.and ctid (Bool.and x0 x1)))))
(Kind.Checker.equal (Kind.Term.ct3 a.ctid a.orig a.x0 a.x1 a.x2) (Kind.Term.ct3 b.ctid b.orig b.x0 b.x1 b.x2)) = let ctid = (U60.equal (HashOf a.ctid) (HashOf b.ctid)); (Kind.Checker.bind (Kind.Checker.equal a.x0 b.x0) @x0 (Kind.Checker.bind (Kind.Checker.equal a.x1 b.x1) @x1 (Kind.Checker.bind (Kind.Checker.equal a.x2 b.x2) @x2 (Kind.Checker.pure (Bool.and ctid (Bool.and x0 (Bool.and x1 x2)))))))
(Kind.Checker.equal (Kind.Term.ct4 a.ctid a.orig a.x0 a.x1 a.x2 a.x3) (Kind.Term.ct4 b.ctid b.orig b.x0 b.x1 b.x2 b.x3)) = let ctid = (U60.equal (HashOf a.ctid) (HashOf b.ctid)); (Kind.Checker.bind (Kind.Checker.equal a.x0 b.x0) @x0 (Kind.Checker.bind (Kind.Checker.equal a.x1 b.x1) @x1 (Kind.Checker.bind (Kind.Checker.equal a.x2 b.x2) @x2 (Kind.Checker.bind (Kind.Checker.equal a.x3 b.x3) @x3 (Kind.Checker.pure (Bool.and ctid (Bool.and x0 (Bool.and x1 (Bool.and x2 x3)))))))))
(Kind.Checker.equal (Kind.Term.ct5 a.ctid a.orig a.x0 a.x1 a.x2 a.x3 a.x4) (Kind.Term.ct5 b.ctid b.orig b.x0 b.x1 b.x2 b.x3 b.x4)) = let ctid = (U60.equal (HashOf a.ctid) (HashOf b.ctid)); (Kind.Checker.bind (Kind.Checker.equal a.x0 b.x0) @x0 (Kind.Checker.bind (Kind.Checker.equal a.x1 b.x1) @x1 (Kind.Checker.bind (Kind.Checker.equal a.x2 b.x2) @x2 (Kind.Checker.bind (Kind.Checker.equal a.x3 b.x3) @x3 (Kind.Checker.bind (Kind.Checker.equal a.x4 b.x4) @x4 (Kind.Checker.pure (Bool.and ctid (Bool.and x0 (Bool.and x1 (Bool.and x2 (Bool.and x3 x4)))))))))))
(Kind.Checker.equal (Kind.Term.ct6 a.ctid a.orig a.x0 a.x1 a.x2 a.x3 a.x4 a.x5) (Kind.Term.ct6 b.ctid b.orig b.x0 b.x1 b.x2 b.x3 b.x4 b.x5)) = let ctid = (U60.equal (HashOf a.ctid) (HashOf b.ctid)); (Kind.Checker.bind (Kind.Checker.equal a.x0 b.x0) @x0 (Kind.Checker.bind (Kind.Checker.equal a.x1 b.x1) @x1 (Kind.Checker.bind (Kind.Checker.equal a.x2 b.x2) @x2 (Kind.Checker.bind (Kind.Checker.equal a.x3 b.x3) @x3 (Kind.Checker.bind (Kind.Checker.equal a.x4 b.x4) @x4 (Kind.Checker.bind (Kind.Checker.equal a.x5 b.x5) @x5 (Kind.Checker.pure (Bool.and ctid (Bool.and x0 (Bool.and x1 (Bool.and x2 (Bool.and x3 (Bool.and x4 x5)))))))))))))
(Kind.Checker.equal (Kind.Term.ct7 a.ctid a.orig a.args) (Kind.Term.ct7 b.ctid b.orig b.args)) = let ctid = (U60.equal (HashOf a.ctid) (HashOf b.ctid)); (Kind.Checker.bind (Kind.Checker.equal a.args b.args) @xargs (Kind.Checker.pure (Bool.and ctid xargs)))
(Kind.Checker.equal (Kind.Term.ct8 a.ctid a.orig a.args) (Kind.Term.ct8 b.ctid b.orig b.args)) = let ctid = (U60.equal (HashOf a.ctid) (HashOf b.ctid)); (Kind.Checker.bind (Kind.Checker.equal a.args b.args) @xargs (Kind.Checker.pure (Bool.and ctid xargs)))
(Kind.Checker.equal (Kind.Term.args7 a.x0 a.x1 a.x2 a.x3 a.x4 a.x5 a.x6) (Kind.Term.args7 b.x0 b.x1 b.x2 b.x3 b.x4 b.x5 b.x6)) = (Kind.Checker.bind (Kind.Checker.equal a.x0 b.x0) @x0 (Kind.Checker.bind (Kind.Checker.equal a.x1 b.x1) @x1 (Kind.Checker.bind (Kind.Checker.equal a.x2 b.x2) @x2 (Kind.Checker.bind (Kind.Checker.equal a.x3 b.x3) @x3 (Kind.Checker.bind (Kind.Checker.equal a.x4 b.x4) @x4 (Kind.Checker.bind (Kind.Checker.equal a.x5 b.x5) @x5 (Kind.Checker.bind (Kind.Checker.equal a.x6 b.x6) @x6 (Kind.Checker.pure (Bool.and x0 (Bool.and x1 (Bool.and x2 (Bool.and x3 (Bool.and x4 (Bool.and x5 x6))))))))))))))
(Kind.Checker.equal (Kind.Term.args8 a.x0 a.x1 a.x2 a.x3 a.x4 a.x5 a.x6 a.x7) (Kind.Term.args8 b.x0 b.x1 b.x2 b.x3 b.x4 b.x5 b.x6 b.x7)) = (Kind.Checker.bind (Kind.Checker.equal a.x0 b.x0) @x0 (Kind.Checker.bind (Kind.Checker.equal a.x1 b.x1) @x1 (Kind.Checker.bind (Kind.Checker.equal a.x2 b.x2) @x2 (Kind.Checker.bind (Kind.Checker.equal a.x3 b.x3) @x3 (Kind.Checker.bind (Kind.Checker.equal a.x4 b.x4) @x4 (Kind.Checker.bind (Kind.Checker.equal a.x5 b.x5) @x5 (Kind.Checker.bind (Kind.Checker.equal a.x6 b.x6) @x6 (Kind.Checker.bind (Kind.Checker.equal a.x7 b.x7) @x7 (Kind.Checker.pure (Bool.and x0 (Bool.and x1 (Bool.and x2 (Bool.and x3 (Bool.and x4 (Bool.and x5 (Bool.and x6 x7))))))))))))))))
(Kind.Checker.equal (Kind.Term.fn0 a.ctid a.orig) (Kind.Term.fn0 b.ctid b.orig)) = let ctid = (U60.equal (HashOf a.ctid) (HashOf b.ctid)); (Kind.Checker.pure ctid)
(Kind.Checker.equal (Kind.Term.fn1 a.ctid a.orig a.x0) (Kind.Term.fn1 b.ctid b.orig b.x0)) = let ctid = (U60.equal (HashOf a.ctid) (HashOf b.ctid)); (Kind.Checker.bind (Kind.Checker.equal a.x0 b.x0) @x0 (Kind.Checker.pure (Bool.and ctid x0)))
(Kind.Checker.equal (Kind.Term.fn2 a.ctid a.orig a.x0 a.x1) (Kind.Term.fn2 b.ctid b.orig b.x0 b.x1)) = let ctid = (U60.equal (HashOf a.ctid) (HashOf b.ctid)); (Kind.Checker.bind (Kind.Checker.equal a.x0 b.x0) @x0 (Kind.Checker.bind (Kind.Checker.equal a.x1 b.x1) @x1 (Kind.Checker.pure (Bool.and ctid (Bool.and x0 x1)))))
(Kind.Checker.equal (Kind.Term.fn3 a.ctid a.orig a.x0 a.x1 a.x2) (Kind.Term.fn3 b.ctid b.orig b.x0 b.x1 b.x2)) = let ctid = (U60.equal (HashOf a.ctid) (HashOf b.ctid)); (Kind.Checker.bind (Kind.Checker.equal a.x0 b.x0) @x0 (Kind.Checker.bind (Kind.Checker.equal a.x1 b.x1) @x1 (Kind.Checker.bind (Kind.Checker.equal a.x2 b.x2) @x2 (Kind.Checker.pure (Bool.and ctid (Bool.and x0 (Bool.and x1 x2)))))))
(Kind.Checker.equal (Kind.Term.fn4 a.ctid a.orig a.x0 a.x1 a.x2 a.x3) (Kind.Term.fn4 b.ctid b.orig b.x0 b.x1 b.x2 b.x3)) = let ctid = (U60.equal (HashOf a.ctid) (HashOf b.ctid)); (Kind.Checker.bind (Kind.Checker.equal a.x0 b.x0) @x0 (Kind.Checker.bind (Kind.Checker.equal a.x1 b.x1) @x1 (Kind.Checker.bind (Kind.Checker.equal a.x2 b.x2) @x2 (Kind.Checker.bind (Kind.Checker.equal a.x3 b.x3) @x3 (Kind.Checker.pure (Bool.and ctid (Bool.and x0 (Bool.and x1 (Bool.and x2 x3)))))))))
(Kind.Checker.equal (Kind.Term.fn5 a.ctid a.orig a.x0 a.x1 a.x2 a.x3 a.x4) (Kind.Term.fn5 b.ctid b.orig b.x0 b.x1 b.x2 b.x3 b.x4)) = let ctid = (U60.equal (HashOf a.ctid) (HashOf b.ctid)); (Kind.Checker.bind (Kind.Checker.equal a.x0 b.x0) @x0 (Kind.Checker.bind (Kind.Checker.equal a.x1 b.x1) @x1 (Kind.Checker.bind (Kind.Checker.equal a.x2 b.x2) @x2 (Kind.Checker.bind (Kind.Checker.equal a.x3 b.x3) @x3 (Kind.Checker.bind (Kind.Checker.equal a.x4 b.x4) @x4 (Kind.Checker.pure (Bool.and ctid (Bool.and x0 (Bool.and x1 (Bool.and x2 (Bool.and x3 x4)))))))))))
(Kind.Checker.equal (Kind.Term.fn6 a.ctid a.orig a.x0 a.x1 a.x2 a.x3 a.x4 a.x5) (Kind.Term.fn6 b.ctid b.orig b.x0 b.x1 b.x2 b.x3 b.x4 b.x5)) = let ctid = (U60.equal (HashOf a.ctid) (HashOf b.ctid)); (Kind.Checker.bind (Kind.Checker.equal a.x0 b.x0) @x0 (Kind.Checker.bind (Kind.Checker.equal a.x1 b.x1) @x1 (Kind.Checker.bind (Kind.Checker.equal a.x2 b.x2) @x2 (Kind.Checker.bind (Kind.Checker.equal a.x3 b.x3) @x3 (Kind.Checker.bind (Kind.Checker.equal a.x4 b.x4) @x4 (Kind.Checker.bind (Kind.Checker.equal a.x5 b.x5) @x5 (Kind.Checker.pure (Bool.and ctid (Bool.and x0 (Bool.and x1 (Bool.and x2 (Bool.and x3 (Bool.and x4 x5)))))))))))))
(Kind.Checker.equal (Kind.Term.fn7 a.ctid a.orig a.args) (Kind.Term.fn7 b.ctid b.orig b.args)) = let ctid = (U60.equal (HashOf a.ctid) (HashOf b.ctid)); (Kind.Checker.bind (Kind.Checker.equal a.args b.args) @xargs (Kind.Checker.pure (Bool.and ctid xargs)))
(Kind.Checker.equal (Kind.Term.fn8 a.ctid a.orig a.args) (Kind.Term.fn8 b.ctid b.orig b.args)) = let ctid = (U60.equal (HashOf a.ctid) (HashOf b.ctid)); (Kind.Checker.bind (Kind.Checker.equal a.args b.args) @xargs (Kind.Checker.pure (Bool.and ctid xargs)))
(Kind.Checker.equal a b) = (Kind.Checker.bind (Kind.Checker.get_subst) @sub (Bool.if (Bool.or (Kind.Term.fillable a sub) (Kind.Term.fillable b sub)) (Kind.Checker.equal (Kind.Term.fill a sub) (Kind.Term.fill b sub)) (Kind.Checker.pure (Bool.false))))

// Kind.Checker.equal.var (rhs: (Bool)) (orig: U60) (name: U60) (idx: U60) (b: (Kind.Term)) : (Kind.Checker (Bool))
(Kind.Checker.equal.var (Bool.false) orig name idx b) = (Kind.Checker.bind (Kind.Checker.add_value idx b) @_ (Kind.Checker.pure (Bool.true)))
(Kind.Checker.equal.var (Bool.true) a.orig a.name a.idx (Kind.Term.var b.orig b.name b.idx)) = (Bool.if (U60.equal a.idx b.idx) (Kind.Checker.pure (Bool.true)) (Kind.Checker.bind (Kind.Checker.find a.idx (List.nil) @n @t @v v) @a.val (Kind.Checker.bind (Kind.Checker.find b.idx (List.nil) @n @t @v v) @b.val (Kind.Checker.bind (Kind.Checker.equal.var.try_values a.val (Kind.Term.var b.orig b.name b.idx)) @a.chk (Kind.Checker.bind (Kind.Checker.equal.var.try_values b.val (Kind.Term.var a.orig a.name a.idx)) @b.chk (Kind.Checker.pure (Bool.or a.chk b.chk)))))))
(Kind.Checker.equal.var (Bool.true) a.orig a.name a.idx b) = (Kind.Checker.bind (Kind.Checker.get_subst) @sub (Bool.if (Kind.Term.fillable b sub) (Kind.Checker.equal (Kind.Term.var a.orig a.name a.idx) (Kind.Term.fill b sub)) (Kind.Checker.bind (Kind.Checker.find a.idx (List.nil) @n @t @v v) @a.val (Kind.Checker.bind (Kind.Checker.equal.var.try_values a.val b) @res (Kind.Checker.pure res)))))

// Kind.Checker.equal.var.try_values (ls: (List (Kind.Term))) (term: (Kind.Term)) : (Kind.Checker (Bool))
(Kind.Checker.equal.var.try_values (List.nil) term) = (Kind.Checker.pure (Bool.false))
(Kind.Checker.equal.var.try_values (List.cons x xs) term) = (Kind.Checker.bind (Kind.Checker.equal x term) @head (Bool.if head (Kind.Checker.pure (Bool.true)) (Kind.Checker.equal.var.try_values xs term)))

// Kind.Checker.equal.hol (orig: U60) (numb: U60) (b: (Kind.Term)) : (Kind.Checker (Bool))
(Kind.Checker.equal.hol a.orig a.numb b) = (Kind.Checker.bind (Kind.Checker.look a.numb) @got (Kind.Checker.bind (Kind.Checker.equal.hol.val got a.orig a.numb b) @res (Kind.Checker.pure res)))

// Kind.Checker.equal.hol.val (val: (Maybe (Kind.Term))) (orig: U60) (numb: U60) (b: (Kind.Term)) : (Kind.Checker (Bool))
(Kind.Checker.equal.hol.val (Maybe.none) orig numb b) = (Kind.Checker.bind (Kind.Checker.fill numb b) @_ (Kind.Checker.pure (Bool.true)))
(Kind.Checker.equal.hol.val (Maybe.some val) orig numb b) = (Kind.Checker.equal val b)

// Kind.Term.fill (term: (Kind.Term)) (subst: (Kind.Subst)) : (Kind.Term)
(Kind.Term.fill term (Kind.Subst.end)) = term
(Kind.Term.fill (Kind.Term.typ orig) sub) = (Kind.Term.typ orig)
(Kind.Term.fill (Kind.Term.var orig name index) sub) = (Kind.Term.var orig name index)
(Kind.Term.fill (Kind.Term.all orig name typ body) sub) = (Kind.Term.all orig name (Kind.Term.fill typ sub) @x (Kind.Term.fill (body x) sub))
(Kind.Term.fill (Kind.Term.lam orig name body) sub) = (Kind.Term.lam orig name @x (Kind.Term.fill (body x) sub))
(Kind.Term.fill (Kind.Term.let orig name expr body) sub) = (Kind.Term.eval_let orig name (Kind.Term.fill expr sub) @x (Kind.Term.fill (body x) sub))
(Kind.Term.fill (Kind.Term.ann orig expr typ) sub) = (Kind.Term.eval_ann orig (Kind.Term.fill expr sub) (Kind.Term.fill typ sub))
(Kind.Term.fill (Kind.Term.app orig expr typ) sub) = (Kind.Term.eval_app orig (Kind.Term.fill expr sub) (Kind.Term.fill typ sub))
(Kind.Term.fill (Kind.Term.hlp orig) sub) = (Kind.Term.hlp orig)
(Kind.Term.fill (Kind.Term.u60 orig) sub) = (Kind.Term.u60 orig)
(Kind.Term.fill (Kind.Term.num orig num) sub) = (Kind.Term.num orig num)
(Kind.Term.fill (Kind.Term.op2 orig op left right) sub) = (Kind.Term.op2 orig op (Kind.Term.fill left sub) (Kind.Term.fill right sub))
(Kind.Term.fill (Kind.Term.ct0 ctid orig) sub) = (Kind.Term.ct0 ctid orig)
(Kind.Term.fill (Kind.Term.ct1 ctid orig x0) sub) = (Kind.Term.ct1 ctid orig (Kind.Term.fill x0 sub))
(Kind.Term.fill (Kind.Term.ct2 ctid orig x0 x1) sub) = (Kind.Term.ct2 ctid orig (Kind.Term.fill x0 sub) (Kind.Term.fill x1 sub))
(Kind.Term.fill (Kind.Term.ct3 ctid orig x0 x1 x2) sub) = (Kind.Term.ct3 ctid orig (Kind.Term.fill x0 sub) (Kind.Term.fill x1 sub) (Kind.Term.fill x2 sub))
(Kind.Term.fill (Kind.Term.ct4 ctid orig x0 x1 x2 x3) sub) = (Kind.Term.ct4 ctid orig (Kind.Term.fill x0 sub) (Kind.Term.fill x1 sub) (Kind.Term.fill x2 sub) (Kind.Term.fill x3 sub))
(Kind.Term.fill (Kind.Term.ct5 ctid orig x0 x1 x2 x3 x4) sub) = (Kind.Term.ct5 ctid orig (Kind.Term.fill x0 sub) (Kind.Term.fill x1 sub) (Kind.Term.fill x2 sub) (Kind.Term.fill x3 sub) (Kind.Term.fill x4 sub))
(Kind.Term.fill (Kind.Term.ct6 ctid orig x0 x1 x2 x3 x4 x5) sub) = (Kind.Term.ct6 ctid orig (Kind.Term.fill x0 sub) (Kind.Term.fill x1 sub) (Kind.Term.fill x2 sub) (Kind.Term.fill x3 sub) (Kind.Term.fill x4 sub) (Kind.Term.fill x5 sub))
(Kind.Term.fill (Kind.Term.ct7 ctid orig args) sub) = (Kind.Term.ct7 ctid orig (Kind.Term.fill args sub))
(Kind.Term.fill (Kind.Term.ct8 ctid orig args) sub) = (Kind.Term.ct8 ctid orig (Kind.Term.fill args sub))
(Kind.Term.fill (Kind.Term.fn0 fnid orig) sub) = (Kind.Term.FN0 fnid orig)
(Kind.Term.fill (Kind.Term.fn1 fnid orig x0) sub) = (Kind.Term.FN1 fnid orig (Kind.Term.fill x0 sub))
(Kind.Term.fill (Kind.Term.fn2 fnid orig x0 x1) sub) = (Kind.Term.FN2 fnid orig (Kind.Term.fill x0 sub) (Kind.Term.fill x1 sub))
(Kind.Term.fill (Kind.Term.fn3 fnid orig x0 x1 x2) sub) = (Kind.Term.FN3 fnid orig (Kind.Term.fill x0 sub) (Kind.Term.fill x1 sub) (Kind.Term.fill x2 sub))
(Kind.Term.fill (Kind.Term.fn4 fnid orig x0 x1 x2 x3) sub) = (Kind.Term.FN4 fnid orig (Kind.Term.fill x0 sub) (Kind.Term.fill x1 sub) (Kind.Term.fill x2 sub) (Kind.Term.fill x3 sub))
(Kind.Term.fill (Kind.Term.fn5 fnid orig x0 x1 x2 x3 x4) sub) = (Kind.Term.FN5 fnid orig (Kind.Term.fill x0 sub) (Kind.Term.fill x1 sub) (Kind.Term.fill x2 sub) (Kind.Term.fill x3 sub) (Kind.Term.fill x4 sub))
(Kind.Term.fill (Kind.Term.fn6 fnid orig x0 x1 x2 x3 x4 x5) sub) = (Kind.Term.FN6 fnid orig (Kind.Term.fill x0 sub) (Kind.Term.fill x1 sub) (Kind.Term.fill x2 sub) (Kind.Term.fill x3 sub) (Kind.Term.fill x4 sub) (Kind.Term.fill x5 sub))
(Kind.Term.fill (Kind.Term.fn7 fnid orig args) sub) = (Kind.Term.FN7 fnid orig (Kind.Term.fill args sub))
(Kind.Term.fill (Kind.Term.fn8 fnid orig args) sub) = (Kind.Term.FN8 fnid orig (Kind.Term.fill args sub))
(Kind.Term.fill (Kind.Term.args7 x0 x1 x2 x3 x4 x5 x6) sub) = (Kind.Term.args7 (Kind.Term.fill x0 sub) (Kind.Term.fill x1 sub) (Kind.Term.fill x2 sub) (Kind.Term.fill x3 sub) (Kind.Term.fill x4 sub) (Kind.Term.fill x5 sub) (Kind.Term.fill x6 sub))
(Kind.Term.fill (Kind.Term.args8 x0 x1 x2 x3 x4 x5 x6 x7) sub) = (Kind.Term.args8 (Kind.Term.fill x0 sub) (Kind.Term.fill x1 sub) (Kind.Term.fill x2 sub) (Kind.Term.fill x3 sub) (Kind.Term.fill x4 sub) (Kind.Term.fill x5 sub) (Kind.Term.fill x6 sub) (Kind.Term.fill x7 sub))
(Kind.Term.fill (Kind.Term.hol orig numb) sub) = let substRes = (Kind.Subst.look sub numb); (Maybe.match substRes (Kind.Term.hol orig numb) @substRes.value (Kind.Term.fill substRes.value sub))

// Kind.Subst.look (subst: (Kind.Subst)) (depth: U60) : (Maybe (Kind.Term))
(Kind.Subst.look (Kind.Subst.end) 0) = (Maybe.none)
(Kind.Subst.look (Kind.Subst.unfilled rest) 0) = (Maybe.none)
(Kind.Subst.look (Kind.Subst.sub term rest) 0) = (Maybe.some term)
(Kind.Subst.look (Kind.Subst.end) n) = (Maybe.none)
(Kind.Subst.look (Kind.Subst.unfilled rest) n) = (Kind.Subst.look rest (- n 1))
(Kind.Subst.look (Kind.Subst.sub term rest) n) = (Kind.Subst.look rest (- n 1))

// Kind.Checker.find -(r: Type) (index: U60) (alt: r) (fun: (_: U60) (_: (Kind.Term)) (_: (List (Kind.Term))) r) : (Kind.Checker r)
(Kind.Checker.find index alt fun) = @context @depth @rhs @subst @eqts @errs (Kind.Result.checked context depth rhs subst eqts errs (Kind.Context.find context index alt fun))

// Kind.Context.find -(res: Type) (ctx: (Kind.Context)) (name: U60) (alt: res) (fun: (_: U60) (_: (Kind.Term)) (_: (List (Kind.Term))) res) : res
(Kind.Context.find (Kind.Context.entry name type vals rest) 0 alt fun) = (((fun name) type) vals)
(Kind.Context.find (Kind.Context.entry name type vals rest) n alt fun) = (Kind.Context.find rest (- n 1) alt fun)
(Kind.Context.find (Kind.Context.empty) n alt fun) = alt

// Bool.and (a: (Bool)) (b: (Bool)) : (Bool)
(Bool.and (Bool.true) b) = b
(Bool.and (Bool.false) b) = (Bool.false)

// Kind.Checker.look (index: U60) : (Kind.Checker (Maybe (Kind.Term)))
(Kind.Checker.look index) = @context @depth @rhs @subst @eqts @errs (Kind.Result.checked context depth rhs subst eqts errs (Kind.Subst.look subst index))

// Bool.or (a: (Bool)) (b: (Bool)) : (Bool)
(Bool.or (Bool.true) b) = (Bool.true)
(Bool.or (Bool.false) b) = b

// Kind.Checker.add_value (idx: U60) (val: (Kind.Term)) : (Kind.Checker (Unit))
(Kind.Checker.add_value idx val) = @context @depth @rhs @subst @eqts @errs (Kind.Result.checked (Kind.Context.add_value context idx val) depth rhs subst eqts errs (Unit.new))

// Kind.Context.add_value (prev: (Kind.Context)) (name: U60) (term: (Kind.Term)) : (Kind.Context)
(Kind.Context.add_value (Kind.Context.entry name type vals rest) 0 val) = (Kind.Context.entry name type (List.cons val vals) rest)
(Kind.Context.add_value (Kind.Context.entry name type vals rest) n val) = (Kind.Context.entry name type vals (Kind.Context.add_value rest (- n 1) val))
(Kind.Context.add_value (Kind.Context.empty) n val) = (Kind.Context.empty)

// U60.equal (a: U60) (b: U60) : (Bool)
(U60.equal a b) = (U60.to_bool (== a b))

// U60.to_bool (n: U60) : (Bool)
(U60.to_bool 0) = (Bool.false)
(U60.to_bool n) = (Bool.true)

// Kind.Term.fillable (term: (Kind.Term)) (sub: (Kind.Subst)) : (Bool)
(Kind.Term.fillable term (Kind.Subst.end)) = (Bool.false)
(Kind.Term.fillable (Kind.Term.typ orig) sub) = (Bool.false)
(Kind.Term.fillable (Kind.Term.var orig name index) sub) = (Bool.false)
(Kind.Term.fillable (Kind.Term.hlp orig) sub) = (Bool.false)
(Kind.Term.fillable (Kind.Term.u60 orig) sub) = (Bool.false)
(Kind.Term.fillable (Kind.Term.num orig num) sub) = (Bool.false)
(Kind.Term.fillable (Kind.Term.all orig name typ body) sub) = (Bool.or (Kind.Term.fillable typ sub) (Kind.Term.fillable (body (Kind.Term.hlp 0)) sub))
(Kind.Term.fillable (Kind.Term.lam orig name body) sub) = (Kind.Term.fillable (body (Kind.Term.hlp 0)) sub)
(Kind.Term.fillable (Kind.Term.app orig expr typ) sub) = (Bool.or (Kind.Term.fillable expr sub) (Kind.Term.fillable typ sub))
(Kind.Term.fillable (Kind.Term.let orig name expr body) sub) = (Bool.or (Kind.Term.fillable expr sub) (Kind.Term.fillable (body (Kind.Term.hlp 0)) sub))
(Kind.Term.fillable (Kind.Term.ann orig expr typ) sub) = (Bool.or (Kind.Term.fillable expr sub) (Kind.Term.fillable typ sub))
(Kind.Term.fillable (Kind.Term.op2 orig op left right) sub) = (Bool.or (Kind.Term.fillable left sub) (Kind.Term.fillable right sub))
(Kind.Term.fillable (Kind.Term.hol orig numb) sub) = (Maybe.is_some (Kind.Subst.look sub numb))
(Kind.Term.fillable (Kind.Term.ct0 ctid orig) sub) = (Bool.false)
(Kind.Term.fillable (Kind.Term.ct1 ctid orig x0) sub) = (Kind.Term.fillable x0 sub)
(Kind.Term.fillable (Kind.Term.ct2 ctid orig x0 x1) sub) = (Bool.or (Kind.Term.fillable x0 sub) (Kind.Term.fillable x1 sub))
(Kind.Term.fillable (Kind.Term.ct3 ctid orig x0 x1 x2) sub) = (Bool.or (Kind.Term.fillable x0 sub) (Bool.or (Kind.Term.fillable x1 sub) (Kind.Term.fillable x2 sub)))
(Kind.Term.fillable (Kind.Term.ct4 ctid orig x0 x1 x2 x3) sub) = (Bool.or (Kind.Term.fillable x0 sub) (Bool.or (Kind.Term.fillable x1 sub) (Bool.or (Kind.Term.fillable x2 sub) (Kind.Term.fillable x3 sub))))
(Kind.Term.fillable (Kind.Term.ct5 ctid orig x0 x1 x2 x3 x4) sub) = (Bool.or (Kind.Term.fillable x0 sub) (Bool.or (Kind.Term.fillable x1 sub) (Bool.or (Kind.Term.fillable x2 sub) (Bool.or (Kind.Term.fillable x3 sub) (Kind.Term.fillable x4 sub)))))
(Kind.Term.fillable (Kind.Term.ct6 ctid orig x0 x1 x2 x3 x4 x5) sub) = (Bool.or (Kind.Term.fillable x0 sub) (Bool.or (Kind.Term.fillable x1 sub) (Bool.or (Kind.Term.fillable x2 sub) (Bool.or (Kind.Term.fillable x3 sub) (Bool.or (Kind.Term.fillable x4 sub) (Kind.Term.fillable x5 sub))))))
(Kind.Term.fillable (Kind.Term.ct7 fnid orig args) sub) = (Kind.Term.fillable args sub)
(Kind.Term.fillable (Kind.Term.ct8 fnid orig args) sub) = (Kind.Term.fillable args sub)
(Kind.Term.fillable (Kind.Term.fn0 fnid orig) sub) = (Bool.false)
(Kind.Term.fillable (Kind.Term.fn1 fnid orig x0) sub) = (Kind.Term.fillable x0 sub)
(Kind.Term.fillable (Kind.Term.fn2 fnid orig x0 x1) sub) = (Bool.or (Kind.Term.fillable x0 sub) (Kind.Term.fillable x1 sub))
(Kind.Term.fillable (Kind.Term.fn3 fnid orig x0 x1 x2) sub) = (Bool.or (Kind.Term.fillable x0 sub) (Bool.or (Kind.Term.fillable x1 sub) (Kind.Term.fillable x2 sub)))
(Kind.Term.fillable (Kind.Term.fn4 fnid orig x0 x1 x2 x3) sub) = (Bool.or (Kind.Term.fillable x0 sub) (Bool.or (Kind.Term.fillable x1 sub) (Bool.or (Kind.Term.fillable x2 sub) (Kind.Term.fillable x3 sub))))
(Kind.Term.fillable (Kind.Term.fn5 fnid orig x0 x1 x2 x3 x4) sub) = (Bool.or (Kind.Term.fillable x0 sub) (Bool.or (Kind.Term.fillable x1 sub) (Bool.or (Kind.Term.fillable x2 sub) (Bool.or (Kind.Term.fillable x3 sub) (Kind.Term.fillable x4 sub)))))
(Kind.Term.fillable (Kind.Term.fn6 fnid orig x0 x1 x2 x3 x4 x5) sub) = (Bool.or (Kind.Term.fillable x0 sub) (Bool.or (Kind.Term.fillable x1 sub) (Bool.or (Kind.Term.fillable x2 sub) (Bool.or (Kind.Term.fillable x3 sub) (Bool.or (Kind.Term.fillable x4 sub) (Kind.Term.fillable x5 sub))))))
(Kind.Term.fillable (Kind.Term.fn7 fnid orig args) sub) = (Kind.Term.fillable args sub)
(Kind.Term.fillable (Kind.Term.fn8 fnid orig args) sub) = (Kind.Term.fillable args sub)
(Kind.Term.fillable (Kind.Term.args7 x0 x1 x2 x3 x4 x5 x6) sub) = (Bool.or (Kind.Term.fillable x0 sub) (Bool.or (Kind.Term.fillable x1 sub) (Bool.or (Kind.Term.fillable x2 sub) (Bool.or (Kind.Term.fillable x3 sub) (Bool.or (Kind.Term.fillable x4 sub) (Bool.or (Kind.Term.fillable x5 sub) (Kind.Term.fillable x6 sub)))))))
(Kind.Term.fillable (Kind.Term.args8 x0 x1 x2 x3 x4 x5 x6 x7) sub) = (Bool.or (Kind.Term.fillable x0 sub) (Bool.or (Kind.Term.fillable x1 sub) (Bool.or (Kind.Term.fillable x2 sub) (Bool.or (Kind.Term.fillable x3 sub) (Bool.or (Kind.Term.fillable x4 sub) (Bool.or (Kind.Term.fillable x5 sub) (Bool.or (Kind.Term.fillable x6 sub) (Kind.Term.fillable x7 sub))))))))

// Maybe.is_some -(a: Type) (m: (Maybe a)) : (Bool)
(Maybe.is_some (Maybe.none)) = (Bool.false)
(Maybe.is_some (Maybe.some v)) = (Bool.true)

// Kind.Checker.fill (index: U60) (val: (Kind.Term)) : (Kind.Checker (Unit))
(Kind.Checker.fill index val) = @context @depth @rhs @subst @eqts @errs (Kind.Result.checked context depth rhs (Kind.Subst.fill subst index val) eqts errs (Unit.new))

// Kind.Subst.fill (subst: (Kind.Subst)) (depth: U60) (term: (Kind.Term)) : (Kind.Subst)
(Kind.Subst.fill (Kind.Subst.end) 0 term) = (Kind.Subst.sub term (Kind.Subst.end))
(Kind.Subst.fill (Kind.Subst.unfilled rest) 0 term) = (Kind.Subst.sub term rest)
(Kind.Subst.fill (Kind.Subst.sub lost rest) 0 term) = (Kind.Subst.sub term rest)
(Kind.Subst.fill (Kind.Subst.end) n term) = (Kind.Subst.unfilled (Kind.Subst.fill (Kind.Subst.end) (- n 1) term))
(Kind.Subst.fill (Kind.Subst.unfilled rest) n term) = (Kind.Subst.unfilled (Kind.Subst.fill rest (- n 1) term))
(Kind.Subst.fill (Kind.Subst.sub keep rest) n term) = (Kind.Subst.sub keep (Kind.Subst.fill rest (- n 1) term))

// Kind.Operator.equal (left: (Kind.Operator)) (right: (Kind.Operator)) : (Bool)
(Kind.Operator.equal (Kind.Operator.and) (Kind.Operator.and)) = (Bool.true)
(Kind.Operator.equal (Kind.Operator.sub) (Kind.Operator.sub)) = (Bool.true)
(Kind.Operator.equal (Kind.Operator.mul) (Kind.Operator.mul)) = (Bool.true)
(Kind.Operator.equal (Kind.Operator.div) (Kind.Operator.div)) = (Bool.true)
(Kind.Operator.equal (Kind.Operator.mod) (Kind.Operator.mod)) = (Bool.true)
(Kind.Operator.equal (Kind.Operator.and) (Kind.Operator.and)) = (Bool.true)
(Kind.Operator.equal (Kind.Operator.or) (Kind.Operator.or)) = (Bool.true)
(Kind.Operator.equal (Kind.Operator.xor) (Kind.Operator.xor)) = (Bool.true)
(Kind.Operator.equal (Kind.Operator.shl) (Kind.Operator.shl)) = (Bool.true)
(Kind.Operator.equal (Kind.Operator.shr) (Kind.Operator.shr)) = (Bool.true)
(Kind.Operator.equal (Kind.Operator.ltn) (Kind.Operator.ltn)) = (Bool.true)
(Kind.Operator.equal (Kind.Operator.lte) (Kind.Operator.lte)) = (Bool.true)
(Kind.Operator.equal (Kind.Operator.eql) (Kind.Operator.eql)) = (Bool.true)
(Kind.Operator.equal (Kind.Operator.gte) (Kind.Operator.gte)) = (Bool.true)
(Kind.Operator.equal (Kind.Operator.gtn) (Kind.Operator.gtn)) = (Bool.true)
(Kind.Operator.equal (Kind.Operator.neq) (Kind.Operator.neq)) = (Bool.true)
(Kind.Operator.equal a b) = (Bool.false)

// Kind.Checker.get_subst : (Kind.Checker (Kind.Subst))
(Kind.Checker.get_subst) = @context @depth @rhs @subst @eqts @errs (Kind.Result.checked context depth rhs subst eqts errs subst)

// Kind.Checker.fail -(t: Type) (err: (Kind.Error)) : (Kind.Checker t)
(Kind.Checker.fail err) = @context @depth @rhs @subst @eqts @errs (Kind.Result.errored context subst (List.cons err errs))

// Kind.Checker.infer_args (args: (Kind.Term)) : (_: U60) (_: U60) (Kind.Term)
(Kind.Checker.infer_args (Kind.Term.args7 x0 x1 x2 x3 x4 x5 x6)) = @ctid @orig (Kind.Term.app orig (Kind.Term.app orig (Kind.Term.app orig (Kind.Term.app orig (Kind.Term.app orig (Kind.Term.app orig (Kind.Term.app orig (Kind.Term.fn0 ctid orig) x0) x1) x2) x3) x4) x5) x6)
(Kind.Checker.infer_args (Kind.Term.args8 x0 x1 x2 x3 x4 x5 x6 x7)) = @ctid @orig (Kind.Term.app orig (Kind.Term.app orig (Kind.Term.app orig (Kind.Term.app orig (Kind.Term.app orig (Kind.Term.app orig (Kind.Term.app orig (Kind.Term.app orig (Kind.Term.ct0 ctid orig) x0) x1) x2) x3) x4) x5) x6) x7)

// Kind.Checker.infer (term: (Kind.Term)) : (Kind.Checker (Kind.Term))
(Kind.Checker.infer (Kind.Term.var orig name index)) = (Kind.Checker.bind (Kind.Checker.find index (Maybe.none) @n @t @v (Maybe.some t)) @got_type (Maybe.match got_type (Kind.Checker.bind (Kind.Checker.get_context) @ctx (Kind.Checker.fail (Kind.Error.unbound_variable ctx orig))) @got_type.value (Kind.Checker.pure got_type.value)))
(Kind.Checker.infer (Kind.Term.hol orig numb)) = (Kind.Checker.bind (Kind.Checker.get_context) @ctx (Kind.Checker.fail (Kind.Error.cant_infer_hole ctx orig)))
(Kind.Checker.infer (Kind.Term.typ orig)) = (Kind.Checker.pure (Kind.Term.typ orig))
(Kind.Checker.infer (Kind.Term.all orig name type body)) = (Kind.Checker.bind (Kind.Checker.get_depth) @depth (Kind.Checker.bind (Kind.Checker.check type (Kind.Term.typ orig)) @_ (Kind.Checker.bind (Kind.Checker.extended (Kind.Checker.check (body (Kind.Term.var orig name depth)) (Kind.Term.typ orig)) name (Kind.Term.eval type) (List.nil)) @_ (Kind.Checker.pure (Kind.Term.typ orig)))))
(Kind.Checker.infer (Kind.Term.lam orig name body)) = (Kind.Checker.bind (Kind.Checker.get_context) @ctx (Kind.Checker.fail (Kind.Error.cant_infer_lambda ctx orig)))
(Kind.Checker.infer (Kind.Term.app orig func argm)) = (Kind.Checker.bind (Kind.Checker.get_subst) @subst (Kind.Checker.bind (Kind.Checker.infer func) @func_typ (Kind.Term.if_all func_typ @func_orig @func_name @func_type @func_body (Kind.Checker.bind (Kind.Checker.check argm func_type) @_ (Kind.Checker.pure (func_body (Kind.Term.eval argm)))) (Kind.Checker.bind (Kind.Checker.get_context) @ctx (Kind.Checker.fail (Kind.Error.invalid_call ctx orig))))))
(Kind.Checker.infer (Kind.Term.let orig name expr body)) = (Kind.Checker.bind (Kind.Checker.get_depth) @dep (Kind.Checker.bind (Kind.Checker.infer expr) @expr_typ (Kind.Checker.bind (Kind.Checker.extended (Kind.Checker.infer (body (Kind.Term.var orig name dep))) name expr_typ (List.cons (Kind.Term.eval expr) (List.nil))) @body_typ (Kind.Checker.pure body_typ))))
(Kind.Checker.infer (Kind.Term.ann orig expr type)) = (Kind.Checker.bind (Kind.Checker.check expr (Kind.Term.eval type)) @_ (Kind.Checker.pure type))
(Kind.Checker.infer (Kind.Term.ct0 ctid orig)) = (Kind.Checker.pure (Kind.Term.eval (TypeOf ctid)))
(Kind.Checker.infer (Kind.Term.ct1 ctid orig x0)) = (Kind.Checker.infer (Kind.Term.app orig (Kind.Term.ct0 ctid orig) x0))
(Kind.Checker.infer (Kind.Term.ct2 ctid orig x0 x1)) = (Kind.Checker.infer (Kind.Term.app orig (Kind.Term.app orig (Kind.Term.ct0 ctid orig) x0) x1))
(Kind.Checker.infer (Kind.Term.ct3 ctid orig x0 x1 x2)) = (Kind.Checker.infer (Kind.Term.app orig (Kind.Term.app orig (Kind.Term.app orig (Kind.Term.ct0 ctid orig) x0) x1) x2))
(Kind.Checker.infer (Kind.Term.ct4 ctid orig x0 x1 x2 x3)) = (Kind.Checker.infer (Kind.Term.app orig (Kind.Term.app orig (Kind.Term.app orig (Kind.Term.app orig (Kind.Term.ct0 ctid orig) x0) x1) x2) x3))
(Kind.Checker.infer (Kind.Term.ct5 ctid orig x0 x1 x2 x3 x4)) = (Kind.Checker.infer (Kind.Term.app orig (Kind.Term.app orig (Kind.Term.app orig (Kind.Term.app orig (Kind.Term.app orig (Kind.Term.ct0 ctid orig) x0) x1) x2) x3) x4))
(Kind.Checker.infer (Kind.Term.ct6 ctid orig x0 x1 x2 x3 x4 x5)) = (Kind.Checker.infer (Kind.Term.app orig (Kind.Term.app orig (Kind.Term.app orig (Kind.Term.app orig (Kind.Term.app orig (Kind.Term.app orig (Kind.Term.ct0 ctid orig) x0) x1) x2) x3) x4) x5))
(Kind.Checker.infer (Kind.Term.ct7 ctid orig args)) = let expr = (Kind.Checker.infer_args args); (Kind.Checker.infer ((expr ctid) orig))
(Kind.Checker.infer (Kind.Term.ct8 ctid orig args)) = let expr = (Kind.Checker.infer_args args); (Kind.Checker.infer ((expr ctid) orig))
(Kind.Checker.infer (Kind.Term.fn0 ctid orig)) = (Kind.Checker.pure (Kind.Term.eval (TypeOf ctid)))
(Kind.Checker.infer (Kind.Term.fn1 ctid orig x0)) = (Kind.Checker.infer (Kind.Term.app orig (Kind.Term.fn0 ctid orig) x0))
(Kind.Checker.infer (Kind.Term.fn2 ctid orig x0 x1)) = (Kind.Checker.infer (Kind.Term.app orig (Kind.Term.app orig (Kind.Term.fn0 ctid orig) x0) x1))
(Kind.Checker.infer (Kind.Term.fn3 ctid orig x0 x1 x2)) = (Kind.Checker.infer (Kind.Term.app orig (Kind.Term.app orig (Kind.Term.app orig (Kind.Term.fn0 ctid orig) x0) x1) x2))
(Kind.Checker.infer (Kind.Term.fn4 ctid orig x0 x1 x2 x3)) = (Kind.Checker.infer (Kind.Term.app orig (Kind.Term.app orig (Kind.Term.app orig (Kind.Term.app orig (Kind.Term.fn0 ctid orig) x0) x1) x2) x3))
(Kind.Checker.infer (Kind.Term.fn5 ctid orig x0 x1 x2 x3 x4)) = (Kind.Checker.infer (Kind.Term.app orig (Kind.Term.app orig (Kind.Term.app orig (Kind.Term.app orig (Kind.Term.app orig (Kind.Term.fn0 ctid orig) x0) x1) x2) x3) x4))
(Kind.Checker.infer (Kind.Term.fn6 ctid orig x0 x1 x2 x3 x4 x5)) = (Kind.Checker.infer (Kind.Term.app orig (Kind.Term.app orig (Kind.Term.app orig (Kind.Term.app orig (Kind.Term.app orig (Kind.Term.app orig (Kind.Term.fn0 ctid orig) x0) x1) x2) x3) x4) x5))
(Kind.Checker.infer (Kind.Term.fn7 ctid orig args)) = let expr = (Kind.Checker.infer_args args); (Kind.Checker.infer ((expr ctid) orig))
(Kind.Checker.infer (Kind.Term.fn8 ctid orig args)) = let expr = (Kind.Checker.infer_args args); (Kind.Checker.infer ((expr ctid) orig))
(Kind.Checker.infer (Kind.Term.hlp orig)) = (Kind.Checker.bind (Kind.Checker.get_context) @ctx (Kind.Checker.fail (Kind.Error.inspection ctx orig (Kind.Term.hlp 0))))
(Kind.Checker.infer (Kind.Term.u60 orig)) = (Kind.Checker.pure (Kind.Term.typ 0))
(Kind.Checker.infer (Kind.Term.num orig numb)) = (Kind.Checker.pure (Kind.Term.u60 0))
(Kind.Checker.infer (Kind.Term.op2 orig oper left right)) = (Kind.Checker.bind (Kind.Checker.check left (Kind.Term.u60 0)) @_ (Kind.Checker.bind (Kind.Checker.check right (Kind.Term.u60 0)) @_ (Kind.Checker.pure (Kind.Term.u60 0))))

// Kind.Term.if_all -(res: Type) (term: (Kind.Term)) (if: (_: U60) (_: U60) (_: (Kind.Term)) (_: (_: (Kind.Term)) (Kind.Term)) res) (else: res) : res
(Kind.Term.if_all (Kind.Term.all orig name typ body) func_if else) = ((((func_if orig) name) typ) body)
(Kind.Term.if_all other func_if else) = else

// Kind.Checker.error -(t: Type) (err: (Kind.Error)) (ret: t) : (Kind.Checker t)
(Kind.Checker.error err ret) = @context @depth @rhs @subst @eqts @errs (Kind.Result.checked context depth rhs subst eqts (List.cons err errs) ret)

// Kind.Checker.set_right_hand_side (rhs: (Bool)) : (Kind.Checker (Unit))
(Kind.Checker.set_right_hand_side to_rhs) = @context @depth @rhs @subst @eqts @errs (Kind.Result.checked context depth to_rhs subst eqts errs (Unit.new))

// Kind.Checker.unify (checker: (Kind.Checker (Unit))) : (Kind.Checker (Unit))
(Kind.Checker.unify checker) = (Kind.Checker.bind checker @_ (Kind.Checker.bind (Kind.Checker.get_equations) @equations (Kind.Checker.unify.go equations (List.nil) (Bool.false))))

// Kind.Checker.unify.go (equations: (List (Kind.Equation))) (unsolved: (List (Kind.Equation))) (changed: (Bool)) : (Kind.Checker (Unit))
(Kind.Checker.unify.go (List.nil) (List.nil) changed) = (Kind.Checker.pure (Unit.new))
(Kind.Checker.unify.go (List.nil) unsolved (Bool.true)) = (Kind.Checker.unify.go unsolved (List.nil) (Bool.false))
(Kind.Checker.unify.go (List.nil) unsolved (Bool.false)) = (Kind.Checker.unify.go.fail unsolved)
(Kind.Checker.unify.go (List.cons (Kind.Equation.new ctx orig left right) equations) unsolved changed) = (Kind.Checker.bind (Kind.Checker.equal (Kind.Term.eval left) (Kind.Term.eval right)) @is_equal let unify = (Bool.if is_equal @equations @unsolved (Kind.Checker.unify.go equations unsolved (Bool.true)) @equations @unsolved let eqt = (Kind.Equation.new ctx orig left right); (Kind.Checker.unify.go equations (List.cons eqt unsolved) changed)); ((unify equations) unsolved))

// Kind.Checker.unify.go.fail (equations: (List (Kind.Equation))) : (Kind.Checker (Unit))
(Kind.Checker.unify.go.fail (List.nil)) = (Kind.Checker.pure (Unit.new))
(Kind.Checker.unify.go.fail (List.cons (Kind.Equation.new ctx orig left right) eqts)) = (Kind.Checker.bind (Kind.Checker.error (Kind.Error.type_mismatch ctx orig left right) (Unit.new)) @_ (Kind.Checker.unify.go.fail eqts))

// Kind.Checker.get_equations : (Kind.Checker (List (Kind.Equation)))
(Kind.Checker.get_equations) = @context @depth @rhs @subst @eqts @errs (Kind.Result.checked context depth rhs subst eqts errs eqts)

// Kind.Checker.run -(t: Type) (checker: (Kind.Checker t)) (rhs: (Bool)) : (Kind.Result t)
(Kind.Checker.run checker rhs) = ((((((checker (Kind.Context.empty)) 0) rhs) (Kind.Subst.end)) (List.nil)) (List.nil))

// String.is_nil (xs: (String)) : (Bool)
(String.is_nil "") = (Bool.true)
(String.is_nil (String.cons x xs)) = (Bool.false)

// Kind.API.output (res: (List (Pair U60 (List (Kind.Result (Unit)))))) : (String)
(Kind.API.output (List.nil)) = ""
(Kind.API.output (List.cons pair rest)) = (Pair.match pair @pair.fst @pair.snd (Kind.Printer.text (List.cons (Kind.API.output.function pair.fst pair.snd) (List.cons (Kind.API.output rest) (List.nil)))))

// Kind.API.output.function (fnid: U60) (ls: (List (Kind.Result (Unit)))) : (String)
(Kind.API.output.function fnid (List.nil)) = ""
(Kind.API.output.function fnid (List.cons (Kind.Result.checked ctx dep rhs sub eqt err val) checks)) = (Kind.API.output.function.show_errors err sub fnid checks)
(Kind.API.output.function fnid (List.cons (Kind.Result.errored ctx sub err) checks)) = (Kind.API.output.function.show_errors err sub fnid checks)

// Kind.API.output.function.show_errors (ls: (List (Kind.Error))) (sub: (Kind.Subst)) (fnid: U60) (res: (List (Kind.Result (Unit)))) : (String)
(Kind.API.output.function.show_errors (List.nil) sub fnid checks) = (Kind.API.output.function fnid checks)
(Kind.API.output.function.show_errors (List.cons err errs) sub fnid checks) = (Kind.Printer.text (List.cons (Kind.API.output.error fnid err sub) (List.cons (String.new_line) (List.cons (Kind.API.output.function.show_errors errs sub fnid checks) (List.nil)))))

// Kind.API.output.error (fnid: U60) (err: (Kind.Error)) (sub: (Kind.Subst)) : (String)
(Kind.API.output.error fnid (Kind.Error.unbound_variable ctx orig) sub) = (Kind.Printer.text (List.cons (Kind.Printer.color "4") (List.cons "Unbound Variable." (List.cons (Kind.Printer.color "0") (List.cons (String.new_line) (List.cons (Kind.API.output.error.details fnid ctx sub orig) (List.nil)))))))
(Kind.API.output.error fnid (Kind.Error.cant_infer_lambda ctx orig) sub) = (Kind.Printer.text (List.cons (Kind.Printer.color "4") (List.cons (String.cons 67 (String.cons 97 (String.cons 110 (String.cons 39 "t infer lambda.")))) (List.cons (Kind.Printer.color "0") (List.cons (String.new_line) (List.cons (Kind.API.output.error.details fnid ctx sub orig) (List.nil)))))))
(Kind.API.output.error fnid (Kind.Error.cant_infer_hole ctx orig) sub) = (Kind.Printer.text (List.cons (Kind.Printer.color "4") (List.cons (String.cons 67 (String.cons 97 (String.cons 110 (String.cons 39 "t infer hole.")))) (List.cons (Kind.Printer.color "0") (List.cons (String.new_line) (List.cons (Kind.API.output.error.details fnid ctx sub orig) (List.nil)))))))
(Kind.API.output.error fnid (Kind.Error.too_many_arguments ctx orig) sub) = (Kind.Printer.text (List.cons (Kind.Printer.color "4") (List.cons "Too many arguments." (List.cons (Kind.Printer.color "0") (List.cons (String.new_line) (List.cons (Kind.API.output.error.details fnid ctx sub orig) (List.nil)))))))
(Kind.API.output.error fnid (Kind.Error.invalid_call ctx orig) sub) = (Kind.Printer.text (List.cons (Kind.Printer.color "4") (List.cons "Invalid call." (List.cons (Kind.Printer.color "0") (List.cons (String.new_line) (List.cons (Kind.API.output.error.details fnid ctx sub orig) (List.nil)))))))
(Kind.API.output.error fnid (Kind.Error.type_mismatch ctx orig expected detected) sub) = (Kind.Printer.text (List.cons (Kind.Printer.color "4") (List.cons "Type mismatch" (List.cons (Kind.Printer.color "0") (List.cons (String.new_line) (List.cons "- Expected: " (List.cons (String.cut (Kind.Term.show (Kind.Term.fill expected sub))) (List.cons (String.new_line) (List.cons "- Detected: " (List.cons (String.cut (Kind.Term.show (Kind.Term.fill detected sub))) (List.cons (String.new_line) (List.cons (Kind.API.output.error.details fnid ctx sub orig) (List.nil)))))))))))))
(Kind.API.output.error fnid (Kind.Error.impossible_case ctx orig expected detected) sub) = (Kind.Printer.text (List.cons (Kind.Printer.color "4") (List.cons "Impossible case. You can remove it." (List.cons (Kind.Printer.color "0") (List.cons (String.new_line) (List.cons (Kind.API.output.error.details fnid ctx sub orig) (List.nil)))))))
(Kind.API.output.error fnid (Kind.Error.inspection ctx orig expected) sub) = (Kind.Printer.text (List.cons (Kind.Printer.color "4") (List.cons "Inspection." (List.cons (Kind.Printer.color "0") (List.cons (String.new_line) (List.cons "- Goal: " (List.cons (String.cut (Kind.Term.show (Kind.Term.fill expected sub))) (List.cons (String.new_line) (List.cons (Kind.API.output.error.details fnid ctx sub orig) (List.nil))))))))))

// Kind.API.output.error.details (fnid: U60) (ctx: (Kind.Context)) (sub: (Kind.Subst)) (origin: U60) : (String)
(Kind.API.output.error.details fnid ctx sub orig) = (Kind.Printer.text (List.cons (Bool.if (Kind.Context.is_empty ctx) "" (Kind.Printer.text (List.cons (Kind.Printer.color "4") (List.cons "Kind.Context:" (List.cons (Kind.Printer.color "0") (List.cons (String.new_line) (List.cons (Kind.Context.show ctx sub) (List.nil)))))))) (List.cons (Kind.Printer.color "4") (List.cons (String.cons 79 (String.cons 110 (String.cons 32 (String.cons 39 "{{#F")))) (List.cons (Show.to_string (U60.show (>> orig 48))) (List.cons (String.cons 70 (String.cons 35 (String.cons 125 (String.cons 125 (String.cons 39 ":"))))) (List.cons (Kind.Printer.color "0") (List.cons (String.new_line) (List.cons "{{#R" (List.cons (Show.to_string (U60.show (>> orig 48))) (List.cons ":" (List.cons (Show.to_string (U60.show (& orig 16777215))) (List.cons ":" (List.cons (Show.to_string (U60.show (& (>> orig 24) 16777215))) (List.cons "R#}}" (List.cons (String.new_line) (List.nil)))))))))))))))))

// Kind.Printer.color (color_code: (String)) : (String)
(Kind.Printer.color color_code) = (Kind.Printer.text (List.cons (String.cons 27 "") (List.cons "[" (List.cons color_code (List.cons "m" (List.nil))))))

// Pair.match -(a: Type) -(b: Type) (x: (Pair a b)) -(p: (x: (Pair a b)) Type) (new: (fst: a) (snd: b) (p (Pair.new a b fst snd))) : (p x)
(Pair.match (Pair.new fst_ snd_) new) = ((new fst_) snd_)

// String.cut.go (str: (String)) (df: (String)) (n: U60) : (String)
(String.cut.go "" df n) = ""
(String.cut.go (String.cons x xs) df 0) = df
(String.cut.go (String.cons x xs) df n) = (String.cons x (String.cut.go xs df (- n 1)))

// String.cut (str: (String)) : (String)
(String.cut str) = (String.cut.go str "(...)" 2048)

<<<<<<< HEAD
// Kind.Context.show.type (name: U60) (type: (Kind.Term)) (sub: (Kind.Subst)) (pad: U60) : (String)
(Kind.Context.show.type name type sub pad) = (Kind.Printer.text (List.cons "- " (List.cons (String.pad_right (U60.to_nat pad) 32 (Kind.Name.show name)) (List.cons " : " (List.cons (String.cut (Kind.Term.show (Kind.Term.fill type sub))) (List.cons (String.new_line) (List.nil)))))))

// Kind.Context.show.vals (name: U60) (vals: (List (Kind.Term))) (sub: (Kind.Subst)) (pad: U60) : (String)
(Kind.Context.show.vals name (List.nil) sub pad) = ""
(Kind.Context.show.vals name (List.cons val vals) sub pad) = (Kind.Printer.text (List.cons (Kind.Printer.color "2") (List.cons "- " (List.cons (String.pad_right (U60.to_nat pad) 32 (Kind.Name.show name)) (List.cons " = " (List.cons (String.cut (Kind.Term.show (Kind.Term.fill val sub))) (List.cons (Kind.Printer.color "0") (List.cons (String.new_line) (List.cons (Kind.Context.show.vals name vals sub pad) (List.nil))))))))))

// Kind.Context.show.go (ctx: (Kind.Context)) (subst: (Kind.Subst)) (pad: U60) : (String)
(Kind.Context.show.go (Kind.Context.empty) sub pad) = ""
(Kind.Context.show.go (Kind.Context.entry name type vals rest) sub pad) = (Kind.Printer.text (List.cons (Kind.Context.show.type name type sub pad) (List.cons (Kind.Context.show.vals name vals sub pad) (List.cons (Kind.Context.show.go rest sub pad) (List.nil)))))

// Kind.Context.show (ctx: (Kind.Context)) (subst: (Kind.Subst)) : (String)
(Kind.Context.show ctx subst) = (Kind.Context.show.go ctx subst (Kind.Context.max_name_length ctx))

// String.pad_right (size: (Nat)) (chr: (Char)) (str: (String)) : (String)
(String.pad_right (Nat.zero) chr str) = str
(String.pad_right (Nat.succ sp) chr "") = (String.cons chr (String.pad_right sp chr ""))
(String.pad_right (Nat.succ sp) chr (String.cons x xs)) = (String.cons x (String.pad_right sp chr xs))

// U60.to_nat (x: U60) : (Nat)
(U60.to_nat 0) = (Nat.zero)
(U60.to_nat n) = (Nat.succ (U60.to_nat (- n 1)))

// Kind.Context.max_name_length.aux (ctx: (Kind.Context)) (acc: U60) : U60
(Kind.Context.max_name_length.aux (Kind.Context.empty) acc) = acc
(Kind.Context.max_name_length.aux (Kind.Context.entry name type vals rest) acc) = (Kind.Context.max_name_length.aux rest (U60.max (Nat.to_u60 (String.length (Kind.Name.show name))) acc))

// Kind.Context.max_name_length (ctx: (Kind.Context)) : U60
(Kind.Context.max_name_length ctx) = (Kind.Context.max_name_length.aux ctx 0)

// U60.max (fst: U60) (snd: U60) : U60
(U60.max fst snd) = (U60.if (> fst snd) fst snd)

// String.length (xs: (String)) : (Nat)
(String.length "") = (Nat.zero)
(String.length (String.cons x xs)) = (Nat.succ (String.length xs))

// Nat.to_u60 (n: (Nat)) : U60
(Nat.to_u60 (Nat.zero)) = 0
(Nat.to_u60 (Nat.succ n)) = (+ 1 (Nat.to_u60 n))

// Kind.Context.is_empty (ctx: (Kind.Context)) : (Bool)
(Kind.Context.is_empty (Kind.Context.empty)) = (Bool.true)
(Kind.Context.is_empty (Kind.Context.entry name type vals rest)) = (Bool.false)

// List.reverse -(a: Type) (xs: (List a)) : (List a)
(List.reverse xs) = (List.reverse.go xs (List.nil))

// List.reverse.go -(a: Type) (xs: (List a)) (ys: (List a)) : (List a)
(List.reverse.go (List.nil) ys) = ys
(List.reverse.go (List.cons x xs) ys) = (List.reverse.go xs (List.cons x ys))

// Kind.Term.set_origin (new_orig: U60) (term: (Kind.Term)) : (Kind.Term)
(Kind.Term.set_origin new_origin (Kind.Term.typ old_orig)) = (Kind.Term.typ new_origin)
(Kind.Term.set_origin new_origin (Kind.Term.var old_orig name idx)) = (Kind.Term.var new_origin name idx)
(Kind.Term.set_origin new_origin (Kind.Term.hol old_orig numb)) = (Kind.Term.hol new_origin numb)
(Kind.Term.set_origin new_origin (Kind.Term.all old_orig name typ body)) = (Kind.Term.all new_origin name typ body)
(Kind.Term.set_origin new_origin (Kind.Term.lam old_orig name body)) = (Kind.Term.lam new_origin name body)
(Kind.Term.set_origin new_origin (Kind.Term.let old_orig name expr body)) = (Kind.Term.let new_origin name expr body)
(Kind.Term.set_origin new_origin (Kind.Term.ann old_orig expr typ)) = (Kind.Term.ann new_origin expr typ)
(Kind.Term.set_origin new_origin (Kind.Term.app old_orig func arg)) = (Kind.Term.app new_origin func arg)
(Kind.Term.set_origin new_origin (Kind.Term.hlp old_orig)) = (Kind.Term.hlp new_origin)
(Kind.Term.set_origin new_origin (Kind.Term.u60 old_orig)) = (Kind.Term.u60 new_origin)
(Kind.Term.set_origin new_origin (Kind.Term.num old_orig num)) = (Kind.Term.num new_origin num)
(Kind.Term.set_origin new_origin (Kind.Term.op2 old_orig op left right)) = (Kind.Term.op2 new_origin op left right)
(Kind.Term.set_origin new_origin (Kind.Term.ct0 ctid old_orig)) = (Kind.Term.ct0 ctid new_origin)
(Kind.Term.set_origin new_origin (Kind.Term.ct1 ctid old_orig x0)) = (Kind.Term.ct1 ctid new_origin x0)
(Kind.Term.set_origin new_origin (Kind.Term.ct2 ctid old_orig x0 x1)) = (Kind.Term.ct2 ctid new_origin x0 x1)
(Kind.Term.set_origin new_origin (Kind.Term.ct3 ctid old_orig x0 x1 x2)) = (Kind.Term.ct3 ctid new_origin x0 x1 x2)
(Kind.Term.set_origin new_origin (Kind.Term.ct4 ctid old_orig x0 x1 x2 x3)) = (Kind.Term.ct4 ctid new_origin x0 x1 x2 x3)
(Kind.Term.set_origin new_origin (Kind.Term.ct5 ctid old_orig x0 x1 x2 x3 x4)) = (Kind.Term.ct5 ctid new_origin x0 x1 x2 x3 x4)
(Kind.Term.set_origin new_origin (Kind.Term.ct6 ctid old_orig x0 x1 x2 x3 x4 x5)) = (Kind.Term.ct6 ctid new_origin x0 x1 x2 x3 x4 x5)
(Kind.Term.set_origin new_origin (Kind.Term.ct7 ctid old_orig args)) = (Kind.Term.ct7 ctid new_origin args)
(Kind.Term.set_origin new_origin (Kind.Term.ct8 ctid old_orig args)) = (Kind.Term.ct8 ctid new_origin args)
(Kind.Term.set_origin new_origin (Kind.Term.fn0 fnid old_orig)) = (Kind.Term.fn0 fnid new_origin)
(Kind.Term.set_origin new_origin (Kind.Term.fn1 fnid old_orig x0)) = (Kind.Term.fn1 fnid new_origin x0)
(Kind.Term.set_origin new_origin (Kind.Term.fn2 fnid old_orig x0 x1)) = (Kind.Term.fn2 fnid new_origin x0 x1)
(Kind.Term.set_origin new_origin (Kind.Term.fn3 fnid old_orig x0 x1 x2)) = (Kind.Term.fn3 fnid new_origin x0 x1 x2)
(Kind.Term.set_origin new_origin (Kind.Term.fn4 fnid old_orig x0 x1 x2 x3)) = (Kind.Term.fn4 fnid new_origin x0 x1 x2 x3)
(Kind.Term.set_origin new_origin (Kind.Term.fn5 fnid old_orig x0 x1 x2 x3 x4)) = (Kind.Term.fn5 fnid new_origin x0 x1 x2 x3 x4)
(Kind.Term.set_origin new_origin (Kind.Term.fn6 fnid old_orig x0 x1 x2 x3 x4 x5)) = (Kind.Term.fn6 fnid new_origin x0 x1 x2 x3 x4 x5)
(Kind.Term.set_origin new_origin (Kind.Term.fn7 ctid old_orig args)) = (Kind.Term.ct7 ctid new_origin args)
(Kind.Term.set_origin new_origin (Kind.Term.fn8 ctid old_orig args)) = (Kind.Term.ct8 ctid new_origin args)
=======
// String.is_empty String : Bool
(String.is_empty String.nil) = True
(String.is_empty other)      = False

// String.length String : U60
(String.length String.nil)         = 0
(String.length (String.cons x xs)) = (+ 1 (String.length xs))

// String.pad_right (str: String) (chr: U60) (len: U60) : String
(String.pad_right str                chr 0)   = String.nil
(String.pad_right (String.cons x xs) chr len) = (String.cons x   (String.pad_right xs         chr (- len 1)))
(String.pad_right String.nil         chr len) = (String.cons chr (String.pad_right String.nil chr (- len 1)))

// Text (List String) : String
(Text List.nil)         = String.nil
(Text (List.cons x xs)) = (String.concat x (Text xs))

// Color String : String
(Color x) = (Text [ (String.cons 27 String.nil) "[" x "m" ])

// Line : String
Line = (String.cons 10 String.nil)

// Subst
// -----

// type Subst {
//    (End)                            // end of subst list
//    (Unf (rest: Subst))              // unfilled hole
//    (Sub (term: Term) (rest: Subst)) // subst hole
// }

// Subst.look Subst U60 : (Maybe Term)
(Subst.look End             0) = None
(Subst.look (Unf rest)      0) = None
(Subst.look (Sub term rest) 0) = (Some term)
(Subst.look End             n) = None
(Subst.look (Unf rest)      n) = (Subst.look rest (- n 1))
(Subst.look (Sub term rest) n) = (Subst.look rest (- n 1))

// Subst.fill Subst U60 Term : Subst
(Subst.fill End             0 term) = (Sub term End)
(Subst.fill (Unf rest)      0 term) = (Sub term rest)
(Subst.fill (Sub lost rest) 0 term) = (Sub term rest)
(Subst.fill End             n term) = (Unf (Subst.fill End  (- n 1) term))
(Subst.fill (Unf rest)      n term) = (Unf (Subst.fill rest (- n 1) term))
(Subst.fill (Sub keep rest) n term) = (Sub keep (Subst.fill rest (- n 1) term))

// Context
// -------

// type Context {
//   Empty : Context
//   (Entry (name: U60) (type: Term) (vals: (List Term))) : Context
// }

// Context.extend U60 Term (List Term) : Context
(Context.extend (Entry name type vals rest) n t v) = (Entry name type vals (Context.extend rest n t v))
(Context.extend Empty                       n t v) = (Entry n t v Empty)

// Context.add_value Context U60 Term : Context
(Context.add_value (Entry name type vals rest) 0 val) = (Entry name type (List.cons val vals) rest)
(Context.add_value (Entry name type vals rest) n val) = (Entry name type vals (Context.add_value rest (- n 1) val))
(Context.add_value Empty                       n val) = Empty

// Context.find -(r: Type) Context U60 r (U60 -> Term -> (List Term) -> r) : r
(Context.find (Entry name type vals rest) 0 d f) = (f name type vals)
(Context.find (Entry name type vals rest) i d f) = (Context.find rest (- i 1) d f)
(Context.find Empty                       i d f) = d

// Context.shrink Context : Context
(Context.shrink Empty)                        = Empty // FIXME: can't move to last line; investigate
(Context.shrink (Entry name type vals Empty)) = Empty
(Context.shrink (Entry name type vals rest))  = (Entry name type vals (Context.shrink rest))

// Context.is_empty Context : Context
(Context.is_empty (Entry name type vals rest)) = False
(Context.is_empty Empty)                       = True

// Context.max_name_length Context : U60
(Context.max_name_length Empty) = 0
(Context.max_name_length (Entry name type vals rest)) =
  (U60.max (Name.length name) (Context.max_name_length rest))

// Checker Monad
// -------------

// type Result (a : Type) {
//   (Checked (ctx: Context) (dep: U60) (rhs: Bool) (sub: Subst) (eqt: List Equation) (err: List Error) (ret: a))
//   (Errored (ctx: Context) (sub: Subst) (err: List Error))
// }

// Checker (a : Type) : Type {
//   (context         : Context)
//   (depth           : U60)
//   (right_hand_side : Bool)
//   (substitutions   : Subst)
//   (equations       : List Equation)
//   (errors          : List Error)
//   (Result a)
// }

// Checker.bind -(a: Type) -(b: Type) (Checker a) : (a -> Checker b) (Checker b)
(Checker.bind checker) = λnext λctx λdep λrhs λsub λeqt λerr ((Checker.bind.result (checker ctx dep rhs sub eqt err)) next)

// Checker.bind.result -(a: Type) -(b: Type) (Result a) : (a -> Checker b) (Result b)
(Checker.bind.result (Checked ctx dep rhs sub eqt err val)) = λnext (next val ctx dep rhs sub eqt err)
(Checker.bind.result (Errored ctx sub err))                 = λnext (Errored ctx sub err)

// Checker.done -(a: Type) (x: a) : (Checker a)
(Checker.done val) = λctx λdep λrhs λsub λeqt λerr (Checked ctx dep rhs sub eqt err val)

// Checker.error -(a: Type) (ret: a) (err: Error) : (Checker a)
(Checker.error ret new_err) = λctx λdep λrhs λsub λeqt λerr (Checked ctx dep rhs sub eqt (List.append err new_err) ret)

// Checker.fail -(a: Type) (err: Error) : (Checker a)
(Checker.fail new_err) = λctx λdep λrhs λsub λeqt λerr (Errored ctx sub (List.cons new_err err))

// Checker.run -(a: Type) (Checker a) (rhs: Bool) : (Result a)
(Checker.run chk rhs) = (chk Empty 0 rhs End List.nil List.nil)

// Checker.get_context : (Checker Context)
(Checker.get_context) = λctx λdep λrhs λsub λeqt λerr
  (Checked ctx dep rhs sub eqt err ctx)

// Checker.get_depth : (Checker U60)
(Checker.get_depth) = λctx λdep λrhs λsub λeqt λerr
  (Checked ctx dep rhs sub eqt err dep)

// Checker.get_subst : (Checker Subst)
(Checker.get_subst) = λctx λdep λrhs λsub λeqt λerr
  (Checked ctx dep rhs sub eqt err sub)

// Checker.new_equation (orig: U60) (a: Term) (b: Term) : (Checker Unit)
(Checker.new_equation orig a b) = λctx λdep λrhs λsub λeqt λerr
  (Checked ctx dep rhs sub (List.append eqt (Equation ctx orig a b)) err Unit.new)

// Checker.get_equations : (Checker (List (Pair Term Term)))
(Checker.get_equations) = λctx λdep λrhs λsub λeqt λerr
  (Checked ctx dep rhs sub eqt err eqt)

// Checker.get_errors : (Checker (List Error))
(Checker.get_errors) = λctx λdep λrhs λsub λeqt λerr
  (Checked ctx dep rhs sub eqt err err)

// Checker.get_right_hand_side : (Checker U60)
(Checker.get_right_hand_side) = λctx λdep λrhs λsub λeqt λerr
  (Checked ctx dep rhs sub eqt err rhs)

// Checker.set_right_hand_side Bool : (Checker Unit)
(Checker.set_right_hand_side rhs) = λctx λdep λold_rhs λsub λeqt λerr
  (Checked ctx dep rhs sub eqt err Unit.new)

// Checker.extend U60 Term (List Term) : (Checker Unit)
(Checker.extend name type vals) = λctx λdep λrhs λsub λeqt λerr
  (Checked (Context.extend ctx name type vals) (+ dep 1) rhs sub eqt err Unit)

// Checker.shrink : (Checker Unit)
(Checker.shrink) = λctx λdep λrhs λsub λeqt λerr
  (Checked (Context.shrink ctx) (- dep 1) rhs sub eqt err Unit.new)

// Checker.extended -(a: Type) (Checker a) U60 Term Term : (Checker a)
(Checker.extended checker name type vals) = 
  ask (Checker.bind (Checker.extend name type vals))
  ask got = (Checker.bind checker)
  ask (Checker.bind Checker.shrink)
  (Checker.done got)

// Checker.find -(r: Type) U60 r (U60 -> Term -> (List Term) -> r) : (Checker r)
(Checker.find idx d f) = λctx λdep λrhs λsub λeqt λerr
  (Checked ctx dep rhs sub eqt err (Context.find ctx idx d f))

// Checker.add_value (idx: U60) (val: Term) : (Checker Unit)
(Checker.add_value idx val) = λctx λdep λrhs λsub λeqt λerr
  (Checked (Context.add_value ctx idx val) dep rhs sub eqt err Unit.new)

// Checker.fill (idx: U60) (val: Term) : (Checker Unit)
(Checker.fill idx val) = λctx λdep λrhs λsub λeqt λerr
  (Checked ctx dep rhs (Subst.fill sub idx val) eqt err Unit.new)

// Checker.look (idx: U60) : (Checker (Maybe Term))
(Checker.look idx) = λctx λdep λrhs λsub λeqt λerr
  (Checked ctx dep rhs sub eqt err (Subst.look sub idx))

// Term utils
// ----------

// Term.if_all -(r: Type) Term (U60 U60 -> Term -> (Term -> Term) -> r) r : r
(Term.if_all (All orig name type body) then else) = (then orig name type body)
(Term.if_all other                     then else) = else

// Term.orig
(Term.get_origin (Typ orig) got)                      = (got orig (Typ orig))
(Term.get_origin (Var orig name index) got)           = (got orig (Var orig name index))
(Term.get_origin (Hol orig numb) got)                 = (got orig (Hol orig numb))
(Term.get_origin (All orig name type body) got)       = (got orig (All orig name type body))
(Term.get_origin (Lam orig name body) got)            = (got orig (Lam orig name body))
(Term.get_origin (App orig func argm) got)            = (got orig (App orig func argm))
(Term.get_origin (Let orig name expr body) got)       = (got orig (Let orig name expr body))
(Term.get_origin (Ann orig expr type) got)            = (got orig (Ann orig expr type))
(Term.get_origin (Ct0 name orig) got)                 = (got orig (Ct0 name orig))
(Term.get_origin (Ct1 name orig a) got)               = (got orig (Ct1 name orig a))
(Term.get_origin (Ct2 name orig a b) got)             = (got orig (Ct2 name orig a b))
(Term.get_origin (Ct3 name orig a b c) got)           = (got orig (Ct3 name orig a b c))
(Term.get_origin (Ct4 name orig a b c d) got)         = (got orig (Ct4 name orig a b c d))
(Term.get_origin (Ct5 name orig a b c d e) got)       = (got orig (Ct5 name orig a b c d e))
(Term.get_origin (Ct6 name orig a b c d e f) got)     = (got orig (Ct6 name orig a b c d e f))
(Term.get_origin (Ct7 name orig a b c d e f g) got)   = (got orig (Ct7 name orig a b c d e f g))
(Term.get_origin (Ct8 name orig a b c d e f g h) got) = (got orig (Ct8 name orig a b c d e f g h))
(Term.get_origin (Fn0 name orig) got)                 = (got orig (Fn0 name orig))
(Term.get_origin (Fn1 name orig a) got)               = (got orig (Fn1 name orig a))
(Term.get_origin (Fn2 name orig a b) got)             = (got orig (Fn2 name orig a b))
(Term.get_origin (Fn3 name orig a b c) got)           = (got orig (Fn3 name orig a b c))
(Term.get_origin (Fn4 name orig a b c d) got)         = (got orig (Fn4 name orig a b c d))
(Term.get_origin (Fn5 name orig a b c d e) got)       = (got orig (Fn5 name orig a b c d e))
(Term.get_origin (Fn6 name orig a b c d e f) got)     = (got orig (Fn6 name orig a b c d e f))
(Term.get_origin (Fn7 name orig a b c d e f g) got)   = (got orig (Fn7 name orig a b c d e f g))
(Term.get_origin (Fn8 name orig a b c d e f g h) got) = (got orig (Fn8 name orig a b c d e f g h))
(Term.get_origin (Hlp orig) got)                      = (got orig (Hlp orig))
(Term.get_origin (U60 orig) got)                      = (got orig (U60 orig))
(Term.get_origin (Num orig numb) got)                 = (got orig (Num orig numb))
(Term.get_origin (Op2 orig oper val0 val1) got)       = (got orig (Op2 orig oper val0 val1))

// Term.set_origin
(Term.set_origin new_orig (Typ orig))                      = (Typ new_orig)
(Term.set_origin new_orig (Var orig name index))           = (Var new_orig name index)
(Term.set_origin new_orig (Hol orig numb))                 = (Hol new_orig numb)
(Term.set_origin new_orig (All orig name type body))       = (All new_orig name type body)
(Term.set_origin new_orig (Lam orig name body))            = (Lam new_orig name body)
(Term.set_origin new_orig (App orig func argm))            = (App new_orig func argm)
(Term.set_origin new_orig (Let orig name expr body))       = (Let new_orig name expr body)
(Term.set_origin new_orig (Ann orig expr type))            = (Ann new_orig expr type)
(Term.set_origin new_orig (Ct0 name orig))                 = (Ct0 name new_orig)
(Term.set_origin new_orig (Ct1 name orig a))               = (Ct1 name new_orig a)
(Term.set_origin new_orig (Ct2 name orig a b))             = (Ct2 name new_orig a b)
(Term.set_origin new_orig (Ct3 name orig a b c))           = (Ct3 name new_orig a b c)
(Term.set_origin new_orig (Ct4 name orig a b c d))         = (Ct4 name new_orig a b c d)
(Term.set_origin new_orig (Ct5 name orig a b c d e))       = (Ct5 name new_orig a b c d e)
(Term.set_origin new_orig (Ct6 name orig a b c d e f))     = (Ct6 name new_orig a b c d e f)
(Term.set_origin new_orig (Ct7 name orig a b c d e f g))   = (Ct7 name new_orig a b c d e f g)
(Term.set_origin new_orig (Ct8 name orig a b c d e f g h)) = (Ct8 name new_orig a b c d e f g h)
(Term.set_origin new_orig (Fn0 name orig))                 = (Fn0 name new_orig)
(Term.set_origin new_orig (Fn1 name orig a))               = (Fn1 name new_orig a)
(Term.set_origin new_orig (Fn2 name orig a b))             = (Fn2 name new_orig a b)
(Term.set_origin new_orig (Fn3 name orig a b c))           = (Fn3 name new_orig a b c)
(Term.set_origin new_orig (Fn4 name orig a b c d))         = (Fn4 name new_orig a b c d)
(Term.set_origin new_orig (Fn5 name orig a b c d e))       = (Fn5 name new_orig a b c d e)
(Term.set_origin new_orig (Fn6 name orig a b c d e f))     = (Fn6 name new_orig a b c d e f)
(Term.set_origin new_orig (Fn7 name orig a b c d e f g))   = (Fn7 name new_orig a b c d e f g)
(Term.set_origin new_orig (Fn8 name orig a b c d e f g h)) = (Fn8 name new_orig a b c d e f g h)
(Term.set_origin new_orig (Hlp orig))                      = (Hlp new_orig)
(Term.set_origin new_orig (U60 orig))                      = (U60 new_orig)
(Term.set_origin new_orig (Num orig numb))                 = (Num new_orig numb)
(Term.set_origin new_orig (Op2 orig oper val0 val1))       = (Op2 new_orig oper val0 val1)

// SO = Term.set_origin
(SO new_orig term) = (Term.set_origin new_orig term)

// Term.fillable Term Subst : Bool
// -------------------------------

(Term.fillable term End) =
  False

(Term.fillable (Typ orig) sub) =
  False

(Term.fillable (Var orig name index) sub) =
  False

(Term.fillable (All orig name type body) sub) =
  let type = (Term.fillable type sub)
  let body = (Term.fillable (body (Hlp 0)) sub)
  (Bool.or type body)

(Term.fillable (Lam orig name body) sub) =
  let body = (Term.fillable (body (Hlp 0)) sub)
  body

(Term.fillable (App orig func argm) sub) =
  let func = (Term.fillable func sub)
  let argm = (Term.fillable argm sub)
  (Bool.or func argm)

(Term.fillable (Let orig name expr body) sub) =
  let expr = (Term.fillable expr sub)
  let body = (Term.fillable (body (Hlp 0)) sub)
  (Bool.or expr body)

(Term.fillable (Ann orig expr type) sub) =
  let expr = (Term.fillable expr sub)
  let type = (Term.fillable type sub)
  (Bool.or expr type)

(Term.fillable (Ct0 name orig) sub) =
  False

(Term.fillable (Ct1 name orig a) sub) =
  let a = (Term.fillable a sub)
  a

(Term.fillable (Ct2 name orig a b) sub) =
  let a = (Term.fillable a sub)
  let b = (Term.fillable b sub)
  (Bool.or a b)

(Term.fillable (Ct3 name orig a b c) sub) =
  let a = (Term.fillable a sub)
  let b = (Term.fillable b sub)
  let c = (Term.fillable c sub)
  (Bool.or a (Bool.or b c))

(Term.fillable (Ct4 name orig a b c d) sub) =
  let a = (Term.fillable a sub)
  let b = (Term.fillable b sub)
  let c = (Term.fillable c sub)
  let d = (Term.fillable d sub)
  (Bool.or a (Bool.or b (Bool.or c d)))

(Term.fillable (Ct5 name orig a b c d e) sub) =
  let a = (Term.fillable a sub)
  let b = (Term.fillable b sub)
  let c = (Term.fillable c sub)
  let d = (Term.fillable d sub)
  let e = (Term.fillable e sub)
  (Bool.or a (Bool.or b (Bool.or c (Bool.or d e))))

(Term.fillable (Ct6 name orig a b c d e f) sub) =
  let a = (Term.fillable a sub)
  let b = (Term.fillable b sub)
  let c = (Term.fillable c sub)
  let d = (Term.fillable d sub)
  let e = (Term.fillable e sub)
  let f = (Term.fillable f sub)
  (Bool.or a (Bool.or b (Bool.or c (Bool.or d (Bool.or e f)))))

(Term.fillable (Ct7 name orig a b c d e f g) sub) =
  let a = (Term.fillable a sub)
  let b = (Term.fillable b sub)
  let c = (Term.fillable c sub)
  let d = (Term.fillable d sub)
  let e = (Term.fillable e sub)
  let f = (Term.fillable f sub)
  let g = (Term.fillable g sub)
  (Bool.or a (Bool.or b (Bool.or c (Bool.or d (Bool.or e (Bool.or f g))))))

(Term.fillable (Ct8 name orig a b c d e f g h) sub) =
  let a = (Term.fillable a sub)
  let b = (Term.fillable b sub)
  let c = (Term.fillable c sub)
  let d = (Term.fillable d sub)
  let e = (Term.fillable e sub)
  let f = (Term.fillable f sub)
  let g = (Term.fillable g sub)
  let h = (Term.fillable h sub)
  (Bool.or a (Bool.or b (Bool.or c (Bool.or d (Bool.or e (Bool.or f (Bool.or g h)))))))

(Term.fillable (Fn0 name orig) sub) =
  False

(Term.fillable (Fn1 name orig a) sub) =
  let a = (Term.fillable a sub)
  a

(Term.fillable (Fn2 name orig a b) sub) =
  let a = (Term.fillable a sub)
  let b = (Term.fillable b sub)
  (Bool.or a b)

(Term.fillable (Fn3 name orig a b c) sub) =
  let a = (Term.fillable a sub)
  let b = (Term.fillable b sub)
  let c = (Term.fillable c sub)
  (Bool.or a (Bool.or b c))

(Term.fillable (Fn4 name orig a b c d) sub) =
  let a = (Term.fillable a sub)
  let b = (Term.fillable b sub)
  let c = (Term.fillable c sub)
  let d = (Term.fillable d sub)
  (Bool.or a (Bool.or b (Bool.or c d)))

(Term.fillable (Fn5 name orig a b c d e) sub) =
  let a = (Term.fillable a sub)
  let b = (Term.fillable b sub)
  let c = (Term.fillable c sub)
  let d = (Term.fillable d sub)
  let e = (Term.fillable e sub)
  (Bool.or a (Bool.or b (Bool.or c (Bool.or d e))))

(Term.fillable (Fn6 name orig a b c d e f) sub) =
  let a = (Term.fillable a sub)
  let b = (Term.fillable b sub)
  let c = (Term.fillable c sub)
  let d = (Term.fillable d sub)
  let e = (Term.fillable e sub)
  let f = (Term.fillable f sub)
  (Bool.or a (Bool.or b (Bool.or c (Bool.or d (Bool.or e f)))))

(Term.fillable (Fn7 name orig a b c d e f g) sub) =
  let a = (Term.fillable a sub)
  let b = (Term.fillable b sub)
  let c = (Term.fillable c sub)
  let d = (Term.fillable d sub)
  let e = (Term.fillable e sub)
  let f = (Term.fillable f sub)
  let g = (Term.fillable g sub)
  (Bool.or a (Bool.or b (Bool.or c (Bool.or d (Bool.or e (Bool.or f g))))))

(Term.fillable (Fn8 name orig a b c d e f g h) sub) =
  let a = (Term.fillable a sub)
  let b = (Term.fillable b sub)
  let c = (Term.fillable c sub)
  let d = (Term.fillable d sub)
  let e = (Term.fillable e sub)
  let f = (Term.fillable f sub)
  let g = (Term.fillable g sub)
  let h = (Term.fillable h sub)
  (Bool.or a (Bool.or b (Bool.or c (Bool.or d (Bool.or e (Bool.or f (Bool.or g h)))))))

(Term.fillable (Hlp orig) sub) =
  False

(Term.fillable (U60 orig) sub) =
  False

(Term.fillable (Num orig numb) sub) =
  False

(Term.fillable (Op2 orig oper val0 val1) sub) =
  let val0 = (Term.fillable val0 sub)
  let val1 = (Term.fillable val1 sub)
  (Bool.or val0 val1)

(Term.fillable (Hol orig numb) sub) =
  (Maybe.case (Subst.look sub numb) False λval(True))

// Term.fill Term Subst : (Pair Term Bool)
// ---------------------------------------

(Term.fill term End)                            = term
(Term.fill (Typ orig) sub)                      = (Typ orig)
(Term.fill (Var orig name index) sub)           = (Var orig name index)
(Term.fill (All orig name type body) sub)       = (All orig name (Term.fill type sub) λx (Term.fill (body x) sub))
(Term.fill (Lam orig name body) sub)            = (Lam orig name λx (Term.fill (body x) sub))
(Term.fill (App orig func argm) sub)            = (APP orig (Term.fill func sub) (Term.fill argm sub))
(Term.fill (Let orig name expr body) sub)       = (LET orig name (Term.fill expr sub) λx (Term.fill (body x) sub))
(Term.fill (Ann orig expr type) sub)            = (ANN orig (Term.fill expr sub) (Term.fill type sub))
(Term.fill (Ct0 name orig) sub)                 = (Ct0 name orig)
(Term.fill (Ct1 name orig a) sub)               = (Ct1 name orig (Term.fill a sub))
(Term.fill (Ct2 name orig a b) sub)             = (Ct2 name orig (Term.fill a sub) (Term.fill b sub))
(Term.fill (Ct3 name orig a b c) sub)           = (Ct3 name orig (Term.fill a sub) (Term.fill b sub) (Term.fill c sub))
(Term.fill (Ct4 name orig a b c d) sub)         = (Ct4 name orig (Term.fill a sub) (Term.fill b sub) (Term.fill c sub) (Term.fill d sub))
(Term.fill (Ct5 name orig a b c d e) sub)       = (Ct5 name orig (Term.fill a sub) (Term.fill b sub) (Term.fill c sub) (Term.fill d sub) (Term.fill e sub))
(Term.fill (Ct6 name orig a b c d e f) sub)     = (Ct6 name orig (Term.fill a sub) (Term.fill b sub) (Term.fill c sub) (Term.fill d sub) (Term.fill e sub) (Term.fill f sub))
(Term.fill (Ct7 name orig a b c d e f g) sub)   = (Ct7 name orig (Term.fill a sub) (Term.fill b sub) (Term.fill c sub) (Term.fill d sub) (Term.fill e sub) (Term.fill f sub) (Term.fill g sub))
(Term.fill (Ct8 name orig a b c d e f g h) sub) = (Ct8 name orig (Term.fill a sub) (Term.fill b sub) (Term.fill c sub) (Term.fill d sub) (Term.fill e sub) (Term.fill f sub) (Term.fill g sub) (Term.fill h sub))
(Term.fill (Fn0 name orig) sub)                 = (FN0 name orig)
(Term.fill (Fn1 name orig a) sub)               = (FN1 name orig (Term.fill a sub))
(Term.fill (Fn2 name orig a b) sub)             = (FN2 name orig (Term.fill a sub) (Term.fill b sub))
(Term.fill (Fn3 name orig a b c) sub)           = (FN3 name orig (Term.fill a sub) (Term.fill b sub) (Term.fill c sub))
(Term.fill (Fn4 name orig a b c d) sub)         = (FN4 name orig (Term.fill a sub) (Term.fill b sub) (Term.fill c sub) (Term.fill d sub))
(Term.fill (Fn5 name orig a b c d e) sub)       = (FN5 name orig (Term.fill a sub) (Term.fill b sub) (Term.fill c sub) (Term.fill d sub) (Term.fill e sub))
(Term.fill (Fn6 name orig a b c d e f) sub)     = (FN6 name orig (Term.fill a sub) (Term.fill b sub) (Term.fill c sub) (Term.fill d sub) (Term.fill e sub) (Term.fill f sub))
(Term.fill (Fn7 name orig a b c d e f g) sub)   = (FN7 name orig (Term.fill a sub) (Term.fill b sub) (Term.fill c sub) (Term.fill d sub) (Term.fill e sub) (Term.fill f sub) (Term.fill g sub))
(Term.fill (Fn8 name orig a b c d e f g h) sub) = (FN8 name orig (Term.fill a sub) (Term.fill b sub) (Term.fill c sub) (Term.fill d sub) (Term.fill e sub) (Term.fill f sub) (Term.fill g sub) (Term.fill h sub))
(Term.fill (Hlp orig) sub)                      = (Hlp orig)
(Term.fill (U60 orig) sub)                      = (U60 orig)
(Term.fill (Num orig numb) sub)                 = (Num orig numb)
(Term.fill (Op2 orig oper val0 val1) sub)       = (OP2 orig oper (Term.fill val0 sub) (Term.fill val1 sub))
(Term.fill (Hol orig numb) sub)                 = (Maybe.case (Subst.look sub numb) (Hol orig numb) λval (Term.fill val sub))

// Eval Term (List Term) : Term
// ----------------------------

(Eval (Typ orig))                              = (Typ orig)
(Eval (Var orig name index))                   = (Var orig name index)
(Eval (Hol orig numb))                         = (Hol orig numb)
(Eval (All orig name type body))               = (All orig name (Eval type) λx (Eval (body x)))
(Eval (Lam orig name body))                    = (Lam orig name λx (Eval (body x)))
(Eval (Let orig name expr body))               = (LET orig name (Eval expr) λx (Eval (body x)))
(Eval (Ann orig expr typ))                     = (ANN orig (Eval expr) (Eval typ))
(Eval (App orig func argm))                    = (APP orig (Eval func) (Eval argm))
(Eval (Ct0 ctid orig))                         = (Ct0 ctid orig)
(Eval (Ct1 ctid orig x0))                      = (Ct1 ctid orig (Eval x0))
(Eval (Ct2 ctid orig x0 x1))                   = (Ct2 ctid orig (Eval x0) (Eval x1))
(Eval (Ct3 ctid orig x0 x1 x2))                = (Ct3 ctid orig (Eval x0) (Eval x1) (Eval x2))
(Eval (Ct4 ctid orig x0 x1 x2 x3))             = (Ct4 ctid orig (Eval x0) (Eval x1) (Eval x2) (Eval x3))
(Eval (Ct5 ctid orig x0 x1 x2 x3 x4))          = (Ct5 ctid orig (Eval x0) (Eval x1) (Eval x2) (Eval x3) (Eval x4))
(Eval (Ct6 ctid orig x0 x1 x2 x3 x4 x5))       = (Ct6 ctid orig (Eval x0) (Eval x1) (Eval x2) (Eval x3) (Eval x4) (Eval x5))
(Eval (Ct7 ctid orig x0 x1 x2 x3 x4 x5 x6))    = (Ct7 ctid orig (Eval x0) (Eval x1) (Eval x2) (Eval x3) (Eval x4) (Eval x5) (Eval x6))
(Eval (Ct8 ctid orig x0 x1 x2 x3 x4 x5 x6 x7)) = (Ct8 ctid orig (Eval x0) (Eval x1) (Eval x2) (Eval x3) (Eval x4) (Eval x5) (Eval x6) (Eval x7))
(Eval (Fn0 ctid orig))                         = (FN0 ctid orig)
(Eval (Fn1 ctid orig x0))                      = (FN1 ctid orig (Eval x0))
(Eval (Fn2 ctid orig x0 x1))                   = (FN2 ctid orig (Eval x0) (Eval x1))
(Eval (Fn3 ctid orig x0 x1 x2))                = (FN3 ctid orig (Eval x0) (Eval x1) (Eval x2))
(Eval (Fn4 ctid orig x0 x1 x2 x3))             = (FN4 ctid orig (Eval x0) (Eval x1) (Eval x2) (Eval x3))
(Eval (Fn5 ctid orig x0 x1 x2 x3 x4))          = (FN5 ctid orig (Eval x0) (Eval x1) (Eval x2) (Eval x3) (Eval x4))
(Eval (Fn6 ctid orig x0 x1 x2 x3 x4 x5))       = (FN6 ctid orig (Eval x0) (Eval x1) (Eval x2) (Eval x3) (Eval x4) (Eval x5))
(Eval (Fn7 ctid orig x0 x1 x2 x3 x4 x5 x6))    = (FN7 ctid orig (Eval x0) (Eval x1) (Eval x2) (Eval x3) (Eval x4) (Eval x5) (Eval x6))
(Eval (Fn8 ctid orig x0 x1 x2 x3 x4 x5 x6 x7)) = (FN8 ctid orig (Eval x0) (Eval x1) (Eval x2) (Eval x3) (Eval x4) (Eval x5) (Eval x6) (Eval x7))
(Eval (Hlp orig))                              = (Hlp orig)
(Eval (U60 orig))                              = (U60 orig)
(Eval (Num orig numb))                         = (Num orig numb)
(Eval (Op2 orig oper val0 val1))               = (OP2 orig oper (Eval val0) (Eval val1))

// Equal Term Term : (Checker Bool)
// --------------------------------

// Typ equality
(Equal (Typ orig) (Typ orig)) =
  (Checker.done True)

// All equality
(Equal (All a.orig a.name a.type a.body) (All b.orig b.name b.type b.body)) =
  ask dep  = (Checker.bind Checker.get_depth)
  ask type = (Checker.bind (Equal a.type b.type))
  ask body = (Checker.bind (Checker.extended (Equal (a.body (Var a.orig a.name dep)) (b.body (Var b.orig b.name dep))) Null Null []))
  (Checker.done (Bool.and type body))

// Lam equality
(Equal (Lam a.orig a.name a.body) (Lam b.orig b.name b.body)) =
  ask dep  = (Checker.bind Checker.get_depth)
  ask body = (Checker.bind (Checker.extended (Equal (a.body (Var a.orig a.name dep)) (b.body (Var b.orig b.name dep))) Null Null []))
  (Checker.done body)

// App equality
(Equal (App a.orig a.func a.argm) (App b.orig b.func b.argm)) =
  ask func = (Checker.bind (Equal a.func b.func))
  ask argm = (Checker.bind (Equal a.argm b.argm))
  (Checker.done (Bool.and func argm))

// Let equality
(Equal (Let a.orig a.name a.expr a.body) (Let b.orig b.name b.expr b.body)) =
  ask dep  = (Checker.bind Checker.get_depth)
  ask expr = (Checker.bind (Equal a.expr b.expr))
  ask body = (Checker.bind (Checker.extended (Equal (a.body (Var a.orig a.name dep)) (b.body (Var b.orig b.name dep))) Null Null []))
  (Checker.done (Bool.and expr body))

// Ann equality
(Equal (Ann a.orig a.expr a.type) (Ann b.orig b.expr b.type)) =
  ask expr = (Checker.bind (Equal a.expr b.expr))
  ask type = (Checker.bind (Equal a.type b.type))
  (Checker.done (Bool.and expr type))

// Ct0 equality
(Equal (Ct0 a.ctid a.orig) (Ct0 b.ctid b.orig)) =
  let ctid = (U60.equal (HashOf a.ctid) (HashOf b.ctid))
  (Checker.done ctid)

// Ct1 equality
(Equal (Ct1 a.ctid a.orig a.x0) (Ct1 b.ctid b.orig b.x0)) =
  let ctid = (U60.equal (HashOf a.ctid) (HashOf b.ctid))
  ask x0   = (Checker.bind (Equal a.x0 b.x0))
  (Checker.done (Bool.and ctid x0))

// Ct2 equality
(Equal (Ct2 a.ctid a.orig a.x0 a.x1) (Ct2 b.ctid b.orig b.x0 b.x1)) =
  let ctid = (U60.equal (HashOf a.ctid) (HashOf b.ctid))
  ask x0   = (Checker.bind (Equal a.x0 b.x0))
  ask x1   = (Checker.bind (Equal a.x1 b.x1))
  (Checker.done (Bool.and ctid (Bool.and x0 x1)))

// Ct3 equality
(Equal (Ct3 a.ctid a.orig a.x0 a.x1 a.x2) (Ct3 b.ctid b.orig b.x0 b.x1 b.x2)) =
  let ctid = (U60.equal (HashOf a.ctid) (HashOf b.ctid))
  ask x0   = (Checker.bind (Equal a.x0 b.x0))
  ask x1   = (Checker.bind (Equal a.x1 b.x1))
  ask x2   = (Checker.bind (Equal a.x2 b.x2))
  (Checker.done (Bool.and ctid (Bool.and x0 (Bool.and x1 x2))))

// Ct4 equality
(Equal (Ct4 a.ctid a.orig a.x0 a.x1 a.x2 a.x3) (Ct4 b.ctid b.orig b.x0 b.x1 b.x2 b.x3)) =
  let ctid = (U60.equal (HashOf a.ctid) (HashOf b.ctid))
  ask x0   = (Checker.bind (Equal a.x0 b.x0))
  ask x1   = (Checker.bind (Equal a.x1 b.x1))
  ask x2   = (Checker.bind (Equal a.x2 b.x2))
  ask x3   = (Checker.bind (Equal a.x3 b.x3))
  (Checker.done (Bool.and ctid (Bool.and x0 (Bool.and x1 (Bool.and x2 x3)))))

// Ct5 equality
(Equal (Ct5 a.ctid a.orig a.x0 a.x1 a.x2 a.x3 a.x4) (Ct5 b.ctid b.orig b.x0 b.x1 b.x2 b.x3 b.x4)) =
  let ctid = (U60.equal (HashOf a.ctid) (HashOf b.ctid))
  ask x0   = (Checker.bind (Equal a.x0 b.x0))
  ask x1   = (Checker.bind (Equal a.x1 b.x1))
  ask x2   = (Checker.bind (Equal a.x2 b.x2))
  ask x3   = (Checker.bind (Equal a.x3 b.x3))
  ask x4   = (Checker.bind (Equal a.x4 b.x4))
  (Checker.done (Bool.and ctid (Bool.and x0 (Bool.and x1 (Bool.and x2 (Bool.and x3 x4))))))

// Ct6 equality
(Equal (Ct6 a.ctid a.orig a.x0 a.x1 a.x2 a.x3 a.x4 a.x5) (Ct6 b.ctid b.orig b.x0 b.x1 b.x2 b.x3 b.x4 b.x5)) =
  let ctid = (U60.equal (HashOf a.ctid) (HashOf b.ctid))
  ask x0   = (Checker.bind (Equal a.x0 b.x0))
  ask x1   = (Checker.bind (Equal a.x1 b.x1))
  ask x2   = (Checker.bind (Equal a.x2 b.x2))
  ask x3   = (Checker.bind (Equal a.x3 b.x3))
  ask x4   = (Checker.bind (Equal a.x4 b.x4))
  ask x5   = (Checker.bind (Equal a.x5 b.x5))
  (Checker.done (Bool.and ctid (Bool.and x0 (Bool.and x1 (Bool.and x2 (Bool.and x3 (Bool.and x4 x5)))))))

// Ct7 equality
(Equal (Ct7 a.ctid a.orig a.x0 a.x1 a.x2 a.x3 a.x4 a.x5 a.x6) (Ct7 b.ctid b.orig b.x0 b.x1 b.x2 b.x3 b.x4 b.x5 b.x6)) =
  let ctid = (U60.equal (HashOf a.ctid) (HashOf b.ctid))
  ask x0   = (Checker.bind (Equal a.x0 b.x0))
  ask x1   = (Checker.bind (Equal a.x1 b.x1))
  ask x2   = (Checker.bind (Equal a.x2 b.x2))
  ask x3   = (Checker.bind (Equal a.x3 b.x3))
  ask x4   = (Checker.bind (Equal a.x4 b.x4))
  ask x5   = (Checker.bind (Equal a.x5 b.x5))
  ask x6   = (Checker.bind (Equal a.x6 b.x6))
  (Checker.done (Bool.and ctid (Bool.and x0 (Bool.and x1 (Bool.and x2 (Bool.and x3 (Bool.and x4 (Bool.and x5 x6))))))))

// Ct8 equality
(Equal (Ct8 a.ctid a.orig a.x0 a.x1 a.x2 a.x3 a.x4 a.x5 a.x6 a.x7) (Ct8 b.ctid b.orig b.x0 b.x1 b.x2 b.x3 b.x4 b.x5 b.x6 b.x7)) =
  let ctid = (U60.equal (HashOf a.ctid) (HashOf b.ctid))
  ask x0   = (Checker.bind (Equal a.x0 b.x0))
  ask x1   = (Checker.bind (Equal a.x1 b.x1))
  ask x2   = (Checker.bind (Equal a.x2 b.x2))
  ask x3   = (Checker.bind (Equal a.x3 b.x3))
  ask x4   = (Checker.bind (Equal a.x4 b.x4))
  ask x5   = (Checker.bind (Equal a.x5 b.x5))
  ask x6   = (Checker.bind (Equal a.x6 b.x6))
  ask x7   = (Checker.bind (Equal a.x7 b.x7))
  (Checker.done (Bool.and ctid (Bool.and x0 (Bool.and x1 (Bool.and x2 (Bool.and x3 (Bool.and x4 (Bool.and x5 (Bool.and x6 x7)))))))))

// Fn0 equality
(Equal (Fn0 a.ctid a.orig) (Fn0 b.ctid b.orig)) =
  let ctid = (U60.equal (HashOf a.ctid) (HashOf b.ctid))
  (Checker.done ctid)

// Fn1 equality
(Equal (Fn1 a.ctid a.orig a.x0) (Fn1 b.ctid b.orig b.x0)) =
  let ctid = (U60.equal (HashOf a.ctid) (HashOf b.ctid))
  ask x0   = (Checker.bind (Equal a.x0 b.x0))
  (Checker.done (Bool.and ctid x0))

// Fn2 equality
(Equal (Fn2 a.ctid a.orig a.x0 a.x1) (Fn2 b.ctid b.orig b.x0 b.x1)) =
  let ctid = (U60.equal (HashOf a.ctid) (HashOf b.ctid))
  ask x0   = (Checker.bind (Equal a.x0 b.x0))
  ask x1   = (Checker.bind (Equal a.x1 b.x1))
  (Checker.done (Bool.and ctid (Bool.and x0 x1)))

// Fn3 equality
(Equal (Fn3 a.ctid a.orig a.x0 a.x1 a.x2) (Fn3 b.ctid b.orig b.x0 b.x1 b.x2)) =
  let ctid = (U60.equal (HashOf a.ctid) (HashOf b.ctid))
  ask x0   = (Checker.bind (Equal a.x0 b.x0))
  ask x1   = (Checker.bind (Equal a.x1 b.x1))
  ask x2   = (Checker.bind (Equal a.x2 b.x2))
  (Checker.done (Bool.and ctid (Bool.and x0 (Bool.and x1 x2))))

// Fn4 equality
(Equal (Fn4 a.ctid a.orig a.x0 a.x1 a.x2 a.x3) (Fn4 b.ctid b.orig b.x0 b.x1 b.x2 b.x3)) =
  let ctid = (U60.equal (HashOf a.ctid) (HashOf b.ctid))
  ask x0   = (Checker.bind (Equal a.x0 b.x0))
  ask x1   = (Checker.bind (Equal a.x1 b.x1))
  ask x2   = (Checker.bind (Equal a.x2 b.x2))
  ask x3   = (Checker.bind (Equal a.x3 b.x3))
  (Checker.done (Bool.and ctid (Bool.and x0 (Bool.and x1 (Bool.and x2 x3)))))

// Fn5 equality
(Equal (Fn5 a.ctid a.orig a.x0 a.x1 a.x2 a.x3 a.x4) (Fn5 b.ctid b.orig b.x0 b.x1 b.x2 b.x3 b.x4)) =
  let ctid = (U60.equal (HashOf a.ctid) (HashOf b.ctid))
  ask x0   = (Checker.bind (Equal a.x0 b.x0))
  ask x1   = (Checker.bind (Equal a.x1 b.x1))
  ask x2   = (Checker.bind (Equal a.x2 b.x2))
  ask x3   = (Checker.bind (Equal a.x3 b.x3))
  ask x4   = (Checker.bind (Equal a.x4 b.x4))
  (Checker.done (Bool.and ctid (Bool.and x0 (Bool.and x1 (Bool.and x2 (Bool.and x3 x4))))))

// Fn6 equality
(Equal (Fn6 a.ctid a.orig a.x0 a.x1 a.x2 a.x3 a.x4 a.x5) (Fn6 b.ctid b.orig b.x0 b.x1 b.x2 b.x3 b.x4 b.x5)) =
  let ctid = (U60.equal (HashOf a.ctid) (HashOf b.ctid))
  ask x0   = (Checker.bind (Equal a.x0 b.x0))
  ask x1   = (Checker.bind (Equal a.x1 b.x1))
  ask x2   = (Checker.bind (Equal a.x2 b.x2))
  ask x3   = (Checker.bind (Equal a.x3 b.x3))
  ask x4   = (Checker.bind (Equal a.x4 b.x4))
  ask x5   = (Checker.bind (Equal a.x5 b.x5))
  (Checker.done (Bool.and ctid (Bool.and x0 (Bool.and x1 (Bool.and x2 (Bool.and x3 (Bool.and x4 x5)))))))

// Fn7 equality
(Equal (Fn7 a.ctid a.orig a.x0 a.x1 a.x2 a.x3 a.x4 a.x5 a.x6) (Fn7 b.ctid b.orig b.x0 b.x1 b.x2 b.x3 b.x4 b.x5 b.x6)) =
  let ctid = (U60.equal (HashOf a.ctid) (HashOf b.ctid))
  ask x0   = (Checker.bind (Equal a.x0 b.x0))
  ask x1   = (Checker.bind (Equal a.x1 b.x1))
  ask x2   = (Checker.bind (Equal a.x2 b.x2))
  ask x3   = (Checker.bind (Equal a.x3 b.x3))
  ask x4   = (Checker.bind (Equal a.x4 b.x4))
  ask x5   = (Checker.bind (Equal a.x5 b.x5))
  ask x6   = (Checker.bind (Equal a.x6 b.x6))
  (Checker.done (Bool.and ctid (Bool.and x0 (Bool.and x1 (Bool.and x2 (Bool.and x3 (Bool.and x4 (Bool.and x5 x6))))))))

// Fn8 equality
(Equal (Fn8 a.ctid a.orig a.x0 a.x1 a.x2 a.x3 a.x4 a.x5 a.x6 a.x7) (Fn8 b.ctid b.orig b.x0 b.x1 b.x2 b.x3 b.x4 b.x5 b.x6 b.x7)) =
  let ctid = (U60.equal (HashOf a.ctid) (HashOf b.ctid))
  ask x0   = (Checker.bind (Equal a.x0 b.x0))
  ask x1   = (Checker.bind (Equal a.x1 b.x1))
  ask x2   = (Checker.bind (Equal a.x2 b.x2))
  ask x3   = (Checker.bind (Equal a.x3 b.x3))
  ask x4   = (Checker.bind (Equal a.x4 b.x4))
  ask x5   = (Checker.bind (Equal a.x5 b.x5))
  ask x6   = (Checker.bind (Equal a.x6 b.x6))
  ask x7   = (Checker.bind (Equal a.x7 b.x7))
  (Checker.done (Bool.and ctid (Bool.and x0 (Bool.and x1 (Bool.and x2 (Bool.and x3 (Bool.and x4 (Bool.and x5 (Bool.and x6 x7)))))))))

// U60 equality
(Equal (U60 a.orig) (U60 b.orig)) =
  (Checker.done True)

// Num equality
(Equal (Num a.orig a.numb) (Num b.orig b.numb)) =
  (Checker.done (U60.equal a.numb b.numb))

// Op2 equality
(Equal (Op2 a.orig a.oper a.val0 a.val1) (Op2 b.orig b.oper b.val0 b.val1)) =
  ask val0 = (Checker.bind (Equal a.val0 b.val0))
  ask val1 = (Checker.bind (Equal a.val1 b.val1))
  (Checker.done (Bool.and val0 val1))

// Hlp equality
(Equal (Hlp a.orig) b) =
  (Checker.done True)

// Hlp equality
(Equal a (Hlp b.orig)) =
  (Checker.done True)


// Hole equality #0
(Equal (Hol a.orig a.numb) (Hol b.orig b.numb)) =
  (U60.if
    (== a.numb b.numb)
    (Checker.done True)
    (Equal.hol a.orig a.numb (Hol b.orig b.numb)))

// Hol equality #1
(Equal (Hol a.orig a.numb) b) =
  (Equal.hol a.orig a.numb b)

// Hol equality #2
(Equal a (Hol b.orig b.numb)) =
  (Equal.hol b.orig b.numb a)

// Var equality #0
(Equal (Var a.orig a.name a.index) b) =
  ask rhs = (Checker.bind (Checker.get_right_hand_side))
  (Equal.var rhs a.orig a.name a.index b)

// Var equality #1
(Equal a (Var b.orig b.name b.index)) =
  ask rhs = (Checker.bind (Checker.get_right_hand_side))
  (Equal.var rhs b.orig b.name b.index a)

// Not equal
(Equal a b) =
  ask sub = (Checker.bind Checker.get_subst)
  (Bool.if (Bool.or (Term.fillable a sub) (Term.fillable b sub))
    (Equal (Term.fill a sub) (Term.fill b sub))
    (Checker.done False))

// Equal.var (rhs: Bool) (origin: U60) (index: U60) (b: Term) : (Checker bool)
// ---------------------------------------------------------------------------
// A variable is equal to a term when any of its reductions is

// If on LHS, extend the variable's equality list
// If on RHS, check if a and b are equal

// Variable checker
(Equal.var False a.orig a.name a.index b) =
  ask (Checker.bind (Checker.add_value a.index b))
  (Checker.done True)
(Equal.var True a.orig a.name a.index (Var b.orig b.name b.index)) =
  (Bool.if (U60.equal a.index b.index)
    (Checker.done True)
    ask a.val = (Checker.bind (Checker.find a.index [] λnλtλv(v)))
    ask b.val = (Checker.bind (Checker.find b.index [] λnλtλv(v)))
    ask a.chk = (Checker.bind (Equal.var.try_values a.val (Var b.orig b.name b.index)))
    ask b.chk = (Checker.bind (Equal.var.try_values b.val (Var a.orig a.name a.index)))
    (Checker.done (Bool.or a.chk b.chk)))
(Equal.var True a.orig a.name a.index b) =
  ask sub = (Checker.bind Checker.get_subst)
  (Bool.if (Term.fillable b sub)
    (Equal (Var a.orig a.name a.index) (Term.fill b sub))
    ask a.val = (Checker.bind (Checker.find a.index [] λnλtλv(v)))
    (Equal.var.try_values a.val b))

// Checks if any of a set of reductions is equal
(Equal.var.try_values (List.cons a as) b) =
  ask head = (Checker.bind (Equal a b))
  (Bool.if head
    (Checker.done True)
    (Equal.var.try_values as b))
(Equal.var.try_values List.nil b) =
  (Checker.done False)

// Equal.hol (origin: U60) (numb: U60) (b: Term) : (Checker bool)
// --------------------------------------------------------------

// Hole checker
(Equal.hol a.orig a.numb b) =
  ask got = (Checker.bind (Checker.look a.numb))
  (Equal.hol.val got a.orig a.numb b)

// Hole has no value yet, so we set it
(Equal.hol.val None a.orig a.numb b) =
  ask (Checker.bind (Checker.fill a.numb b))
  (Checker.done True)

// Hole has a value, so we compare it
(Equal.hol.val (Some a.val) a.orig a.numb b) =
  (Equal a.val b)

// Infer Term : (Checker Term)
// ---------------------------

// Infers Var
(Infer (Var orig name index)) =
  ask got_type = (Checker.bind (Checker.find index None λnλtλv(Some t)))
  (Maybe.case got_type
    ask ctx = (Checker.bind Checker.get_context)
    (Checker.fail (UnboundVariable ctx orig))
    λvar_type (Checker.done var_type))

// Infers Hol
(Infer (Hol orig numb)) =
  ask ctx = (Checker.bind Checker.get_context)
  (Checker.fail (CantInferHole ctx orig))

// Infers Typ
(Infer (Typ orig)) =
  (Checker.done (Typ orig))

// Infers All
(Infer (All orig name type body)) =
  ask dep      = (Checker.bind Checker.get_depth)
  ask type_chk = (Checker.bind (Check type (Typ orig)))
  ask body_chk = (Checker.bind (Checker.extended (Check (body (Var orig name dep)) (Typ orig)) name type []))
  (Checker.done (Typ orig))

// Infers Lam
(Infer (Lam orig name body)) =
  ask ctx = (Checker.bind Checker.get_context)
  (Checker.fail (CantInferLambda ctx orig))

// Infers App
(Infer (App orig func argm)) =
  ask sub      = (Checker.bind Checker.get_subst)
  ask func_typ = (Checker.bind (Infer func))
  (Term.if_all func_typ
    // then
    λfunc_typ_orig λfunc_typ_name λfunc_typ_type λfunc_typ_body
      ask argm_ok = (Checker.bind (Check argm func_typ_type))
      (Checker.done (func_typ_body (Eval argm)))
    // else
    ask ctx = (Checker.bind Checker.get_context)
    (Checker.fail (InvalidCall ctx orig)))

// Infers Let
(Infer (Let orig name expr body)) =
  ask dep      = (Checker.bind Checker.get_depth)
  ask expr_typ = (Checker.bind (Infer expr))
  ask body_typ = (Checker.bind (Checker.extended (Infer (body (Var orig name dep))) name expr_typ [(Eval expr)]))
  (Checker.done body_typ)

// Infers Ann
(Infer (Ann orig expr type)) =
  ask expr_chk = (Checker.bind (Check expr (Eval type)))
  (Checker.done type)

// Infers Ct0
(Infer (Ct0 ctid orig)) =
  (Checker.done (TypeOf ctid))

// Infers Ct1
(Infer (Ct1 ctid orig x0)) =
  (Infer (App orig (Ct0 ctid orig) x0))

// Infers Ct2
(Infer (Ct2 ctid orig x0 x1)) =
  (Infer (App orig (App orig (Ct0 ctid orig) x0) x1))

// Infers Ct3
(Infer (Ct3 ctid orig x0 x1 x2)) =
  (Infer (App orig (App orig (App orig (Ct0 ctid orig) x0) x1) x2))

// Infers Ct4
(Infer (Ct4 ctid orig x0 x1 x2 x3)) =
  (Infer (App orig (App orig (App orig (App orig (Ct0 ctid orig) x0) x1) x2) x3))

// Infers Ct5
(Infer (Ct5 ctid orig x0 x1 x2 x3 x4)) =
  (Infer (App orig (App orig (App orig (App orig (App orig (Ct0 ctid orig) x0) x1) x2) x3) x4))

// Infers Ct6
(Infer (Ct6 ctid orig x0 x1 x2 x3 x4 x5)) =
  (Infer (App orig (App orig (App orig (App orig (App orig (App orig (Ct0 ctid orig) x0) x1) x2) x3) x4) x5))

// Infers Ct7
(Infer (Ct7 ctid orig x0 x1 x2 x3 x4 x5 x6)) =
  (Infer (App orig (App orig (App orig (App orig (App orig (App orig (App orig (Ct0 ctid orig) x0) x1) x2) x3) x4) x5) x6))

// Infers Ct8
(Infer (Ct8 ctid orig x0 x1 x2 x3 x4 x5 x6 x7)) =
  (Infer (App orig (App orig (App orig (App orig (App orig (App orig (App orig (App orig (Ct0 ctid orig) x0) x1) x2) x3) x4) x5) x6) x7))

// Infers Fn0
(Infer (Fn0 ctid orig)) =
  (Checker.done (TypeOf ctid))

// Infers Fn1
(Infer (Fn1 ctid orig x0)) =
  (Infer (App orig (Fn0 ctid orig) x0))

// Infers Fn2
(Infer (Fn2 ctid orig x0 x1)) =
  (Infer (App orig (App orig (Fn0 ctid orig) x0) x1))

// Infers Fn3
(Infer (Fn3 ctid orig x0 x1 x2)) =
  (Infer (App orig (App orig (App orig (Fn0 ctid orig) x0) x1) x2))

// Infers Fn4
(Infer (Fn4 ctid orig x0 x1 x2 x3)) =
  (Infer (App orig (App orig (App orig (App orig (Fn0 ctid orig) x0) x1) x2) x3))

// Infers Fn5
(Infer (Fn5 ctid orig x0 x1 x2 x3 x4)) =
  (Infer (App orig (App orig (App orig (App orig (App orig (Fn0 ctid orig) x0) x1) x2) x3) x4))

// Infers Fn6
(Infer (Fn6 ctid orig x0 x1 x2 x3 x4 x5)) =
  (Infer (App orig (App orig (App orig (App orig (App orig (App orig (Fn0 ctid orig) x0) x1) x2) x3) x4) x5))

// Infers Fn7
(Infer (Fn7 ctid orig x0 x1 x2 x3 x4 x5 x6)) =
  (Infer (App orig (App orig (App orig (App orig (App orig (App orig (App orig (Fn0 ctid orig) x0) x1) x2) x3) x4) x5) x6))

// Infers Fn8
(Infer (Fn8 ctid orig x0 x1 x2 x3 x4 x5 x6 x7)) =
  (Infer (App orig (App orig (App orig (App orig (App orig (App orig (App orig (App orig (Fn0 ctid orig) x0) x1) x2) x3) x4) x5) x6) x7))

// Infers Hlp
(Infer (Hlp orig)) =
  ask ctx = (Checker.bind (Checker.get_context))
  (Checker.fail (Inspection ctx orig (Hlp 0)))

// Infers U60
(Infer (U60 orig)) =
  (Checker.done (Typ 0))

// Infers Num
(Infer (Num orig numb)) =
  (Checker.done (U60 0))

// Infers Op2
(Infer (Op2 orig oper val0 val1)) =
  ask val0_chk = (Checker.bind (Check val0 (U60 0)))
  ask val1_chk = (Checker.bind (Check val1 (U60 0)))
  (Checker.done (U60 0))

// Check Term Term : (Checker Unit)
// --------------------------------

// Checks Lam 
(Check (Lam orig name body) type) =
  ask sub = (Checker.bind Checker.get_subst)
  ((Term.if_all type
    λt_orig λt_name λt_type λt_body λorig λname λbody
      ask dep      = (Checker.bind Checker.get_depth)
      ask body_chk = (Checker.bind (Checker.extended (Check (body (Var orig name dep)) (t_body (Var t_orig t_name dep))) name t_type []))
      (Checker.done Unit.new)
    λorig λname λbody
      ask ctx = (Checker.bind Checker.get_context)
      (Checker.fail (CantInferLambda ctx orig)))
    orig name body)

// Checks Let
(Check (Let orig name expr body) type) =
  ask dep      = (Checker.bind Checker.get_depth)
  ask expr_typ = (Checker.bind (Infer expr))
  ask body_chk = (Checker.bind (Checker.extended (Check (body (Var orig name dep)) type) name expr_typ [(Eval expr)]))
  (Checker.done Unit.new)

// Infers Hlp
(Check (Hlp orig) type) =
  ask ctx = (Checker.bind (Checker.get_context))
  ask (Checker.bind (Checker.error Unit.new (Inspection ctx orig type)))
  (Checker.done type)

// Checks Var
(Check (Var orig name index) type) =
  ask rhs = (Checker.bind Checker.get_right_hand_side)
  (Bool.if rhs
    (Check.compare rhs (Var orig name index) type)
    (Checker.extend name type List.nil))

// Checks Hol
(Check (Hol orig numb) type) =
  (Checker.done Unit.new)

// Checks others
(Check term type) =
  ask rhs = (Checker.bind Checker.get_right_hand_side)
  (Check.compare rhs term type)

// Compares two terms for equality
(Check.compare rhs term type) =
  (Term.get_origin term @orig @term
    ask term_typ = (Checker.bind (Infer term))
    ((Bool.if rhs
      @term_typ @type
        (Checker.new_equation orig type term_typ)
      @term_typ @type
        ask is_equal = (Checker.bind (Equal (Eval term_typ) (Eval type)))
        (Bool.if is_equal
          (Checker.done Unit.new)
          ask ctx = (Checker.bind Checker.get_context)
          (Checker.fail (ImpossibleCase ctx orig type term_typ)))) // impossible case
      term_typ type))

// Check.rule Rule (List Term) : (Checker Unit)
// --------------------------------------------------

(Check.rule (LHS arg args) (All orig name type body)) =
  ask arg_chk  = (Checker.bind (Check arg type))
  ask args_chk = (Checker.bind (Check.rule args (body arg)))
  (Checker.done Unit.new)
(Check.rule (LHS arg args) other) =
  ask ctx = (Checker.bind Checker.get_context)
  (Checker.fail (TooManyArguments ctx (Term.get_origin arg (@orig @term orig))))
(Check.rule (RHS expr) type) =
  ask (Checker.bind (Checker.set_right_hand_side True))
  ask expr_chk = (Checker.bind (Check expr type))
  (Checker.done Unit.new)

// Unify (chk: Checker Unit) : (Checker Unit)
// ------------------------------------------
// Runs a checker, then attempts to unify all equations produced

(Unify checker) =
  ask (Checker.bind checker)
  ask equations = (Checker.bind (Checker.get_equations))
  (Unify.go equations List.nil False)

// Attempts to unify a list of equations repeatedly
// Unify.go (eqts: List Equations) (rems: List Equations) (changed: Bool) : Checker Unit
(Unify.go List.nil List.nil changed) = (Checker.done Unit.new)
(Unify.go List.nil unsolved True)    = (Unify.go unsolved List.nil False)
(Unify.go List.nil unsolved False)   = (Unify.go.fail unsolved)
(Unify.go (List.cons (Equation ctx orig a b) equations) unsolved changed) =
  ask is_equal = (Checker.bind (Equal (Eval a) (Eval b)))
  ((Bool.if is_equal
    @eqt @uns (Unify.go eqt uns True)
    @eqt @uns (Unify.go eqt (List.cons (Equation ctx orig a b) uns) changed)
  ) equations unsolved)

// Throws a TypeMismatch error for every equation in a list
// Unify.fail (eqts: List Equations) : (Checker Unit)
(Unify.go.fail List.nil) = (Checker.done Unit.new)
(Unify.go.fail (List.cons (Equation ctx orig a b) eqts)) =
  ask (Checker.bind (Checker.error Unit.new (TypeMismatch ctx orig a b)))
  (Unify.go.fail eqts)

// APP U60 Term Term : Term
// ------------------------

(APP orig (Lam orig name fbody) argm) = (fbody argm)
(APP orig func                  argm) = (App orig func argm)

// LET U60 Name Term Term : Term
// -----------------------------

(LET orig name expr body) = (body expr)

// ANN U60 Term Term : Term
// -------------------------

(ANN orig expr type) = expr

// OP2 U60 Term Term : Term
// ------------------------

(OP2 orig ADD  (Num a.orig a.numb) (Num b.orig b.numb)) = (Num 0 (+  a.numb b.numb))
(OP2 orig SUB  (Num a.orig a.numb) (Num b.orig b.numb)) = (Num 0 (-  a.numb b.numb))
(OP2 orig MUL  (Num a.orig a.numb) (Num b.orig b.numb)) = (Num 0 (*  a.numb b.numb))
(OP2 orig DIV  (Num a.orig a.numb) (Num b.orig b.numb)) = (Num 0 (/  a.numb b.numb))
(OP2 orig MOD  (Num a.orig a.numb) (Num b.orig b.numb)) = (Num 0 (%  a.numb b.numb))
(OP2 orig AND  (Num a.orig a.numb) (Num b.orig b.numb)) = (Num 0 (&  a.numb b.numb))
(OP2 orig OR   (Num a.orig a.numb) (Num b.orig b.numb)) = (Num 0 (|  a.numb b.numb))
(OP2 orig XOR  (Num a.orig a.numb) (Num b.orig b.numb)) = (Num 0 (^  a.numb b.numb))
(OP2 orig SHL  (Num a.orig a.numb) (Num b.orig b.numb)) = (Num 0 (<< a.numb b.numb))
(OP2 orig SHR  (Num a.orig a.numb) (Num b.orig b.numb)) = (Num 0 (>> a.numb b.numb))
(OP2 orig LTN  (Num a.orig a.numb) (Num b.orig b.numb)) = (Num 0 (<  a.numb b.numb))
(OP2 orig LTE  (Num a.orig a.numb) (Num b.orig b.numb)) = (Num 0 (<= a.numb b.numb))
(OP2 orig EQL  (Num a.orig a.numb) (Num b.orig b.numb)) = (Num 0 (== a.numb b.numb))
(OP2 orig GTE  (Num a.orig a.numb) (Num b.orig b.numb)) = (Num 0 (>= a.numb b.numb))
(OP2 orig GTN  (Num a.orig a.numb) (Num b.orig b.numb)) = (Num 0 (>  a.numb b.numb))
(OP2 orig NEQ  (Num a.orig a.numb) (Num b.orig b.numb)) = (Num 0 (!= a.numb b.numb))
(OP2 orig oper val0                val1)                = (Op2 orig oper val0 val1)

// Stringification
// ---------------

// FIXME: show is quadratic; must improve

(Show term) =
  let sugars = [
    (Show.sugar.string term)
    (Show.sugar.list term)
    (Show.sugar.sigma term)
  ]
  (Maybe.try sugars (Show.go term))

(Show.go (Var orig name index)) = (Text [
  (Show.name name)
])

(Show.go (Hol orig numb)) = (Text [
  "_"
])

(Show.go (Typ orig)) = (Text [
  "Type"
])

// TODO: omit unecessary parenthesis
(Show.go (All orig name type body)) =
  (U60.if (== name 63) // underscore
    (Text [
      "((" (Show type) ") -> " (Show (body (Var orig name 0))) ")"
    ])
    (Text [
      "((" (Show.name name) ": " (Show type) ") -> "
      (Show (body (Var orig name 0))) ")"
    ]))

(Show.go (Lam orig name body)) =
  (Text [
    "(" (Show.name name) " => "
    (Show (body (Var orig name 0))) ")"
  ])

(Show.go (Let orig name expr body)) = (Text [
  "let " (Show.name name) " = " (Show (expr (Var orig name 0))) "; "
  (Show (body (Var orig name 0)))
])

(Show.go (Ann orig expr type)) = (Text [
  "{" (Show expr) " :: " (Show type) "}"
])

// TODO: omit unecessary parenthesis
(Show.go (App orig func argm)) = (Text [
  "("
  (Show func) " "
  (Show argm)
  ")"
])

(Show.go (Ct0 ctid orig)) = (Text [
  (NameOf ctid)
])

(Show.go (Ct1 ctid orig x0)) = (Text [
  "("
  (NameOf ctid) " "
  (Show x0)
  ")"
])

(Show.go (Ct2 ctid orig x0 x1)) = (Text [
  "("
  (NameOf ctid) " "
  (Show x0) " "
  (Show x1)
  ")"
])

(Show.go (Ct3 ctid orig x0 x1 x2)) = (Text [
  "("
  (NameOf ctid) " "
  (Show x0) " "
  (Show x1) " "
  (Show x2)
  ")"
])

(Show.go (Ct4 ctid orig x0 x1 x2 x3)) = (Text [
  "("
  (NameOf ctid) " "
  (Show x0) " "
  (Show x1) " "
  (Show x2) " "
  (Show x3)
  ")"
])

(Show.go (Ct5 ctid orig x0 x1 x2 x3 x4)) = (Text [
  "("
  (NameOf ctid) " "
  (Show x0) " "
  (Show x1) " "
  (Show x2) " "
  (Show x3) " "
  (Show x4)
  ")"
])

(Show.go (Ct6 ctid orig x0 x1 x2 x3 x4 x5)) = (Text [
  "("
  (NameOf ctid) " "
  (Show x0) " "
  (Show x1) " "
  (Show x2) " "
  (Show x3) " "
  (Show x4) " "
  (Show x5)
  ")"
])

(Show.go (Ct7 ctid orig x0 x1 x2 x3 x4 x5 x6)) = (Text [
  "("
  (NameOf ctid) " "
  (Show x0) " "
  (Show x1) " "
  (Show x2) " "
  (Show x3) " "
  (Show x4) " "
  (Show x5) " "
  (Show x6)
  ")"
])

(Show.go (Ct8 ctid orig x0 x1 x2 x3 x4 x5 x6 x7)) = (Text [
  "("
  (NameOf ctid) " "
  (Show x0) " "
  (Show x1) " "
  (Show x2) " "
  (Show x3) " "
  (Show x4) " "
  (Show x5) " "
  (Show x6) " "
  (Show x7)
  ")"
])

(Show.go (Fn0 ctid orig)) = (Text [
  (NameOf ctid)
])

(Show.go (Fn1 ctid orig x0)) = (Text [
  "("
  (NameOf ctid) " "
  (Show x0)
  ")"
])

(Show.go (Fn2 ctid orig x0 x1)) = (Text [
  "("
  (NameOf ctid) " "
  (Show x0) " "
  (Show x1)
  ")"
])

(Show.go (Fn3 ctid orig x0 x1 x2)) = (Text [
  "("
  (NameOf ctid) " "
  (Show x0) " "
  (Show x1) " "
  (Show x2)
  ")"
])

(Show.go (Fn4 ctid orig x0 x1 x2 x3)) = (Text [
  "("
  (NameOf ctid) " "
  (Show x0) " "
  (Show x1) " "
  (Show x2) " "
  (Show x3)
  ")"
])

(Show.go (Fn5 ctid orig x0 x1 x2 x3 x4)) = (Text [
  "("
  (NameOf ctid) " "
  (Show x0) " "
  (Show x1) " "
  (Show x2) " "
  (Show x3) " "
  (Show x4)
  ")"
])

(Show.go (Fn6 ctid orig x0 x1 x2 x3 x4 x5)) = (Text [
  "("
  (NameOf ctid) " "
  (Show x0) " "
  (Show x1) " "
  (Show x2) " "
  (Show x3) " "
  (Show x4) " "
  (Show x5)
  ")"
])

(Show.go (Fn7 ctid orig x0 x1 x2 x3 x4 x5 x6)) = (Text [
  "("
  (NameOf ctid) " "
  (Show x0) " "
  (Show x1) " "
  (Show x2) " "
  (Show x3) " "
  (Show x4) " "
  (Show x5) " "
  (Show x6)
  ")"
])

(Show.go (Fn8 ctid orig x0 x1 x2 x3 x4 x5 x6 x7)) = (Text [
  "("
  (NameOf ctid) " "
  (Show x0) " "
  (Show x1) " "
  (Show x2) " "
  (Show x3) " "
  (Show x4) " "
  (Show x5) " "
  (Show x6) " "
  (Show x7)
  ")"
])

(Show.go (Hlp orig)) =
  (Text [
    "?"
  ])

(Show.go (U60 orig)) =
  (Text [
    "U60"
  ])

(Show.go (Num orig numb)) =
  (Text [
    (Show.u60 numb)
  ])

(Show.go (Op2 orig oper val0 val1)) =
  (Text [
    "(" (Show.oper oper) " " (Show val0) " " (Show val1) ")"
  ])

(Show.sugar.string term) =
  ask text = (Maybe.bind (Show.sugar.string.go term))
  let quot = (String.cons '"' String.nil)
  (Some (Text [quot text quot]))
(Show.sugar.string.go (Ct2 String.cons. orig (Num n.orig n.numb) tail)) = 
  ask tail = (Maybe.bind (Show.sugar.string.go tail))
  (Some (String.cons n.numb tail))
(Show.sugar.string.go (Ct0 String.nil. orig)) = (Some (String.nil))
(Show.sugar.string.go rest) = None

(Show.sugar.list term) =
  ask vals = (Maybe.bind (Show.sugar.list.go term))
  let open = "["
  let vals = (List.join vals " ")
  let clos = "]"
  (Some (Text [open vals clos]))
(Show.sugar.list.go (Ct3 List.cons. orig t head tail)) =
  let head = (Show head)
  ask tail = (Maybe.bind (Show.sugar.list.go tail))
  (Some (List.cons head tail))
(Show.sugar.list.go (Ct1 List.nil. orig t)) =
  (Some List.nil)
(Show.sugar.list.go other) =
  None

(Show.sugar.sigma (Ct2 Sigma. orig type (Lam orig_ name body))) =
  (Some (Text [
    "(["
    (Show.name name)
    ": "
    (Show type)
    "] -> "
    (Show (body (Var orig_ name 0)))
    ")"
  ]))
(Show.sugar.sigma other) =
  None

(Show.oper ADD) = "+"
(Show.oper SUB) = "-"
(Show.oper MUL) = "*"
(Show.oper DIV) = "/"
(Show.oper MOD) = "%"
(Show.oper AND) = "&"
(Show.oper OR)  = "|"
(Show.oper XOR) = "^"
(Show.oper SHL) = "<<"
(Show.oper SHR) = ">>"
(Show.oper LNT) = "<"
(Show.oper LTE) = "<="
(Show.oper EQL) = "=="
(Show.oper GTE) = ">="
(Show.oper GTN) = ">"
(Show.oper NEQ) = "!="
(Show.oper op)  = "?"

(Show.context ctx sub) =
  (Show.context.go ctx sub (Context.max_name_length ctx))

(Show.context.go Empty sub pad) = String.nil
(Show.context.go (Entry name type vals rest) sub pad) = (Text [
  (Show.context.type name type sub pad)
  (Show.context.vals name vals sub pad)
  (Show.context.go rest sub pad)
])

(Show.context.type name type sub pad) = (Text [
  "- " (String.pad_right (Show.name name) ' ' pad) " : " (String.cut (Show (Term.fill type sub))) Line
])

(Show.context.vals name List.nil sub pad) = String.nil
(Show.context.vals name (List.cons val vals) sub pad) = (Text [
  (Color "2") "- " (String.pad_right (Show.name name) ' ' pad) " = " (String.cut (Show (Term.fill val sub))) (Color "0") Line
  (Show.context.vals name vals sub pad)
])

(Show.subst End) = "|"
(Show.subst (Unf rest)) = (Text [
  "~ ?" Line
  (Show.subst rest)
])
(Show.subst (Sub expr rest)) = (Text [
  "~ " (Show expr) Line
  (Show.subst rest)
])

// Show.u60 U60 : String
(Show.u60 n) = (Show.u60.build n String.nil)
  (Show.u60.build n str) = 
    let next = (String.cons (+ 48 (% n 10)) str)
    ((U60.if (< n 10) λx(x) λx(Show.u60.build (/ n 10) x)) next)

// Show.name U60 : String
(Show.name name) = (Show.name.go name String.nil)

// Show.name.go U60 String : String
(Show.name.go name chrs) =
  (U60.if (== name 0) chrs
    let val = (% name 64)
    let chr =
      (U60.if (== val 0) '.'
      (U60.if (& (<=  1 val) (<= val 10)) (+ (- val  1) '0')
      (U60.if (& (<= 11 val) (<= val 36)) (+ (- val 11) 'A')
      (U60.if (& (<= 37 val) (<= val 62)) (+ (- val 37) 'a')
      (U60.if (== val 63) '_' '?')))))
    (Show.name.go (/ name 64) (String.cons chr chrs)))

// API
// ---

// Checks all the functions on the "Functions" list and outputs the results
API.check_all =
  let output = (API.output (List.reverse (API.check_functions Functions)))
  (Bool.if (String.is_empty output)
    (Text [ "All terms check." Line Line ])
    output)

// Evals the main function and outputs the result
API.eval_main = (Text [
  (Show (FN0 Main. 0))
  Line Line
])

// Checks all functions in a list
// API.check_functions (fns: List FnId) : List (Pair FnId (List (Result Unit)))
(API.check_functions List.nil) = List.nil
(API.check_functions (List.cons f fs)) =
  let head = (Pair.new f (API.check_function f))
  let tail = (API.check_functions fs)
  (List.cons head tail)

// Checks a function
// API.check_function (id: FnId) : List (Result Unit)
(API.check_function func) =
  let ruls = (RuleOf func)
  let type = (TypeOf func)
  let type_check = (Checker.run (Unify (Check type (Typ 0))) True)
  let rule_check = (API.check_function.rules ruls type)
  (List.cons type_check rule_check)

// Checks a function's rules
// API.check_function.rules (List Rule) Term : List (Result Unit)
(API.check_function.rules List.nil type) = List.nil
(API.check_function.rules (List.cons rule rules) type) =
  let head = (Checker.run (Unify (Check.rule rule type)) False)
  let tail = (API.check_function.rules rules type)
  (List.cons head tail)

// Converts a list of check results to a string
// API.output (res: List (Pair FnId (Result Unit))) : String
(API.output List.nil) = String.nil
(API.output (List.cons (Pair.new fnid checks) rest)) = (Text [
  (API.output.function fnid checks)
  (API.output rest)
])

// Converts a list of check results to a string
// API.output.function (fnid: FnId) (List (Result Unit)) : String
(API.output.function fnid List.nil)                                                 = String.nil
(API.output.function fnid (List.cons (Checked ctx dep rhs sub eqt err val) checks)) = (API.output.function.show_errors err sub fnid checks)
(API.output.function fnid (List.cons (Errored ctx sub err) checks))                 = (API.output.function.show_errors err sub fnid checks)

// Shows the errors returned by a function check
// API.output (List Error) FnId (List (Result Unit)) : String
(API.output.function.show_errors List.nil             sub fnid checks) = (API.output.function fnid checks)
(API.output.function.show_errors (List.cons err errs) sub fnid checks) = (Text [
  (API.output.error fnid err sub) Line
  (API.output.function.show_errors errs sub fnid checks)
])

// Shows a specific error
// API.output.error (fnid: FnId) (err: Error) (sub: Subst) : String
(API.output.error fnid (UnboundVariable ctx orig) sub) = (Text [
  (Color "4") "Unbound Variable." (Color "0") Line
  (API.output.error.details fnid ctx sub orig)
])
(API.output.error fnid (CantInferLambda ctx orig) sub) = (Text [
  (Color "4") "Can't infer lambda." (Color "0") Line
  (API.output.error.details fnid ctx sub orig)
])
(API.output.error fnid (CantInferHole ctx orig) sub) = (Text [
  (Color "4") "Can't infer hole." (Color "0") Line
  (API.output.error.details fnid ctx sub orig)
])
(API.output.error fnid (TooManyArguments ctx orig) sub) = (Text [
  (Color "4") "Too many arguments." (Color "0") Line
  (API.output.error.details fnid ctx sub orig)
])
(API.output.error fnid (InvalidCall ctx orig) sub) = (Text [
  (Color "4") "Invalid call." (Color "0") Line
  (API.output.error.details fnid ctx sub orig)
])
(API.output.error fnid (TypeMismatch ctx orig expected detected) sub) = (Text [
  (Color "4") "Type mismatch." (Color "0") Line
  "- Expected: " (String.cut (Show (Term.fill expected sub))) Line
  "- Detected: " (String.cut (Show (Term.fill detected sub))) Line
  (API.output.error.details fnid ctx sub orig)
])
(API.output.error fnid (ImpossibleCase ctx orig expected detected) sub) = (Text [
  (Color "4") "Impossible case. You can remove it." (Color "0") Line
  //"- Expected: " (String.cut (Show (Term.fill expected sub))) Line
  //"- Detected: " (String.cut (Show (Term.fill detected sub))) Line
  (API.output.error.details fnid ctx sub orig)
])
(API.output.error fnid (Inspection ctx orig expected) sub) = (Text [
  (Color "4") "Inspection." (Color "0") Line
  "- Goal: " (String.cut (Show (Term.fill expected sub))) Line
  (API.output.error.details fnid ctx sub orig)
])

// Shows the context and location of an error
// API.output.error.details (fnid: FnId) (ctx: Context) (sub: Subst) (orig: Origin) : String
(API.output.error.details fnid ctx sub orig) = (Text [
  (Bool.if (Context.is_empty ctx) "" (Text [
    (Color "4") "Context:" (Color "0") Line
    (Show.context ctx sub)
  ]))
  (Color "4") "On '{{#F"(Show.u60 (>> orig 48))"F#}}':" (Color "0") Line
  "{{#R"(Show.u60 (>> orig 48))":"(Show.u60 (& orig 16777215))":"(Show.u60 (& (>> orig 24) 16777215))"R#}}" Line
])
  
// User-Defined Functions
// ----------------------
////INJECT////
>>>>>>> aabc22c9
<|MERGE_RESOLUTION|>--- conflicted
+++ resolved
@@ -1,166 +1,8 @@
 // Main : (String)
 (Main) = let imports = (List.cons (Dynamic.new @a @b (Kind.Term.set_origin a b)) (List.cons (Dynamic.new (Kind.API.check_all)) (List.cons (Dynamic.new (Kind.API.eval_main)) (List.nil)))); (Kind.API.check_all)
 
-// Kind.API.eval_main : (String)
-(Kind.API.eval_main) = (Kind.Printer.text (List.cons (Kind.Term.show (Kind.Term.FN0 (Main.) 0)) (List.cons (String.new_line) (List.cons (String.new_line) (List.nil)))))
-
-// Kind.Term.show.forall (orig: U60) (name: U60) (type: (Kind.Term)) (body: (_: (Kind.Term)) (Kind.Term)) : (String)
-(Kind.Term.show.forall orig name type body) = (U60.if (== name 63) (Kind.Printer.text (List.cons "(" (List.cons (Kind.Term.show type) (List.cons " -> " (List.cons (Kind.Term.show (body (Kind.Term.var orig name 0))) (List.cons ")" (List.nil))))))) (Kind.Printer.text (List.cons "((" (List.cons (Kind.Name.show name) (List.cons ": " (List.cons (Kind.Term.show type) (List.cons ") -> " (List.cons (Kind.Term.show (body (Kind.Term.var orig name 0))) (List.cons ")" (List.nil))))))))))
-
-// Kind.Term.show (term: (Kind.Term)) : (String)
-(Kind.Term.show term) = let sugars = (List.cons (Kind.Term.show.sugar.string term) (List.cons (Kind.Term.show.sugar.list term) (List.cons (Kind.Term.show.sugar.sigma term) (List.nil)))); (Maybe.try sugars (Kind.Term.show.go term))
-
-// Kind.Term.show.go (term: (Kind.Term)) : (String)
-(Kind.Term.show.go (Kind.Term.typ orig)) = "Type"
-(Kind.Term.show.go (Kind.Term.var orig name index)) = (Kind.Printer.text (List.cons (Kind.Name.show name) (List.nil)))
-(Kind.Term.show.go (Kind.Term.hol orig numb)) = (Kind.Printer.text (List.cons "_" (List.nil)))
-(Kind.Term.show.go (Kind.Term.all orig name type body)) = (Kind.Term.show.forall orig name type body)
-(Kind.Term.show.go (Kind.Term.lam orig name body)) = (Kind.Printer.text (List.cons "(" (List.cons (Kind.Name.show name) (List.cons "=>" (List.cons (Kind.Term.show (body (Kind.Term.var orig name 0))) (List.cons ")" (List.nil)))))))
-(Kind.Term.show.go (Kind.Term.let orig name exp body)) = (Kind.Printer.text (List.cons "let " (List.cons (Kind.Name.show name) (List.cons " = " (List.cons (Kind.Term.show exp) (List.cons "; " (List.cons (Kind.Term.show (body (Kind.Term.var orig name 0))) (List.nil))))))))
-(Kind.Term.show.go (Kind.Term.ann orig expr type)) = (Kind.Printer.text (List.cons "{" (List.cons (Kind.Term.show expr) (List.cons " :: " (List.cons (Kind.Term.show type) (List.cons "}" (List.nil)))))))
-(Kind.Term.show.go (Kind.Term.app orig func argm)) = (Kind.Printer.text (List.cons "(" (List.cons (Kind.Term.show func) (List.cons " " (List.cons (Kind.Term.show argm) (List.cons ")" (List.nil)))))))
-(Kind.Term.show.go (Kind.Term.ct0 ctid orig)) = (NameOf ctid)
-(Kind.Term.show.go (Kind.Term.ct1 ctid orig x0)) = (Kind.Printer.text (List.cons "(" (List.cons (NameOf ctid) (List.cons " " (List.cons (Kind.Term.show x0) (List.cons ")" (List.nil)))))))
-(Kind.Term.show.go (Kind.Term.ct2 ctid orig x0 x1)) = (Kind.Printer.text (List.cons "(" (List.cons (NameOf ctid) (List.cons " " (List.cons (Kind.Term.show x0) (List.cons " " (List.cons (Kind.Term.show x1) (List.cons ")" (List.nil)))))))))
-(Kind.Term.show.go (Kind.Term.ct3 ctid orig x0 x1 x2)) = (Kind.Printer.text (List.cons "(" (List.cons (NameOf ctid) (List.cons " " (List.cons (Kind.Term.show x0) (List.cons " " (List.cons (Kind.Term.show x1) (List.cons " " (List.cons (Kind.Term.show x2) (List.cons ")" (List.nil)))))))))))
-(Kind.Term.show.go (Kind.Term.ct4 ctid orig x0 x1 x2 x3)) = (Kind.Printer.text (List.cons "(" (List.cons (NameOf ctid) (List.cons " " (List.cons (Kind.Term.show x0) (List.cons " " (List.cons (Kind.Term.show x1) (List.cons " " (List.cons (Kind.Term.show x2) (List.cons " " (List.cons (Kind.Term.show x3) (List.cons ")" (List.nil)))))))))))))
-(Kind.Term.show.go (Kind.Term.ct5 ctid orig x0 x1 x2 x3 x4)) = (Kind.Printer.text (List.cons "(" (List.cons (NameOf ctid) (List.cons " " (List.cons (Kind.Term.show x0) (List.cons " " (List.cons (Kind.Term.show x1) (List.cons " " (List.cons (Kind.Term.show x2) (List.cons " " (List.cons (Kind.Term.show x3) (List.cons " " (List.cons (Kind.Term.show x4) (List.cons ")" (List.nil)))))))))))))))
-(Kind.Term.show.go (Kind.Term.ct6 ctid orig x0 x1 x2 x3 x4 x5)) = (Kind.Printer.text (List.cons "(" (List.cons (NameOf ctid) (List.cons " " (List.cons (Kind.Term.show x0) (List.cons " " (List.cons (Kind.Term.show x1) (List.cons " " (List.cons (Kind.Term.show x2) (List.cons " " (List.cons (Kind.Term.show x3) (List.cons " " (List.cons (Kind.Term.show x4) (List.cons " " (List.cons (Kind.Term.show x5) (List.cons ")" (List.nil)))))))))))))))))
-(Kind.Term.show.go (Kind.Term.ct7 ctid orig args)) = (Kind.Printer.text (List.cons "(" (List.cons (NameOf ctid) (List.cons " " (List.cons (Kind.Term.show args) (List.cons ")" (List.nil)))))))
-(Kind.Term.show.go (Kind.Term.ct8 ctid orig args)) = (Kind.Printer.text (List.cons "(" (List.cons (NameOf ctid) (List.cons " " (List.cons (Kind.Term.show args) (List.cons ")" (List.nil)))))))
-(Kind.Term.show.go (Kind.Term.fn0 ctid orig)) = (NameOf ctid)
-(Kind.Term.show.go (Kind.Term.fn1 ctid orig x0)) = (Kind.Printer.text (List.cons "(" (List.cons (NameOf ctid) (List.cons " " (List.cons (Kind.Term.show x0) (List.cons ")" (List.nil)))))))
-(Kind.Term.show.go (Kind.Term.fn2 ctid orig x0 x1)) = (Kind.Printer.text (List.cons "(" (List.cons (NameOf ctid) (List.cons " " (List.cons (Kind.Term.show x0) (List.cons " " (List.cons (Kind.Term.show x1) (List.cons ")" (List.nil)))))))))
-(Kind.Term.show.go (Kind.Term.fn3 ctid orig x0 x1 x2)) = (Kind.Printer.text (List.cons "(" (List.cons (NameOf ctid) (List.cons " " (List.cons (Kind.Term.show x0) (List.cons " " (List.cons (Kind.Term.show x1) (List.cons " " (List.cons (Kind.Term.show x2) (List.cons ")" (List.nil)))))))))))
-(Kind.Term.show.go (Kind.Term.fn4 ctid orig x0 x1 x2 x3)) = (Kind.Printer.text (List.cons "(" (List.cons (NameOf ctid) (List.cons " " (List.cons (Kind.Term.show x0) (List.cons " " (List.cons (Kind.Term.show x1) (List.cons " " (List.cons (Kind.Term.show x2) (List.cons " " (List.cons (Kind.Term.show x3) (List.cons ")" (List.nil)))))))))))))
-(Kind.Term.show.go (Kind.Term.fn5 ctid orig x0 x1 x2 x3 x4)) = (Kind.Printer.text (List.cons "(" (List.cons (NameOf ctid) (List.cons " " (List.cons (Kind.Term.show x0) (List.cons " " (List.cons (Kind.Term.show x1) (List.cons " " (List.cons (Kind.Term.show x2) (List.cons " " (List.cons (Kind.Term.show x3) (List.cons " " (List.cons (Kind.Term.show x4) (List.cons ")" (List.nil)))))))))))))))
-(Kind.Term.show.go (Kind.Term.fn6 ctid orig x0 x1 x2 x3 x4 x5)) = (Kind.Printer.text (List.cons "(" (List.cons (NameOf ctid) (List.cons " " (List.cons (Kind.Term.show x0) (List.cons " " (List.cons (Kind.Term.show x1) (List.cons " " (List.cons (Kind.Term.show x2) (List.cons " " (List.cons (Kind.Term.show x3) (List.cons " " (List.cons (Kind.Term.show x4) (List.cons " " (List.cons (Kind.Term.show x5) (List.cons ")" (List.nil)))))))))))))))))
-(Kind.Term.show.go (Kind.Term.fn7 ctid orig args)) = (Kind.Printer.text (List.cons "(" (List.cons (NameOf ctid) (List.cons " " (List.cons (Kind.Term.show args) (List.cons ")" (List.nil)))))))
-(Kind.Term.show.go (Kind.Term.fn8 ctid orig args)) = (Kind.Printer.text (List.cons "(" (List.cons (NameOf ctid) (List.cons " " (List.cons (Kind.Term.show args) (List.cons ")" (List.nil)))))))
-(Kind.Term.show.go (Kind.Term.args7 x0 x1 x2 x3 x4 x5 x6)) = (Kind.Printer.text (List.cons (Kind.Term.show x0) (List.cons " " (List.cons (Kind.Term.show x1) (List.cons " " (List.cons (Kind.Term.show x2) (List.cons " " (List.cons (Kind.Term.show x3) (List.cons " " (List.cons (Kind.Term.show x4) (List.cons " " (List.cons (Kind.Term.show x5) (List.cons " " (List.cons (Kind.Term.show x6) (List.nil)))))))))))))))
-(Kind.Term.show.go (Kind.Term.args8 x0 x1 x2 x3 x4 x5 x6 x7)) = (Kind.Printer.text (List.cons (Kind.Term.show x0) (List.cons " " (List.cons (Kind.Term.show x1) (List.cons " " (List.cons (Kind.Term.show x2) (List.cons " " (List.cons (Kind.Term.show x3) (List.cons " " (List.cons (Kind.Term.show x4) (List.cons " " (List.cons (Kind.Term.show x5) (List.cons " " (List.cons (Kind.Term.show x6) (List.cons " " (List.cons (Kind.Term.show x7) (List.nil)))))))))))))))))
-(Kind.Term.show.go (Kind.Term.hlp orig)) = "?"
-(Kind.Term.show.go (Kind.Term.u60 orig)) = "U60"
-(Kind.Term.show.go (Kind.Term.num orig numb)) = (Show.to_string (U60.show numb))
-(Kind.Term.show.go (Kind.Term.op2 orig operator left right)) = (Kind.Printer.text (List.cons "(" (List.cons (Kind.Operator.show operator) (List.cons " " (List.cons (Kind.Term.show left) (List.cons " " (List.cons (Kind.Term.show right) (List.cons ")" (List.nil)))))))))
-
-// Kind.Term.show.sugar.list.go (term: (Kind.Term)) : (Maybe (List (String)))
-(Kind.Term.show.sugar.list.go (Kind.Term.ct0 (List.nil.) orig)) = (Maybe.some (List.nil))
-(Kind.Term.show.sugar.list.go (Kind.Term.ct2 (List.cons.) orig x0 x1)) = (Maybe.bind (Kind.Term.show.sugar.list.go x1) @tail (Maybe.pure (List.cons (Kind.Term.show x0) tail)))
-(Kind.Term.show.sugar.list.go other) = (Maybe.none)
-
-// Kind.Term.show.sugar.list (term: (Kind.Term)) : (Maybe (String))
-(Kind.Term.show.sugar.list term) = (Maybe.bind (Kind.Term.show.sugar.list.go term) @res (Maybe.pure (Kind.Printer.text (List.cons "[" (List.cons (String.join " " res) (List.cons "]" (List.nil)))))))
-
-// Maybe.pure -(a: Type) (x: a) : (Maybe a)
-(Maybe.pure x) = (Maybe.some x)
-
-// Kind.Printer.text (ls: (List (String))) : (String)
-(Kind.Printer.text (List.nil)) = ""
-(Kind.Printer.text (List.cons x xs)) = (String.concat x (Kind.Printer.text xs))
-
-// String.concat (xs: (String)) (ys: (String)) : (String)
-(String.concat (String.cons x xs) ys) = (String.cons x (String.concat xs ys))
-(String.concat "" ys) = ys
-
-// String.join (sep: (String)) (list: (List (String))) : (String)
-(String.join sep list) = (String.intercalate sep list)
-
-// String.intercalate (sep: (String)) (xs: (List (String))) : (String)
-(String.intercalate sep xs) = (String.flatten (List.intersperse sep xs))
-
-// List.intersperse -(a: Type) (sep: a) (xs: (List a)) : (List a)
-(List.intersperse sep (List.nil)) = (List.nil)
-(List.intersperse sep (List.cons xh (List.nil))) = (List.pure xh)
-(List.intersperse sep (List.cons xh xt)) = (List.cons xh (List.cons sep (List.intersperse sep xt)))
-
-// List.pure -(t: Type) (x: t) : (List t)
-(List.pure x) = (List.cons x (List.nil))
-
-// String.flatten (xs: (List (String))) : (String)
-(String.flatten (List.nil)) = ""
-(String.flatten (List.cons head tail)) = (String.concat head (String.flatten tail))
-
-// Maybe.bind -(a: Type) -(b: Type) (ma: (Maybe a)) (mb: (_: a) (Maybe b)) : (Maybe b)
-(Maybe.bind (Maybe.none) mb) = (Maybe.none)
-(Maybe.bind (Maybe.some val) mb) = (mb val)
-
-// U60.show (n: U60) : (Show)
-(U60.show 0) = @str (String.cons 48 str)
-(U60.show n) = @str let next = (String.cons (+ 48 (% n 10)) str); let func = (U60.if (< n 10) @h h @h ((U60.show (/ n 10)) h)); (func next)
-
-// Show : Type
-(Show) = 0
-
-// U60.if -(r: Type) (n: U60) (t: r) (f: r) : r
-(U60.if 0 t f) = f
-(U60.if x t f) = t
-
-// Kind.Term.show.sugar.string.go (term: (Kind.Term)) : (Maybe (String))
-(Kind.Term.show.sugar.string.go (Kind.Term.ct0 (String.nil.) orig)) = (Maybe.some "")
-(Kind.Term.show.sugar.string.go (Kind.Term.ct2 (String.cons.) orig (Kind.Term.num orig1 x0) x1)) = (Maybe.bind (Kind.Term.show.sugar.string.go x1) @tail (Maybe.pure (String.cons x0 tail)))
-(Kind.Term.show.sugar.string.go other) = (Maybe.none)
-
-// Kind.Term.show.sugar.string (term: (Kind.Term)) : (Maybe (String))
-(Kind.Term.show.sugar.string term) = (Maybe.bind (Kind.Term.show.sugar.string.go term) @res let quot = (String.cons 39 ""); (Maybe.pure (Kind.Printer.text (List.cons quot (List.cons res (List.cons quot (List.nil)))))))
-
-// Kind.Name.show.go (name: U60) (chrs: (String)) : (String)
-(Kind.Name.show.go name chrs) = (U60.if (== name 0) chrs let val = (% name 64); let chr = (U60.if (== val 0) 46 (U60.if (& (<= 1 val) (<= val 10)) (+ (- val 1) 48) (U60.if (& (<= 11 val) (<= val 36)) (+ (- val 11) 65) (U60.if (& (<= 37 val) (<= val 62)) (+ (- val 37) 97) (U60.if (== val 63) 95 63))))); (Kind.Name.show.go (/ name 64) (String.cons chr chrs)))
-
-// Kind.Name.show (name: U60) : (String)
-(Kind.Name.show name) = (Kind.Name.show.go name "")
-
-// Maybe.try -(a: Type) (ls: (List (Maybe a))) (alt: a) : a
-(Maybe.try (List.nil) alt) = alt
-(Maybe.try (List.cons maybe xs) alt) = (Maybe.match maybe (Maybe.try xs alt) @maybe.value maybe.value)
-
-// Maybe.match -(t: Type) (x: (Maybe t)) -(p: (x: (Maybe t)) Type) (none: (p (Maybe.none t))) (some: (value: t) (p (Maybe.some t value))) : (p x)
-(Maybe.match (Maybe.none) none some) = none
-(Maybe.match (Maybe.some value_) none some) = (some value_)
-
-// Kind.Operator.show (op: (Kind.Operator)) : (String)
-(Kind.Operator.show (Kind.Operator.add)) = "+"
-(Kind.Operator.show (Kind.Operator.sub)) = "-"
-(Kind.Operator.show (Kind.Operator.mul)) = "*"
-(Kind.Operator.show (Kind.Operator.div)) = "/"
-(Kind.Operator.show (Kind.Operator.mod)) = "%"
-(Kind.Operator.show (Kind.Operator.and)) = "&"
-(Kind.Operator.show (Kind.Operator.or)) = "|"
-(Kind.Operator.show (Kind.Operator.xor)) = "^"
-(Kind.Operator.show (Kind.Operator.shl)) = "<<"
-(Kind.Operator.show (Kind.Operator.shr)) = ">>"
-(Kind.Operator.show (Kind.Operator.ltn)) = "<"
-(Kind.Operator.show (Kind.Operator.lte)) = "<="
-(Kind.Operator.show (Kind.Operator.eql)) = "=="
-(Kind.Operator.show (Kind.Operator.gte)) = ">="
-(Kind.Operator.show (Kind.Operator.gtn)) = ">"
-(Kind.Operator.show (Kind.Operator.neq)) = "!="
-
-// Kind.Term.show.sugar.sigma (term: (Kind.Term)) : (Maybe (String))
-(Kind.Term.show.sugar.sigma (Kind.Term.ct2 (Sigma.) orig typ (Kind.Term.lam orig_ name body))) = (Maybe.some (Kind.Printer.text (List.cons "([" (List.cons (Kind.Name.show name) (List.cons ": " (List.cons (Kind.Term.show typ) (List.cons "] -> " (List.cons (Kind.Term.show (body (Kind.Term.var orig_ name 0))) (List.cons ")" (List.nil))))))))))
-(Kind.Term.show.sugar.sigma term) = (Maybe.none)
-
-// Show.to_string (show: (Show)) : (String)
-(Show.to_string show) = (show "")
-
-// String.new_line : (String)
-(String.new_line) = (String.pure (Char.newline))
-
-// String.pure (x: (Char)) : (String)
-(String.pure x) = (String.cons x "")
-
-// Char : Type
-(Char) = 0
-
-// Char.newline : (Char)
-(Char.newline) = 10
-
 // Kind.API.check_all : (String)
 (Kind.API.check_all) = let output = (Kind.API.output (List.reverse (Kind.API.check_functions (Functions)))); (Bool.if (String.is_nil output) (Kind.Printer.text (List.cons "All terms check." (List.cons (String.new_line) (List.cons (String.new_line) (List.nil))))) output)
-
-// Bool.if -(a: Type) (b: (Bool)) (t: a) (f: a) : a
-(Bool.if (Bool.true) t f) = t
-(Bool.if (Bool.false) t f) = f
 
 // Kind.API.check_functions (fnid: (List U60)) : (List (Pair U60 (List (Kind.Result (Unit)))))
 (Kind.API.check_functions (List.nil)) = (List.nil)
@@ -173,163 +15,18 @@
 (Kind.API.check_function.rules (List.nil) type) = (List.nil)
 (Kind.API.check_function.rules (List.cons rule rules) type) = let head = (Kind.Checker.run (Kind.Checker.unify (Kind.Checker.rule rule type)) (Bool.false)); let tail = (Kind.API.check_function.rules rules type); (List.cons head tail)
 
-// Kind.Checker.rule (rule: (Kind.Rule)) (term: (Kind.Term)) : (Kind.Checker (Unit))
-(Kind.Checker.rule (Kind.Rule.lhs arg args) (Kind.Term.all orig name type body)) = (Kind.Checker.bind (Kind.Checker.check arg type) @_ (Kind.Checker.bind (Kind.Checker.rule args (body arg)) @_ (Kind.Checker.pure (Unit.new))))
-(Kind.Checker.rule (Kind.Rule.lhs arg args) other) = (Kind.Checker.bind (Kind.Checker.get_context) @ctx (Kind.Checker.fail (Kind.Error.too_many_arguments ctx (Kind.Term.get_origin arg @orig @term orig))))
-(Kind.Checker.rule (Kind.Rule.rhs expr) type) = (Kind.Checker.bind (Kind.Checker.set_right_hand_side (Bool.true)) @_ (Kind.Checker.bind (Kind.Checker.check expr type) @_ (Kind.Checker.pure (Unit.new))))
-
-// Kind.Checker (a: Type) : Type
-(Kind.Checker a) = 0
-
-// Kind.Checker.bind.result -(a: Type) -(b: Type) (result: (Kind.Result a)) (then: (_: a) (Kind.Checker b)) : (Kind.Result b)
-(Kind.Checker.bind.result (Kind.Result.checked context depth rhs sub equations errs ret) then) = (((((((then ret) context) depth) rhs) sub) equations) errs)
-(Kind.Checker.bind.result (Kind.Result.errored context sub errs) then) = (Kind.Result.errored context sub errs)
-
-// Kind.Checker.bind -(a: Type) -(b: Type) (checker: (Kind.Checker a)) (then: (_: a) (Kind.Checker b)) : (Kind.Checker b)
-(Kind.Checker.bind checker then) = @context @depth @rhs @subst @eqts @errs (Kind.Checker.bind.result ((((((checker context) depth) rhs) subst) eqts) errs) then)
-
-// Kind.Checker.check (term: (Kind.Term)) (type: (Kind.Term)) : (Kind.Checker (Unit))
-(Kind.Checker.check (Kind.Term.lam orig name body) type) = (Kind.Checker.bind (Kind.Checker.get_subst) @subst let fun = (Kind.Term.if_all type @t_orig @t_name @t_type @t_body @orig @name @body (Kind.Checker.bind (Kind.Checker.get_depth) @dep (Kind.Checker.bind (Kind.Checker.extended (Kind.Checker.check (body (Kind.Term.var orig name dep)) (t_body (Kind.Term.var t_orig t_name dep))) name t_type (List.nil)) @chk (Kind.Checker.pure (Unit.new)))) @orig @name @body (Kind.Checker.bind (Kind.Checker.get_context) @ctx (Kind.Checker.fail (Kind.Error.cant_infer_lambda ctx orig)))); (((fun orig) name) body))
-(Kind.Checker.check (Kind.Term.let orig name expr body) type) = (Kind.Checker.bind (Kind.Checker.get_depth) @dep (Kind.Checker.bind (Kind.Checker.infer expr) @expr_typ (Kind.Checker.bind (Kind.Checker.extended (Kind.Checker.check (body (Kind.Term.var orig name dep)) type) name expr_typ (List.cons (Kind.Term.eval expr) (List.nil))) @body_chk (Kind.Checker.pure (Unit.new)))))
-(Kind.Checker.check (Kind.Term.hlp orig) type) = (Kind.Checker.bind (Kind.Checker.get_context) @ctx (Kind.Checker.bind (Kind.Checker.error (Kind.Error.inspection ctx orig type) (Unit.new)) @_ (Kind.Checker.pure (Unit.new))))
-(Kind.Checker.check (Kind.Term.var orig name idx) type) = (Kind.Checker.bind (Kind.Checker.get_right_hand_side) @rhs (Bool.if rhs (Kind.Checker.compare rhs (Kind.Term.var orig name idx) type) (Kind.Checker.extend name type (List.nil))))
-(Kind.Checker.check (Kind.Term.hol orig numb) type) = (Kind.Checker.pure (Unit.new))
-(Kind.Checker.check term type) = (Kind.Checker.bind (Kind.Checker.get_right_hand_side) @rhs (Kind.Checker.compare rhs term type))
-
-// Kind.Checker.compare (rhs: (Bool)) (term: (Kind.Term)) (type: (Kind.Term)) : (Kind.Checker (Unit))
-(Kind.Checker.compare rhs term type) = (Kind.Term.get_origin term @orig @term (Kind.Checker.bind (Kind.Checker.infer term) @term_typ let fun = (Bool.if rhs @term_typ @type (Kind.Checker.new_equation orig type term_typ) @term_typ @type (Kind.Checker.bind (Kind.Checker.equal (Kind.Term.eval term_typ) (Kind.Term.eval type)) @is_equal (Bool.if is_equal (Kind.Checker.pure (Unit.new)) (Kind.Checker.bind (Kind.Checker.get_context) @ctx (Kind.Checker.fail (Kind.Error.impossible_case ctx orig type term_typ)))))); ((fun term_typ) type)))
-
-// Kind.Checker.get_context : (Kind.Checker (Kind.Context))
-(Kind.Checker.get_context) = @context @depth @rhs @subst @eqts @errs (Kind.Result.checked context depth rhs subst eqts errs context)
-
-// Kind.Term.eval (term: (Kind.Term)) : (Kind.Term)
-(Kind.Term.eval (Kind.Term.typ orig)) = (Kind.Term.typ orig)
-(Kind.Term.eval (Kind.Term.var orig name index)) = (Kind.Term.var orig name index)
-(Kind.Term.eval (Kind.Term.hol orig numb)) = (Kind.Term.hol orig numb)
-(Kind.Term.eval (Kind.Term.all orig name typ body)) = (Kind.Term.all orig name (Kind.Term.eval typ) @x (Kind.Term.eval (body x)))
-(Kind.Term.eval (Kind.Term.lam orig name body)) = (Kind.Term.lam orig name @x (Kind.Term.eval (body x)))
-(Kind.Term.eval (Kind.Term.let orig name expr body)) = (Kind.Term.eval_let orig name (Kind.Term.eval expr) @x (Kind.Term.eval (body x)))
-(Kind.Term.eval (Kind.Term.ann orig expr typ)) = (Kind.Term.eval_ann orig (Kind.Term.eval expr) (Kind.Term.eval typ))
-(Kind.Term.eval (Kind.Term.app orig expr typ)) = (Kind.Term.eval_app orig (Kind.Term.eval expr) (Kind.Term.eval typ))
-(Kind.Term.eval (Kind.Term.hlp orig)) = (Kind.Term.hlp orig)
-(Kind.Term.eval (Kind.Term.u60 orig)) = (Kind.Term.u60 orig)
-(Kind.Term.eval (Kind.Term.num orig num)) = (Kind.Term.num orig num)
-(Kind.Term.eval (Kind.Term.op2 orig op left right)) = (Kind.Term.eval_op orig op (Kind.Term.eval left) (Kind.Term.eval right))
-(Kind.Term.eval (Kind.Term.ct0 ctid orig)) = (Kind.Term.ct0 ctid orig)
-(Kind.Term.eval (Kind.Term.ct1 ctid orig x0)) = (Kind.Term.ct1 ctid orig (Kind.Term.eval x0))
-(Kind.Term.eval (Kind.Term.ct2 ctid orig x0 x1)) = (Kind.Term.ct2 ctid orig (Kind.Term.eval x0) (Kind.Term.eval x1))
-(Kind.Term.eval (Kind.Term.ct3 ctid orig x0 x1 x2)) = (Kind.Term.ct3 ctid orig (Kind.Term.eval x0) (Kind.Term.eval x1) (Kind.Term.eval x2))
-(Kind.Term.eval (Kind.Term.ct4 ctid orig x0 x1 x2 x3)) = (Kind.Term.ct4 ctid orig (Kind.Term.eval x0) (Kind.Term.eval x1) (Kind.Term.eval x2) (Kind.Term.eval x3))
-(Kind.Term.eval (Kind.Term.ct5 ctid orig x0 x1 x2 x3 x4)) = (Kind.Term.ct5 ctid orig (Kind.Term.eval x0) (Kind.Term.eval x1) (Kind.Term.eval x2) (Kind.Term.eval x3) (Kind.Term.eval x4))
-(Kind.Term.eval (Kind.Term.ct6 ctid orig x0 x1 x2 x3 x4 x5)) = (Kind.Term.ct6 ctid orig (Kind.Term.eval x0) (Kind.Term.eval x1) (Kind.Term.eval x2) (Kind.Term.eval x3) (Kind.Term.eval x4) (Kind.Term.eval x5))
-(Kind.Term.eval (Kind.Term.ct7 ctid orig args)) = (Kind.Term.ct7 ctid orig (Kind.Term.eval args))
-(Kind.Term.eval (Kind.Term.ct8 ctid orig args)) = (Kind.Term.ct8 ctid orig (Kind.Term.eval args))
-(Kind.Term.eval (Kind.Term.fn0 fnid orig)) = (Kind.Term.FN0 fnid orig)
-(Kind.Term.eval (Kind.Term.fn1 fnid orig x0)) = (Kind.Term.FN1 fnid orig (Kind.Term.eval x0))
-(Kind.Term.eval (Kind.Term.fn2 fnid orig x0 x1)) = (Kind.Term.FN2 fnid orig (Kind.Term.eval x0) (Kind.Term.eval x1))
-(Kind.Term.eval (Kind.Term.fn3 fnid orig x0 x1 x2)) = (Kind.Term.FN3 fnid orig (Kind.Term.eval x0) (Kind.Term.eval x1) (Kind.Term.eval x2))
-(Kind.Term.eval (Kind.Term.fn4 fnid orig x0 x1 x2 x3)) = (Kind.Term.FN4 fnid orig (Kind.Term.eval x0) (Kind.Term.eval x1) (Kind.Term.eval x2) (Kind.Term.eval x3))
-(Kind.Term.eval (Kind.Term.fn5 fnid orig x0 x1 x2 x3 x4)) = (Kind.Term.FN5 fnid orig (Kind.Term.eval x0) (Kind.Term.eval x1) (Kind.Term.eval x2) (Kind.Term.eval x3) (Kind.Term.eval x4))
-(Kind.Term.eval (Kind.Term.fn6 fnid orig x0 x1 x2 x3 x4 x5)) = (Kind.Term.FN6 fnid orig (Kind.Term.eval x0) (Kind.Term.eval x1) (Kind.Term.eval x2) (Kind.Term.eval x3) (Kind.Term.eval x4) (Kind.Term.eval x5))
-(Kind.Term.eval (Kind.Term.fn7 ctid orig args)) = (Kind.Term.FN7 ctid orig (Kind.Term.eval args))
-(Kind.Term.eval (Kind.Term.fn8 ctid orig args)) = (Kind.Term.FN8 ctid orig (Kind.Term.eval args))
-(Kind.Term.eval (Kind.Term.args7 x0 x1 x2 x3 x4 x5 x6)) = (Kind.Term.args7 (Kind.Term.eval x0) (Kind.Term.eval x1) (Kind.Term.eval x2) (Kind.Term.eval x3) (Kind.Term.eval x4) (Kind.Term.eval x5) (Kind.Term.eval x6))
-(Kind.Term.eval (Kind.Term.args8 x0 x1 x2 x3 x4 x5 x6 x7)) = (Kind.Term.args8 (Kind.Term.eval x0) (Kind.Term.eval x1) (Kind.Term.eval x2) (Kind.Term.eval x3) (Kind.Term.eval x4) (Kind.Term.eval x5) (Kind.Term.eval x6) (Kind.Term.eval x7))
-
-// Kind.Term.eval_app (orig: U60) (left: (Kind.Term)) (right: (Kind.Term)) : (Kind.Term)
-(Kind.Term.eval_app orig (Kind.Term.lam orig1 name body) arg) = (body arg)
-(Kind.Term.eval_app orig func arg) = (Kind.Term.app orig func arg)
-
-// Kind.Term.eval_ann (orig: U60) (expr: (Kind.Term)) (type: (Kind.Term)) : (Kind.Term)
-(Kind.Term.eval_ann orig expr type) = expr
-
-// Kind.Term.eval_let (orig: U60) (name: U60) (expr: (Kind.Term)) (body: (_: (Kind.Term)) (Kind.Term)) : (Kind.Term)
-(Kind.Term.eval_let orig name expr body) = (body expr)
-
-// Kind.Term.eval_op (orig: U60) (op: (Kind.Operator)) (left: (Kind.Term)) (right: (Kind.Term)) : (Kind.Term)
-(Kind.Term.eval_op orig (Kind.Operator.add) (Kind.Term.num a.orig a.num) (Kind.Term.num b.orig b.num)) = (Kind.Term.num 0 (+ a.num b.num))
-(Kind.Term.eval_op orig (Kind.Operator.sub) (Kind.Term.num a.orig a.num) (Kind.Term.num b.orig b.num)) = (Kind.Term.num 0 (- a.num b.num))
-(Kind.Term.eval_op orig (Kind.Operator.mul) (Kind.Term.num a.orig a.num) (Kind.Term.num b.orig b.num)) = (Kind.Term.num 0 (* a.num b.num))
-(Kind.Term.eval_op orig (Kind.Operator.div) (Kind.Term.num a.orig a.num) (Kind.Term.num b.orig b.num)) = (Kind.Term.num 0 (/ a.num b.num))
-(Kind.Term.eval_op orig (Kind.Operator.mod) (Kind.Term.num a.orig a.num) (Kind.Term.num b.orig b.num)) = (Kind.Term.num 0 (% a.num b.num))
-(Kind.Term.eval_op orig (Kind.Operator.and) (Kind.Term.num a.orig a.num) (Kind.Term.num b.orig b.num)) = (Kind.Term.num 0 (& a.num b.num))
-(Kind.Term.eval_op orig (Kind.Operator.or) (Kind.Term.num a.orig a.num) (Kind.Term.num b.orig b.num)) = (Kind.Term.num 0 (| a.num b.num))
-(Kind.Term.eval_op orig (Kind.Operator.xor) (Kind.Term.num a.orig a.num) (Kind.Term.num b.orig b.num)) = (Kind.Term.num 0 (^ a.num b.num))
-(Kind.Term.eval_op orig (Kind.Operator.shl) (Kind.Term.num a.orig a.num) (Kind.Term.num b.orig b.num)) = (Kind.Term.num 0 (<< a.num b.num))
-(Kind.Term.eval_op orig (Kind.Operator.shr) (Kind.Term.num a.orig a.num) (Kind.Term.num b.orig b.num)) = (Kind.Term.num 0 (>> a.num b.num))
-(Kind.Term.eval_op orig (Kind.Operator.ltn) (Kind.Term.num a.orig a.num) (Kind.Term.num b.orig b.num)) = (Kind.Term.num 0 (< a.num b.num))
-(Kind.Term.eval_op orig (Kind.Operator.lte) (Kind.Term.num a.orig a.num) (Kind.Term.num b.orig b.num)) = (Kind.Term.num 0 (<= a.num b.num))
-(Kind.Term.eval_op orig (Kind.Operator.eql) (Kind.Term.num a.orig a.num) (Kind.Term.num b.orig b.num)) = (Kind.Term.num 0 (== a.num b.num))
-(Kind.Term.eval_op orig (Kind.Operator.gte) (Kind.Term.num a.orig a.num) (Kind.Term.num b.orig b.num)) = (Kind.Term.num 0 (>= a.num b.num))
-(Kind.Term.eval_op orig (Kind.Operator.gtn) (Kind.Term.num a.orig a.num) (Kind.Term.num b.orig b.num)) = (Kind.Term.num 0 (> a.num b.num))
-(Kind.Term.eval_op orig (Kind.Operator.neq) (Kind.Term.num a.orig a.num) (Kind.Term.num b.orig b.num)) = (Kind.Term.num 0 (!= a.num b.num))
-(Kind.Term.eval_op orig op left right) = (Kind.Term.op2 orig op left right)
-
-// Kind.Checker.get_right_hand_side : (Kind.Checker (Bool))
-(Kind.Checker.get_right_hand_side) = @context @depth @rhs @subst @eqts @errs (Kind.Result.checked context depth rhs subst eqts errs rhs)
-
-// Kind.Checker.new_equation (orig: U60) (left: (Kind.Term)) (right: (Kind.Term)) : (Kind.Checker (Unit))
-(Kind.Checker.new_equation orig left right) = @context @depth @rhs @subst @eqts @errs (Kind.Result.checked context depth rhs subst (List.append eqts (Kind.Equation.new context orig left right)) errs (Unit.new))
-
-// List.append -(a: Type) (xs: (List a)) (x: a) : (List a)
-(List.append (List.nil) x) = (List.pure x)
-(List.append (List.cons xs.h xs.t) x) = (List.cons xs.h (List.append xs.t x))
-
-// Kind.Checker.get_depth : (Kind.Checker U60)
-(Kind.Checker.get_depth) = @context @depth @rhs @subst @eqts @errs (Kind.Result.checked context depth rhs subst eqts errs depth)
-
-// Kind.Checker.pure -(t: Type) (a: t) : (Kind.Checker t)
-(Kind.Checker.pure res) = @context @depth @rhs @subst @eqts @errs (Kind.Result.checked context depth rhs subst eqts errs res)
-
-// Kind.Checker.extend (name: U60) (type: (Kind.Term)) (vals: (List (Kind.Term))) : (Kind.Checker (Unit))
-(Kind.Checker.extend name type vals) = @context @depth @rhs @subst @eqts @errs (Kind.Result.checked (Kind.Context.extend context name type vals) (+ depth 1) rhs subst eqts errs (Unit.new))
-
-// Kind.Context.extend (prev: (Kind.Context)) (name: U60) (term: (Kind.Term)) (ls: (List (Kind.Term))) : (Kind.Context)
-(Kind.Context.extend (Kind.Context.empty) name type values) = (Kind.Context.entry name type values (Kind.Context.empty))
-(Kind.Context.extend (Kind.Context.entry n t v rest) name type values) = (Kind.Context.entry n t v (Kind.Context.extend rest name type values))
-
-// Kind.Term.get_origin -(r: Type) (term: (Kind.Term)) (got: (_: U60) (_: (Kind.Term)) r) : r
-(Kind.Term.get_origin (Kind.Term.typ orig) got) = ((got orig) (Kind.Term.typ orig))
-(Kind.Term.get_origin (Kind.Term.var orig name index) got) = ((got orig) (Kind.Term.var orig name index))
-(Kind.Term.get_origin (Kind.Term.hol orig numb) got) = ((got orig) (Kind.Term.hol orig numb))
-(Kind.Term.get_origin (Kind.Term.all orig name typ body) got) = ((got orig) (Kind.Term.all orig name typ body))
-(Kind.Term.get_origin (Kind.Term.lam orig name body) got) = ((got orig) (Kind.Term.lam orig name body))
-(Kind.Term.get_origin (Kind.Term.let orig name expr body) got) = ((got orig) (Kind.Term.let orig name expr body))
-(Kind.Term.get_origin (Kind.Term.ann orig expr typ) got) = ((got orig) (Kind.Term.ann orig expr typ))
-(Kind.Term.get_origin (Kind.Term.app orig func arg) got) = ((got orig) (Kind.Term.app orig func arg))
-(Kind.Term.get_origin (Kind.Term.hlp orig) got) = ((got orig) (Kind.Term.hlp orig))
-(Kind.Term.get_origin (Kind.Term.u60 orig) got) = ((got orig) (Kind.Term.u60 orig))
-(Kind.Term.get_origin (Kind.Term.num orig num) got) = ((got orig) (Kind.Term.num orig num))
-(Kind.Term.get_origin (Kind.Term.op2 orig op left right) got) = ((got orig) (Kind.Term.op2 orig op left right))
-(Kind.Term.get_origin (Kind.Term.ct0 ctid orig) got) = ((got orig) (Kind.Term.ct0 ctid orig))
-(Kind.Term.get_origin (Kind.Term.ct1 ctid orig x0) got) = ((got orig) (Kind.Term.ct1 ctid orig x0))
-(Kind.Term.get_origin (Kind.Term.ct2 ctid orig x0 x1) got) = ((got orig) (Kind.Term.ct2 ctid orig x0 x1))
-(Kind.Term.get_origin (Kind.Term.ct3 ctid orig x0 x1 x2) got) = ((got orig) (Kind.Term.ct3 ctid orig x0 x1 x2))
-(Kind.Term.get_origin (Kind.Term.ct4 ctid orig x0 x1 x2 x3) got) = ((got orig) (Kind.Term.ct4 ctid orig x0 x1 x2 x3))
-(Kind.Term.get_origin (Kind.Term.ct5 ctid orig x0 x1 x2 x3 x4) got) = ((got orig) (Kind.Term.ct5 ctid orig x0 x1 x2 x3 x4))
-(Kind.Term.get_origin (Kind.Term.ct6 ctid orig x0 x1 x2 x3 x4 x5) got) = ((got orig) (Kind.Term.ct6 ctid orig x0 x1 x2 x3 x4 x5))
-(Kind.Term.get_origin (Kind.Term.ct7 ctid orig args) got) = ((got orig) (Kind.Term.ct7 ctid orig args))
-(Kind.Term.get_origin (Kind.Term.ct8 ctid orig args) got) = ((got orig) (Kind.Term.ct8 ctid orig args))
-(Kind.Term.get_origin (Kind.Term.fn0 fnid orig) got) = ((got orig) (Kind.Term.fn0 fnid orig))
-(Kind.Term.get_origin (Kind.Term.fn1 fnid orig x0) got) = ((got orig) (Kind.Term.fn1 fnid orig x0))
-(Kind.Term.get_origin (Kind.Term.fn2 fnid orig x0 x1) got) = ((got orig) (Kind.Term.fn2 fnid orig x0 x1))
-(Kind.Term.get_origin (Kind.Term.fn3 fnid orig x0 x1 x2) got) = ((got orig) (Kind.Term.fn3 fnid orig x0 x1 x2))
-(Kind.Term.get_origin (Kind.Term.fn4 fnid orig x0 x1 x2 x3) got) = ((got orig) (Kind.Term.fn4 fnid orig x0 x1 x2 x3))
-(Kind.Term.get_origin (Kind.Term.fn5 fnid orig x0 x1 x2 x3 x4) got) = ((got orig) (Kind.Term.fn5 fnid orig x0 x1 x2 x3 x4))
-(Kind.Term.get_origin (Kind.Term.fn6 fnid orig x0 x1 x2 x3 x4 x5) got) = ((got orig) (Kind.Term.fn6 fnid orig x0 x1 x2 x3 x4 x5))
-(Kind.Term.get_origin (Kind.Term.fn7 fnid orig args) got) = ((got orig) (Kind.Term.fn7 fnid orig args))
-(Kind.Term.get_origin (Kind.Term.fn8 fnid orig args) got) = ((got orig) (Kind.Term.fn8 fnid orig args))
-
-// Kind.Checker.extended -(a: Type) (checker: (Kind.Checker a)) (name: U60) (type: (Kind.Term)) (vals: (List (Kind.Term))) : (Kind.Checker a)
-(Kind.Checker.extended checker name type vals) = (Kind.Checker.bind (Kind.Checker.extend name type vals) @_ (Kind.Checker.bind checker @got (Kind.Checker.bind (Kind.Checker.shrink) @_ (Kind.Checker.pure got))))
-
-// Kind.Checker.shrink : (Kind.Checker (Unit))
-(Kind.Checker.shrink) = @context @depth @rhs @subst @eqts @errs (Kind.Result.checked (Kind.Context.shrink context) (- depth 1) rhs subst eqts errs (Unit.new))
-
-// Kind.Context.shrink (ctx: (Kind.Context)) : (Kind.Context)
-(Kind.Context.shrink (Kind.Context.empty)) = (Kind.Context.empty)
-(Kind.Context.shrink (Kind.Context.entry name type vals (Kind.Context.empty))) = (Kind.Context.empty)
-(Kind.Context.shrink (Kind.Context.entry name type vals rest)) = (Kind.Context.entry name type vals (Kind.Context.shrink rest))
+// Kind.Checker.unify (checker: (Kind.Checker (Unit))) : (Kind.Checker (Unit))
+(Kind.Checker.unify checker) = (Kind.Checker.bind checker @_ (Kind.Checker.bind (Kind.Checker.get_equations) @equations (Kind.Checker.unify.go equations (List.nil) (Bool.false))))
+
+// Kind.Checker.unify.go (equations: (List (Kind.Equation))) (unsolved: (List (Kind.Equation))) (changed: (Bool)) : (Kind.Checker (Unit))
+(Kind.Checker.unify.go (List.nil) (List.nil) changed) = (Kind.Checker.pure (Unit.new))
+(Kind.Checker.unify.go (List.nil) unsolved (Bool.true)) = (Kind.Checker.unify.go unsolved (List.nil) (Bool.false))
+(Kind.Checker.unify.go (List.nil) unsolved (Bool.false)) = (Kind.Checker.unify.go.fail unsolved)
+(Kind.Checker.unify.go (List.cons (Kind.Equation.new ctx orig left right) equations) unsolved changed) = (Kind.Checker.bind (Kind.Checker.equal (Kind.Term.eval left) (Kind.Term.eval right)) @is_equal let unify = (Bool.if is_equal @equations @unsolved (Kind.Checker.unify.go equations unsolved (Bool.true)) @equations @unsolved let eqt = (Kind.Equation.new ctx orig left right); (Kind.Checker.unify.go equations (List.cons eqt unsolved) changed)); ((unify equations) unsolved))
+
+// Kind.Checker.unify.go.fail (equations: (List (Kind.Equation))) : (Kind.Checker (Unit))
+(Kind.Checker.unify.go.fail (List.nil)) = (Kind.Checker.pure (Unit.new))
+(Kind.Checker.unify.go.fail (List.cons (Kind.Equation.new ctx orig left right) eqts)) = (Kind.Checker.bind (Kind.Checker.error (Kind.Error.type_mismatch ctx orig left right) (Unit.new)) @_ (Kind.Checker.unify.go.fail eqts))
 
 // Kind.Checker.equal (left: (Kind.Term)) (right: (Kind.Term)) : (Kind.Checker (Bool))
 (Kind.Checker.equal (Kind.Term.typ orig) (Kind.Term.typ orig1)) = (Kind.Checker.pure (Bool.true))
@@ -384,6 +81,24 @@
 (Kind.Checker.equal.hol.val (Maybe.none) orig numb b) = (Kind.Checker.bind (Kind.Checker.fill numb b) @_ (Kind.Checker.pure (Bool.true)))
 (Kind.Checker.equal.hol.val (Maybe.some val) orig numb b) = (Kind.Checker.equal val b)
 
+// Kind.Checker.add_value (idx: U60) (val: (Kind.Term)) : (Kind.Checker (Unit))
+(Kind.Checker.add_value idx val) = @context @depth @rhs @subst @eqts @errs (Kind.Result.checked (Kind.Context.add_value context idx val) depth rhs subst eqts errs (Unit.new))
+
+// Kind.Checker (a: Type) : Type
+(Kind.Checker a) = 0
+
+// Kind.Context.add_value (prev: (Kind.Context)) (name: U60) (term: (Kind.Term)) : (Kind.Context)
+(Kind.Context.add_value (Kind.Context.entry name type vals rest) 0 val) = (Kind.Context.entry name type (List.cons val vals) rest)
+(Kind.Context.add_value (Kind.Context.entry name type vals rest) n val) = (Kind.Context.entry name type vals (Kind.Context.add_value rest (- n 1) val))
+(Kind.Context.add_value (Kind.Context.empty) n val) = (Kind.Context.empty)
+
+// U60.equal (a: U60) (b: U60) : (Bool)
+(U60.equal a b) = (U60.to_bool (== a b))
+
+// U60.to_bool (n: U60) : (Bool)
+(U60.to_bool 0) = (Bool.false)
+(U60.to_bool n) = (Bool.true)
+
 // Kind.Term.fill (term: (Kind.Term)) (subst: (Kind.Subst)) : (Kind.Term)
 (Kind.Term.fill term (Kind.Subst.end)) = term
 (Kind.Term.fill (Kind.Term.typ orig) sub) = (Kind.Term.typ orig)
@@ -427,39 +142,48 @@
 (Kind.Subst.look (Kind.Subst.unfilled rest) n) = (Kind.Subst.look rest (- n 1))
 (Kind.Subst.look (Kind.Subst.sub term rest) n) = (Kind.Subst.look rest (- n 1))
 
-// Kind.Checker.find -(r: Type) (index: U60) (alt: r) (fun: (_: U60) (_: (Kind.Term)) (_: (List (Kind.Term))) r) : (Kind.Checker r)
-(Kind.Checker.find index alt fun) = @context @depth @rhs @subst @eqts @errs (Kind.Result.checked context depth rhs subst eqts errs (Kind.Context.find context index alt fun))
-
-// Kind.Context.find -(res: Type) (ctx: (Kind.Context)) (name: U60) (alt: res) (fun: (_: U60) (_: (Kind.Term)) (_: (List (Kind.Term))) res) : res
-(Kind.Context.find (Kind.Context.entry name type vals rest) 0 alt fun) = (((fun name) type) vals)
-(Kind.Context.find (Kind.Context.entry name type vals rest) n alt fun) = (Kind.Context.find rest (- n 1) alt fun)
-(Kind.Context.find (Kind.Context.empty) n alt fun) = alt
-
-// Bool.and (a: (Bool)) (b: (Bool)) : (Bool)
-(Bool.and (Bool.true) b) = b
-(Bool.and (Bool.false) b) = (Bool.false)
+// Kind.Term.eval_app (orig: U60) (left: (Kind.Term)) (right: (Kind.Term)) : (Kind.Term)
+(Kind.Term.eval_app orig (Kind.Term.lam orig1 name body) arg) = (body arg)
+(Kind.Term.eval_app orig func arg) = (Kind.Term.app orig func arg)
+
+// Kind.Term.eval_let (orig: U60) (name: U60) (expr: (Kind.Term)) (body: (_: (Kind.Term)) (Kind.Term)) : (Kind.Term)
+(Kind.Term.eval_let orig name expr body) = (body expr)
+
+// Kind.Term.eval_ann (orig: U60) (expr: (Kind.Term)) (type: (Kind.Term)) : (Kind.Term)
+(Kind.Term.eval_ann orig expr type) = expr
+
+// Maybe.match -(t: Type) (x: (Maybe t)) -(p: (x: (Maybe t)) Type) (none: (p (Maybe.none t))) (some: (value: t) (p (Maybe.some t value))) : (p x)
+(Maybe.match (Maybe.none) none some) = none
+(Maybe.match (Maybe.some value_) none some) = (some value_)
 
 // Kind.Checker.look (index: U60) : (Kind.Checker (Maybe (Kind.Term)))
 (Kind.Checker.look index) = @context @depth @rhs @subst @eqts @errs (Kind.Result.checked context depth rhs subst eqts errs (Kind.Subst.look subst index))
 
-// Bool.or (a: (Bool)) (b: (Bool)) : (Bool)
-(Bool.or (Bool.true) b) = (Bool.true)
-(Bool.or (Bool.false) b) = b
-
-// Kind.Checker.add_value (idx: U60) (val: (Kind.Term)) : (Kind.Checker (Unit))
-(Kind.Checker.add_value idx val) = @context @depth @rhs @subst @eqts @errs (Kind.Result.checked (Kind.Context.add_value context idx val) depth rhs subst eqts errs (Unit.new))
-
-// Kind.Context.add_value (prev: (Kind.Context)) (name: U60) (term: (Kind.Term)) : (Kind.Context)
-(Kind.Context.add_value (Kind.Context.entry name type vals rest) 0 val) = (Kind.Context.entry name type (List.cons val vals) rest)
-(Kind.Context.add_value (Kind.Context.entry name type vals rest) n val) = (Kind.Context.entry name type vals (Kind.Context.add_value rest (- n 1) val))
-(Kind.Context.add_value (Kind.Context.empty) n val) = (Kind.Context.empty)
-
-// U60.equal (a: U60) (b: U60) : (Bool)
-(U60.equal a b) = (U60.to_bool (== a b))
-
-// U60.to_bool (n: U60) : (Bool)
-(U60.to_bool 0) = (Bool.false)
-(U60.to_bool n) = (Bool.true)
+// Kind.Checker.get_right_hand_side : (Kind.Checker (Bool))
+(Kind.Checker.get_right_hand_side) = @context @depth @rhs @subst @eqts @errs (Kind.Result.checked context depth rhs subst eqts errs rhs)
+
+// Kind.Operator.equal (left: (Kind.Operator)) (right: (Kind.Operator)) : (Bool)
+(Kind.Operator.equal (Kind.Operator.and) (Kind.Operator.and)) = (Bool.true)
+(Kind.Operator.equal (Kind.Operator.sub) (Kind.Operator.sub)) = (Bool.true)
+(Kind.Operator.equal (Kind.Operator.mul) (Kind.Operator.mul)) = (Bool.true)
+(Kind.Operator.equal (Kind.Operator.div) (Kind.Operator.div)) = (Bool.true)
+(Kind.Operator.equal (Kind.Operator.mod) (Kind.Operator.mod)) = (Bool.true)
+(Kind.Operator.equal (Kind.Operator.and) (Kind.Operator.and)) = (Bool.true)
+(Kind.Operator.equal (Kind.Operator.or) (Kind.Operator.or)) = (Bool.true)
+(Kind.Operator.equal (Kind.Operator.xor) (Kind.Operator.xor)) = (Bool.true)
+(Kind.Operator.equal (Kind.Operator.shl) (Kind.Operator.shl)) = (Bool.true)
+(Kind.Operator.equal (Kind.Operator.shr) (Kind.Operator.shr)) = (Bool.true)
+(Kind.Operator.equal (Kind.Operator.ltn) (Kind.Operator.ltn)) = (Bool.true)
+(Kind.Operator.equal (Kind.Operator.lte) (Kind.Operator.lte)) = (Bool.true)
+(Kind.Operator.equal (Kind.Operator.eql) (Kind.Operator.eql)) = (Bool.true)
+(Kind.Operator.equal (Kind.Operator.gte) (Kind.Operator.gte)) = (Bool.true)
+(Kind.Operator.equal (Kind.Operator.gtn) (Kind.Operator.gtn)) = (Bool.true)
+(Kind.Operator.equal (Kind.Operator.neq) (Kind.Operator.neq)) = (Bool.true)
+(Kind.Operator.equal a b) = (Bool.false)
+
+// Bool.if -(a: Type) (b: (Bool)) (t: a) (f: a) : a
+(Bool.if (Bool.true) t f) = t
+(Bool.if (Bool.false) t f) = f
 
 // Kind.Term.fillable (term: (Kind.Term)) (sub: (Kind.Subst)) : (Bool)
 (Kind.Term.fillable term (Kind.Subst.end)) = (Bool.false)
@@ -496,9 +220,41 @@
 (Kind.Term.fillable (Kind.Term.args7 x0 x1 x2 x3 x4 x5 x6) sub) = (Bool.or (Kind.Term.fillable x0 sub) (Bool.or (Kind.Term.fillable x1 sub) (Bool.or (Kind.Term.fillable x2 sub) (Bool.or (Kind.Term.fillable x3 sub) (Bool.or (Kind.Term.fillable x4 sub) (Bool.or (Kind.Term.fillable x5 sub) (Kind.Term.fillable x6 sub)))))))
 (Kind.Term.fillable (Kind.Term.args8 x0 x1 x2 x3 x4 x5 x6 x7) sub) = (Bool.or (Kind.Term.fillable x0 sub) (Bool.or (Kind.Term.fillable x1 sub) (Bool.or (Kind.Term.fillable x2 sub) (Bool.or (Kind.Term.fillable x3 sub) (Bool.or (Kind.Term.fillable x4 sub) (Bool.or (Kind.Term.fillable x5 sub) (Bool.or (Kind.Term.fillable x6 sub) (Kind.Term.fillable x7 sub))))))))
 
+// Bool.or (a: (Bool)) (b: (Bool)) : (Bool)
+(Bool.or (Bool.true) b) = (Bool.true)
+(Bool.or (Bool.false) b) = b
+
 // Maybe.is_some -(a: Type) (m: (Maybe a)) : (Bool)
 (Maybe.is_some (Maybe.none)) = (Bool.false)
 (Maybe.is_some (Maybe.some v)) = (Bool.true)
+
+// Kind.Checker.extended -(a: Type) (checker: (Kind.Checker a)) (name: U60) (type: (Kind.Term)) (vals: (List (Kind.Term))) : (Kind.Checker a)
+(Kind.Checker.extended checker name type vals) = (Kind.Checker.bind (Kind.Checker.extend name type vals) @_ (Kind.Checker.bind checker @got (Kind.Checker.bind (Kind.Checker.shrink) @_ (Kind.Checker.pure got))))
+
+// Kind.Checker.bind.result -(a: Type) -(b: Type) (result: (Kind.Result a)) (then: (_: a) (Kind.Checker b)) : (Kind.Result b)
+(Kind.Checker.bind.result (Kind.Result.checked context depth rhs sub equations errs ret) then) = (((((((then ret) context) depth) rhs) sub) equations) errs)
+(Kind.Checker.bind.result (Kind.Result.errored context sub errs) then) = (Kind.Result.errored context sub errs)
+
+// Kind.Checker.bind -(a: Type) -(b: Type) (checker: (Kind.Checker a)) (then: (_: a) (Kind.Checker b)) : (Kind.Checker b)
+(Kind.Checker.bind checker then) = @context @depth @rhs @subst @eqts @errs (Kind.Checker.bind.result ((((((checker context) depth) rhs) subst) eqts) errs) then)
+
+// Kind.Checker.extend (name: U60) (type: (Kind.Term)) (vals: (List (Kind.Term))) : (Kind.Checker (Unit))
+(Kind.Checker.extend name type vals) = @context @depth @rhs @subst @eqts @errs (Kind.Result.checked (Kind.Context.extend context name type vals) (+ depth 1) rhs subst eqts errs (Unit.new))
+
+// Kind.Context.extend (prev: (Kind.Context)) (name: U60) (term: (Kind.Term)) (ls: (List (Kind.Term))) : (Kind.Context)
+(Kind.Context.extend (Kind.Context.empty) name type values) = (Kind.Context.entry name type values (Kind.Context.empty))
+(Kind.Context.extend (Kind.Context.entry n t v rest) name type values) = (Kind.Context.entry n t v (Kind.Context.extend rest name type values))
+
+// Kind.Checker.pure -(t: Type) (a: t) : (Kind.Checker t)
+(Kind.Checker.pure res) = @context @depth @rhs @subst @eqts @errs (Kind.Result.checked context depth rhs subst eqts errs res)
+
+// Kind.Checker.shrink : (Kind.Checker (Unit))
+(Kind.Checker.shrink) = @context @depth @rhs @subst @eqts @errs (Kind.Result.checked (Kind.Context.shrink context) (- depth 1) rhs subst eqts errs (Unit.new))
+
+// Kind.Context.shrink (ctx: (Kind.Context)) : (Kind.Context)
+(Kind.Context.shrink (Kind.Context.empty)) = (Kind.Context.empty)
+(Kind.Context.shrink (Kind.Context.entry name type vals (Kind.Context.empty))) = (Kind.Context.empty)
+(Kind.Context.shrink (Kind.Context.entry name type vals rest)) = (Kind.Context.entry name type vals (Kind.Context.shrink rest))
 
 // Kind.Checker.fill (index: U60) (val: (Kind.Term)) : (Kind.Checker (Unit))
 (Kind.Checker.fill index val) = @context @depth @rhs @subst @eqts @errs (Kind.Result.checked context depth rhs (Kind.Subst.fill subst index val) eqts errs (Unit.new))
@@ -511,30 +267,93 @@
 (Kind.Subst.fill (Kind.Subst.unfilled rest) n term) = (Kind.Subst.unfilled (Kind.Subst.fill rest (- n 1) term))
 (Kind.Subst.fill (Kind.Subst.sub keep rest) n term) = (Kind.Subst.sub keep (Kind.Subst.fill rest (- n 1) term))
 
-// Kind.Operator.equal (left: (Kind.Operator)) (right: (Kind.Operator)) : (Bool)
-(Kind.Operator.equal (Kind.Operator.and) (Kind.Operator.and)) = (Bool.true)
-(Kind.Operator.equal (Kind.Operator.sub) (Kind.Operator.sub)) = (Bool.true)
-(Kind.Operator.equal (Kind.Operator.mul) (Kind.Operator.mul)) = (Bool.true)
-(Kind.Operator.equal (Kind.Operator.div) (Kind.Operator.div)) = (Bool.true)
-(Kind.Operator.equal (Kind.Operator.mod) (Kind.Operator.mod)) = (Bool.true)
-(Kind.Operator.equal (Kind.Operator.and) (Kind.Operator.and)) = (Bool.true)
-(Kind.Operator.equal (Kind.Operator.or) (Kind.Operator.or)) = (Bool.true)
-(Kind.Operator.equal (Kind.Operator.xor) (Kind.Operator.xor)) = (Bool.true)
-(Kind.Operator.equal (Kind.Operator.shl) (Kind.Operator.shl)) = (Bool.true)
-(Kind.Operator.equal (Kind.Operator.shr) (Kind.Operator.shr)) = (Bool.true)
-(Kind.Operator.equal (Kind.Operator.ltn) (Kind.Operator.ltn)) = (Bool.true)
-(Kind.Operator.equal (Kind.Operator.lte) (Kind.Operator.lte)) = (Bool.true)
-(Kind.Operator.equal (Kind.Operator.eql) (Kind.Operator.eql)) = (Bool.true)
-(Kind.Operator.equal (Kind.Operator.gte) (Kind.Operator.gte)) = (Bool.true)
-(Kind.Operator.equal (Kind.Operator.gtn) (Kind.Operator.gtn)) = (Bool.true)
-(Kind.Operator.equal (Kind.Operator.neq) (Kind.Operator.neq)) = (Bool.true)
-(Kind.Operator.equal a b) = (Bool.false)
+// Kind.Checker.find -(r: Type) (index: U60) (alt: r) (fun: (_: U60) (_: (Kind.Term)) (_: (List (Kind.Term))) r) : (Kind.Checker r)
+(Kind.Checker.find index alt fun) = @context @depth @rhs @subst @eqts @errs (Kind.Result.checked context depth rhs subst eqts errs (Kind.Context.find context index alt fun))
+
+// Kind.Context.find -(res: Type) (ctx: (Kind.Context)) (name: U60) (alt: res) (fun: (_: U60) (_: (Kind.Term)) (_: (List (Kind.Term))) res) : res
+(Kind.Context.find (Kind.Context.entry name type vals rest) 0 alt fun) = (((fun name) type) vals)
+(Kind.Context.find (Kind.Context.entry name type vals rest) n alt fun) = (Kind.Context.find rest (- n 1) alt fun)
+(Kind.Context.find (Kind.Context.empty) n alt fun) = alt
+
+// Kind.Checker.get_depth : (Kind.Checker U60)
+(Kind.Checker.get_depth) = @context @depth @rhs @subst @eqts @errs (Kind.Result.checked context depth rhs subst eqts errs depth)
+
+// Bool.and (a: (Bool)) (b: (Bool)) : (Bool)
+(Bool.and (Bool.true) b) = b
+(Bool.and (Bool.false) b) = (Bool.false)
 
 // Kind.Checker.get_subst : (Kind.Checker (Kind.Subst))
 (Kind.Checker.get_subst) = @context @depth @rhs @subst @eqts @errs (Kind.Result.checked context depth rhs subst eqts errs subst)
 
-// Kind.Checker.fail -(t: Type) (err: (Kind.Error)) : (Kind.Checker t)
-(Kind.Checker.fail err) = @context @depth @rhs @subst @eqts @errs (Kind.Result.errored context subst (List.cons err errs))
+// Kind.Term.eval (term: (Kind.Term)) : (Kind.Term)
+(Kind.Term.eval (Kind.Term.typ orig)) = (Kind.Term.typ orig)
+(Kind.Term.eval (Kind.Term.var orig name index)) = (Kind.Term.var orig name index)
+(Kind.Term.eval (Kind.Term.hol orig numb)) = (Kind.Term.hol orig numb)
+(Kind.Term.eval (Kind.Term.all orig name typ body)) = (Kind.Term.all orig name (Kind.Term.eval typ) @x (Kind.Term.eval (body x)))
+(Kind.Term.eval (Kind.Term.lam orig name body)) = (Kind.Term.lam orig name @x (Kind.Term.eval (body x)))
+(Kind.Term.eval (Kind.Term.let orig name expr body)) = (Kind.Term.eval_let orig name (Kind.Term.eval expr) @x (Kind.Term.eval (body x)))
+(Kind.Term.eval (Kind.Term.ann orig expr typ)) = (Kind.Term.eval_ann orig (Kind.Term.eval expr) (Kind.Term.eval typ))
+(Kind.Term.eval (Kind.Term.app orig expr typ)) = (Kind.Term.eval_app orig (Kind.Term.eval expr) (Kind.Term.eval typ))
+(Kind.Term.eval (Kind.Term.hlp orig)) = (Kind.Term.hlp orig)
+(Kind.Term.eval (Kind.Term.u60 orig)) = (Kind.Term.u60 orig)
+(Kind.Term.eval (Kind.Term.num orig num)) = (Kind.Term.num orig num)
+(Kind.Term.eval (Kind.Term.op2 orig op left right)) = (Kind.Term.eval_op orig op (Kind.Term.eval left) (Kind.Term.eval right))
+(Kind.Term.eval (Kind.Term.ct0 ctid orig)) = (Kind.Term.ct0 ctid orig)
+(Kind.Term.eval (Kind.Term.ct1 ctid orig x0)) = (Kind.Term.ct1 ctid orig (Kind.Term.eval x0))
+(Kind.Term.eval (Kind.Term.ct2 ctid orig x0 x1)) = (Kind.Term.ct2 ctid orig (Kind.Term.eval x0) (Kind.Term.eval x1))
+(Kind.Term.eval (Kind.Term.ct3 ctid orig x0 x1 x2)) = (Kind.Term.ct3 ctid orig (Kind.Term.eval x0) (Kind.Term.eval x1) (Kind.Term.eval x2))
+(Kind.Term.eval (Kind.Term.ct4 ctid orig x0 x1 x2 x3)) = (Kind.Term.ct4 ctid orig (Kind.Term.eval x0) (Kind.Term.eval x1) (Kind.Term.eval x2) (Kind.Term.eval x3))
+(Kind.Term.eval (Kind.Term.ct5 ctid orig x0 x1 x2 x3 x4)) = (Kind.Term.ct5 ctid orig (Kind.Term.eval x0) (Kind.Term.eval x1) (Kind.Term.eval x2) (Kind.Term.eval x3) (Kind.Term.eval x4))
+(Kind.Term.eval (Kind.Term.ct6 ctid orig x0 x1 x2 x3 x4 x5)) = (Kind.Term.ct6 ctid orig (Kind.Term.eval x0) (Kind.Term.eval x1) (Kind.Term.eval x2) (Kind.Term.eval x3) (Kind.Term.eval x4) (Kind.Term.eval x5))
+(Kind.Term.eval (Kind.Term.ct7 ctid orig args)) = (Kind.Term.ct7 ctid orig (Kind.Term.eval args))
+(Kind.Term.eval (Kind.Term.ct8 ctid orig args)) = (Kind.Term.ct8 ctid orig (Kind.Term.eval args))
+(Kind.Term.eval (Kind.Term.fn0 fnid orig)) = (Kind.Term.FN0 fnid orig)
+(Kind.Term.eval (Kind.Term.fn1 fnid orig x0)) = (Kind.Term.FN1 fnid orig (Kind.Term.eval x0))
+(Kind.Term.eval (Kind.Term.fn2 fnid orig x0 x1)) = (Kind.Term.FN2 fnid orig (Kind.Term.eval x0) (Kind.Term.eval x1))
+(Kind.Term.eval (Kind.Term.fn3 fnid orig x0 x1 x2)) = (Kind.Term.FN3 fnid orig (Kind.Term.eval x0) (Kind.Term.eval x1) (Kind.Term.eval x2))
+(Kind.Term.eval (Kind.Term.fn4 fnid orig x0 x1 x2 x3)) = (Kind.Term.FN4 fnid orig (Kind.Term.eval x0) (Kind.Term.eval x1) (Kind.Term.eval x2) (Kind.Term.eval x3))
+(Kind.Term.eval (Kind.Term.fn5 fnid orig x0 x1 x2 x3 x4)) = (Kind.Term.FN5 fnid orig (Kind.Term.eval x0) (Kind.Term.eval x1) (Kind.Term.eval x2) (Kind.Term.eval x3) (Kind.Term.eval x4))
+(Kind.Term.eval (Kind.Term.fn6 fnid orig x0 x1 x2 x3 x4 x5)) = (Kind.Term.FN6 fnid orig (Kind.Term.eval x0) (Kind.Term.eval x1) (Kind.Term.eval x2) (Kind.Term.eval x3) (Kind.Term.eval x4) (Kind.Term.eval x5))
+(Kind.Term.eval (Kind.Term.fn7 ctid orig args)) = (Kind.Term.FN7 ctid orig (Kind.Term.eval args))
+(Kind.Term.eval (Kind.Term.fn8 ctid orig args)) = (Kind.Term.FN8 ctid orig (Kind.Term.eval args))
+(Kind.Term.eval (Kind.Term.args7 x0 x1 x2 x3 x4 x5 x6)) = (Kind.Term.args7 (Kind.Term.eval x0) (Kind.Term.eval x1) (Kind.Term.eval x2) (Kind.Term.eval x3) (Kind.Term.eval x4) (Kind.Term.eval x5) (Kind.Term.eval x6))
+(Kind.Term.eval (Kind.Term.args8 x0 x1 x2 x3 x4 x5 x6 x7)) = (Kind.Term.args8 (Kind.Term.eval x0) (Kind.Term.eval x1) (Kind.Term.eval x2) (Kind.Term.eval x3) (Kind.Term.eval x4) (Kind.Term.eval x5) (Kind.Term.eval x6) (Kind.Term.eval x7))
+
+// Kind.Term.eval_op (orig: U60) (op: (Kind.Operator)) (left: (Kind.Term)) (right: (Kind.Term)) : (Kind.Term)
+(Kind.Term.eval_op orig (Kind.Operator.add) (Kind.Term.num a.orig a.num) (Kind.Term.num b.orig b.num)) = (Kind.Term.num 0 (+ a.num b.num))
+(Kind.Term.eval_op orig (Kind.Operator.sub) (Kind.Term.num a.orig a.num) (Kind.Term.num b.orig b.num)) = (Kind.Term.num 0 (- a.num b.num))
+(Kind.Term.eval_op orig (Kind.Operator.mul) (Kind.Term.num a.orig a.num) (Kind.Term.num b.orig b.num)) = (Kind.Term.num 0 (* a.num b.num))
+(Kind.Term.eval_op orig (Kind.Operator.div) (Kind.Term.num a.orig a.num) (Kind.Term.num b.orig b.num)) = (Kind.Term.num 0 (/ a.num b.num))
+(Kind.Term.eval_op orig (Kind.Operator.mod) (Kind.Term.num a.orig a.num) (Kind.Term.num b.orig b.num)) = (Kind.Term.num 0 (% a.num b.num))
+(Kind.Term.eval_op orig (Kind.Operator.and) (Kind.Term.num a.orig a.num) (Kind.Term.num b.orig b.num)) = (Kind.Term.num 0 (& a.num b.num))
+(Kind.Term.eval_op orig (Kind.Operator.or) (Kind.Term.num a.orig a.num) (Kind.Term.num b.orig b.num)) = (Kind.Term.num 0 (| a.num b.num))
+(Kind.Term.eval_op orig (Kind.Operator.xor) (Kind.Term.num a.orig a.num) (Kind.Term.num b.orig b.num)) = (Kind.Term.num 0 (^ a.num b.num))
+(Kind.Term.eval_op orig (Kind.Operator.shl) (Kind.Term.num a.orig a.num) (Kind.Term.num b.orig b.num)) = (Kind.Term.num 0 (<< a.num b.num))
+(Kind.Term.eval_op orig (Kind.Operator.shr) (Kind.Term.num a.orig a.num) (Kind.Term.num b.orig b.num)) = (Kind.Term.num 0 (>> a.num b.num))
+(Kind.Term.eval_op orig (Kind.Operator.ltn) (Kind.Term.num a.orig a.num) (Kind.Term.num b.orig b.num)) = (Kind.Term.num 0 (< a.num b.num))
+(Kind.Term.eval_op orig (Kind.Operator.lte) (Kind.Term.num a.orig a.num) (Kind.Term.num b.orig b.num)) = (Kind.Term.num 0 (<= a.num b.num))
+(Kind.Term.eval_op orig (Kind.Operator.eql) (Kind.Term.num a.orig a.num) (Kind.Term.num b.orig b.num)) = (Kind.Term.num 0 (== a.num b.num))
+(Kind.Term.eval_op orig (Kind.Operator.gte) (Kind.Term.num a.orig a.num) (Kind.Term.num b.orig b.num)) = (Kind.Term.num 0 (>= a.num b.num))
+(Kind.Term.eval_op orig (Kind.Operator.gtn) (Kind.Term.num a.orig a.num) (Kind.Term.num b.orig b.num)) = (Kind.Term.num 0 (> a.num b.num))
+(Kind.Term.eval_op orig (Kind.Operator.neq) (Kind.Term.num a.orig a.num) (Kind.Term.num b.orig b.num)) = (Kind.Term.num 0 (!= a.num b.num))
+(Kind.Term.eval_op orig op left right) = (Kind.Term.op2 orig op left right)
+
+// Kind.Checker.error -(t: Type) (err: (Kind.Error)) (ret: t) : (Kind.Checker t)
+(Kind.Checker.error err ret) = @context @depth @rhs @subst @eqts @errs (Kind.Result.checked context depth rhs subst eqts (List.cons err errs) ret)
+
+// Kind.Checker.get_equations : (Kind.Checker (List (Kind.Equation)))
+(Kind.Checker.get_equations) = @context @depth @rhs @subst @eqts @errs (Kind.Result.checked context depth rhs subst eqts errs eqts)
+
+// Kind.Checker.check (term: (Kind.Term)) (type: (Kind.Term)) : (Kind.Checker (Unit))
+(Kind.Checker.check (Kind.Term.lam orig name body) type) = (Kind.Checker.bind (Kind.Checker.get_subst) @subst let fun = (Kind.Term.if_all type @t_orig @t_name @t_type @t_body @orig @name @body (Kind.Checker.bind (Kind.Checker.get_depth) @dep (Kind.Checker.bind (Kind.Checker.extended (Kind.Checker.check (body (Kind.Term.var orig name dep)) (t_body (Kind.Term.var t_orig t_name dep))) name t_type (List.nil)) @chk (Kind.Checker.pure (Unit.new)))) @orig @name @body (Kind.Checker.bind (Kind.Checker.get_context) @ctx (Kind.Checker.fail (Kind.Error.cant_infer_lambda ctx orig)))); (((fun orig) name) body))
+(Kind.Checker.check (Kind.Term.let orig name expr body) type) = (Kind.Checker.bind (Kind.Checker.get_depth) @dep (Kind.Checker.bind (Kind.Checker.infer expr) @expr_typ (Kind.Checker.bind (Kind.Checker.extended (Kind.Checker.check (body (Kind.Term.var orig name dep)) type) name expr_typ (List.cons (Kind.Term.eval expr) (List.nil))) @body_chk (Kind.Checker.pure (Unit.new)))))
+(Kind.Checker.check (Kind.Term.hlp orig) type) = (Kind.Checker.bind (Kind.Checker.get_context) @ctx (Kind.Checker.bind (Kind.Checker.error (Kind.Error.inspection ctx orig type) (Unit.new)) @_ (Kind.Checker.pure (Unit.new))))
+(Kind.Checker.check (Kind.Term.var orig name idx) type) = (Kind.Checker.bind (Kind.Checker.get_right_hand_side) @rhs (Bool.if rhs (Kind.Checker.compare rhs (Kind.Term.var orig name idx) type) (Kind.Checker.extend name type (List.nil))))
+(Kind.Checker.check (Kind.Term.hol orig numb) type) = (Kind.Checker.pure (Unit.new))
+(Kind.Checker.check term type) = (Kind.Checker.bind (Kind.Checker.get_right_hand_side) @rhs (Kind.Checker.compare rhs term type))
+
+// Kind.Checker.compare (rhs: (Bool)) (term: (Kind.Term)) (type: (Kind.Term)) : (Kind.Checker (Unit))
+(Kind.Checker.compare rhs term type) = (Kind.Term.get_origin term @orig @term (Kind.Checker.bind (Kind.Checker.infer term) @term_typ let fun = (Bool.if rhs @term_typ @type (Kind.Checker.new_equation orig type term_typ) @term_typ @type (Kind.Checker.bind (Kind.Checker.equal (Kind.Term.eval term_typ) (Kind.Term.eval type)) @is_equal (Bool.if is_equal (Kind.Checker.pure (Unit.new)) (Kind.Checker.bind (Kind.Checker.get_context) @ctx (Kind.Checker.fail (Kind.Error.impossible_case ctx orig type term_typ)))))); ((fun term_typ) type)))
 
 // Kind.Checker.infer_args (args: (Kind.Term)) : (_: U60) (_: U60) (Kind.Term)
 (Kind.Checker.infer_args (Kind.Term.args7 x0 x1 x2 x3 x4 x5 x6)) = @ctid @orig (Kind.Term.app orig (Kind.Term.app orig (Kind.Term.app orig (Kind.Term.app orig (Kind.Term.app orig (Kind.Term.app orig (Kind.Term.app orig (Kind.Term.fn0 ctid orig) x0) x1) x2) x3) x4) x5) x6)
@@ -572,38 +391,68 @@
 (Kind.Checker.infer (Kind.Term.num orig numb)) = (Kind.Checker.pure (Kind.Term.u60 0))
 (Kind.Checker.infer (Kind.Term.op2 orig oper left right)) = (Kind.Checker.bind (Kind.Checker.check left (Kind.Term.u60 0)) @_ (Kind.Checker.bind (Kind.Checker.check right (Kind.Term.u60 0)) @_ (Kind.Checker.pure (Kind.Term.u60 0))))
 
+// Kind.Checker.get_context : (Kind.Checker (Kind.Context))
+(Kind.Checker.get_context) = @context @depth @rhs @subst @eqts @errs (Kind.Result.checked context depth rhs subst eqts errs context)
+
 // Kind.Term.if_all -(res: Type) (term: (Kind.Term)) (if: (_: U60) (_: U60) (_: (Kind.Term)) (_: (_: (Kind.Term)) (Kind.Term)) res) (else: res) : res
 (Kind.Term.if_all (Kind.Term.all orig name typ body) func_if else) = ((((func_if orig) name) typ) body)
 (Kind.Term.if_all other func_if else) = else
 
-// Kind.Checker.error -(t: Type) (err: (Kind.Error)) (ret: t) : (Kind.Checker t)
-(Kind.Checker.error err ret) = @context @depth @rhs @subst @eqts @errs (Kind.Result.checked context depth rhs subst eqts (List.cons err errs) ret)
+// Kind.Checker.fail -(t: Type) (err: (Kind.Error)) : (Kind.Checker t)
+(Kind.Checker.fail err) = @context @depth @rhs @subst @eqts @errs (Kind.Result.errored context subst (List.cons err errs))
+
+// Kind.Checker.new_equation (orig: U60) (left: (Kind.Term)) (right: (Kind.Term)) : (Kind.Checker (Unit))
+(Kind.Checker.new_equation orig left right) = @context @depth @rhs @subst @eqts @errs (Kind.Result.checked context depth rhs subst (List.append eqts (Kind.Equation.new context orig left right)) errs (Unit.new))
+
+// List.append -(a: Type) (xs: (List a)) (x: a) : (List a)
+(List.append (List.nil) x) = (List.pure x)
+(List.append (List.cons xs.h xs.t) x) = (List.cons xs.h (List.append xs.t x))
+
+// List.pure -(t: Type) (x: t) : (List t)
+(List.pure x) = (List.cons x (List.nil))
+
+// Kind.Term.get_origin -(r: Type) (term: (Kind.Term)) (got: (_: U60) (_: (Kind.Term)) r) : r
+(Kind.Term.get_origin (Kind.Term.typ orig) got) = ((got orig) (Kind.Term.typ orig))
+(Kind.Term.get_origin (Kind.Term.var orig name index) got) = ((got orig) (Kind.Term.var orig name index))
+(Kind.Term.get_origin (Kind.Term.hol orig numb) got) = ((got orig) (Kind.Term.hol orig numb))
+(Kind.Term.get_origin (Kind.Term.all orig name typ body) got) = ((got orig) (Kind.Term.all orig name typ body))
+(Kind.Term.get_origin (Kind.Term.lam orig name body) got) = ((got orig) (Kind.Term.lam orig name body))
+(Kind.Term.get_origin (Kind.Term.let orig name expr body) got) = ((got orig) (Kind.Term.let orig name expr body))
+(Kind.Term.get_origin (Kind.Term.ann orig expr typ) got) = ((got orig) (Kind.Term.ann orig expr typ))
+(Kind.Term.get_origin (Kind.Term.app orig func arg) got) = ((got orig) (Kind.Term.app orig func arg))
+(Kind.Term.get_origin (Kind.Term.hlp orig) got) = ((got orig) (Kind.Term.hlp orig))
+(Kind.Term.get_origin (Kind.Term.u60 orig) got) = ((got orig) (Kind.Term.u60 orig))
+(Kind.Term.get_origin (Kind.Term.num orig num) got) = ((got orig) (Kind.Term.num orig num))
+(Kind.Term.get_origin (Kind.Term.op2 orig op left right) got) = ((got orig) (Kind.Term.op2 orig op left right))
+(Kind.Term.get_origin (Kind.Term.ct0 ctid orig) got) = ((got orig) (Kind.Term.ct0 ctid orig))
+(Kind.Term.get_origin (Kind.Term.ct1 ctid orig x0) got) = ((got orig) (Kind.Term.ct1 ctid orig x0))
+(Kind.Term.get_origin (Kind.Term.ct2 ctid orig x0 x1) got) = ((got orig) (Kind.Term.ct2 ctid orig x0 x1))
+(Kind.Term.get_origin (Kind.Term.ct3 ctid orig x0 x1 x2) got) = ((got orig) (Kind.Term.ct3 ctid orig x0 x1 x2))
+(Kind.Term.get_origin (Kind.Term.ct4 ctid orig x0 x1 x2 x3) got) = ((got orig) (Kind.Term.ct4 ctid orig x0 x1 x2 x3))
+(Kind.Term.get_origin (Kind.Term.ct5 ctid orig x0 x1 x2 x3 x4) got) = ((got orig) (Kind.Term.ct5 ctid orig x0 x1 x2 x3 x4))
+(Kind.Term.get_origin (Kind.Term.ct6 ctid orig x0 x1 x2 x3 x4 x5) got) = ((got orig) (Kind.Term.ct6 ctid orig x0 x1 x2 x3 x4 x5))
+(Kind.Term.get_origin (Kind.Term.ct7 ctid orig args) got) = ((got orig) (Kind.Term.ct7 ctid orig args))
+(Kind.Term.get_origin (Kind.Term.ct8 ctid orig args) got) = ((got orig) (Kind.Term.ct8 ctid orig args))
+(Kind.Term.get_origin (Kind.Term.fn0 fnid orig) got) = ((got orig) (Kind.Term.fn0 fnid orig))
+(Kind.Term.get_origin (Kind.Term.fn1 fnid orig x0) got) = ((got orig) (Kind.Term.fn1 fnid orig x0))
+(Kind.Term.get_origin (Kind.Term.fn2 fnid orig x0 x1) got) = ((got orig) (Kind.Term.fn2 fnid orig x0 x1))
+(Kind.Term.get_origin (Kind.Term.fn3 fnid orig x0 x1 x2) got) = ((got orig) (Kind.Term.fn3 fnid orig x0 x1 x2))
+(Kind.Term.get_origin (Kind.Term.fn4 fnid orig x0 x1 x2 x3) got) = ((got orig) (Kind.Term.fn4 fnid orig x0 x1 x2 x3))
+(Kind.Term.get_origin (Kind.Term.fn5 fnid orig x0 x1 x2 x3 x4) got) = ((got orig) (Kind.Term.fn5 fnid orig x0 x1 x2 x3 x4))
+(Kind.Term.get_origin (Kind.Term.fn6 fnid orig x0 x1 x2 x3 x4 x5) got) = ((got orig) (Kind.Term.fn6 fnid orig x0 x1 x2 x3 x4 x5))
+(Kind.Term.get_origin (Kind.Term.fn7 fnid orig args) got) = ((got orig) (Kind.Term.fn7 fnid orig args))
+(Kind.Term.get_origin (Kind.Term.fn8 fnid orig args) got) = ((got orig) (Kind.Term.fn8 fnid orig args))
+
+// Kind.Checker.run -(t: Type) (checker: (Kind.Checker t)) (rhs: (Bool)) : (Kind.Result t)
+(Kind.Checker.run checker rhs) = ((((((checker (Kind.Context.empty)) 0) rhs) (Kind.Subst.end)) (List.nil)) (List.nil))
+
+// Kind.Checker.rule (rule: (Kind.Rule)) (term: (Kind.Term)) : (Kind.Checker (Unit))
+(Kind.Checker.rule (Kind.Rule.lhs arg args) (Kind.Term.all orig name type body)) = (Kind.Checker.bind (Kind.Checker.check arg type) @_ (Kind.Checker.bind (Kind.Checker.rule args (body arg)) @_ (Kind.Checker.pure (Unit.new))))
+(Kind.Checker.rule (Kind.Rule.lhs arg args) other) = (Kind.Checker.bind (Kind.Checker.get_context) @ctx (Kind.Checker.fail (Kind.Error.too_many_arguments ctx (Kind.Term.get_origin arg @orig @term orig))))
+(Kind.Checker.rule (Kind.Rule.rhs expr) type) = (Kind.Checker.bind (Kind.Checker.set_right_hand_side (Bool.true)) @_ (Kind.Checker.bind (Kind.Checker.check expr type) @_ (Kind.Checker.pure (Unit.new))))
 
 // Kind.Checker.set_right_hand_side (rhs: (Bool)) : (Kind.Checker (Unit))
 (Kind.Checker.set_right_hand_side to_rhs) = @context @depth @rhs @subst @eqts @errs (Kind.Result.checked context depth to_rhs subst eqts errs (Unit.new))
-
-// Kind.Checker.unify (checker: (Kind.Checker (Unit))) : (Kind.Checker (Unit))
-(Kind.Checker.unify checker) = (Kind.Checker.bind checker @_ (Kind.Checker.bind (Kind.Checker.get_equations) @equations (Kind.Checker.unify.go equations (List.nil) (Bool.false))))
-
-// Kind.Checker.unify.go (equations: (List (Kind.Equation))) (unsolved: (List (Kind.Equation))) (changed: (Bool)) : (Kind.Checker (Unit))
-(Kind.Checker.unify.go (List.nil) (List.nil) changed) = (Kind.Checker.pure (Unit.new))
-(Kind.Checker.unify.go (List.nil) unsolved (Bool.true)) = (Kind.Checker.unify.go unsolved (List.nil) (Bool.false))
-(Kind.Checker.unify.go (List.nil) unsolved (Bool.false)) = (Kind.Checker.unify.go.fail unsolved)
-(Kind.Checker.unify.go (List.cons (Kind.Equation.new ctx orig left right) equations) unsolved changed) = (Kind.Checker.bind (Kind.Checker.equal (Kind.Term.eval left) (Kind.Term.eval right)) @is_equal let unify = (Bool.if is_equal @equations @unsolved (Kind.Checker.unify.go equations unsolved (Bool.true)) @equations @unsolved let eqt = (Kind.Equation.new ctx orig left right); (Kind.Checker.unify.go equations (List.cons eqt unsolved) changed)); ((unify equations) unsolved))
-
-// Kind.Checker.unify.go.fail (equations: (List (Kind.Equation))) : (Kind.Checker (Unit))
-(Kind.Checker.unify.go.fail (List.nil)) = (Kind.Checker.pure (Unit.new))
-(Kind.Checker.unify.go.fail (List.cons (Kind.Equation.new ctx orig left right) eqts)) = (Kind.Checker.bind (Kind.Checker.error (Kind.Error.type_mismatch ctx orig left right) (Unit.new)) @_ (Kind.Checker.unify.go.fail eqts))
-
-// Kind.Checker.get_equations : (Kind.Checker (List (Kind.Equation)))
-(Kind.Checker.get_equations) = @context @depth @rhs @subst @eqts @errs (Kind.Result.checked context depth rhs subst eqts errs eqts)
-
-// Kind.Checker.run -(t: Type) (checker: (Kind.Checker t)) (rhs: (Bool)) : (Kind.Result t)
-(Kind.Checker.run checker rhs) = ((((((checker (Kind.Context.empty)) 0) rhs) (Kind.Subst.end)) (List.nil)) (List.nil))
-
-// String.is_nil (xs: (String)) : (Bool)
-(String.is_nil "") = (Bool.true)
-(String.is_nil (String.cons x xs)) = (Bool.false)
 
 // Kind.API.output (res: (List (Pair U60 (List (Kind.Result (Unit)))))) : (String)
 (Kind.API.output (List.nil)) = ""
@@ -631,11 +480,9 @@
 // Kind.API.output.error.details (fnid: U60) (ctx: (Kind.Context)) (sub: (Kind.Subst)) (origin: U60) : (String)
 (Kind.API.output.error.details fnid ctx sub orig) = (Kind.Printer.text (List.cons (Bool.if (Kind.Context.is_empty ctx) "" (Kind.Printer.text (List.cons (Kind.Printer.color "4") (List.cons "Kind.Context:" (List.cons (Kind.Printer.color "0") (List.cons (String.new_line) (List.cons (Kind.Context.show ctx sub) (List.nil)))))))) (List.cons (Kind.Printer.color "4") (List.cons (String.cons 79 (String.cons 110 (String.cons 32 (String.cons 39 "{{#F")))) (List.cons (Show.to_string (U60.show (>> orig 48))) (List.cons (String.cons 70 (String.cons 35 (String.cons 125 (String.cons 125 (String.cons 39 ":"))))) (List.cons (Kind.Printer.color "0") (List.cons (String.new_line) (List.cons "{{#R" (List.cons (Show.to_string (U60.show (>> orig 48))) (List.cons ":" (List.cons (Show.to_string (U60.show (& orig 16777215))) (List.cons ":" (List.cons (Show.to_string (U60.show (& (>> orig 24) 16777215))) (List.cons "R#}}" (List.cons (String.new_line) (List.nil)))))))))))))))))
 
-// Kind.Printer.color (color_code: (String)) : (String)
-(Kind.Printer.color color_code) = (Kind.Printer.text (List.cons (String.cons 27 "") (List.cons "[" (List.cons color_code (List.cons "m" (List.nil))))))
-
-// Pair.match -(a: Type) -(b: Type) (x: (Pair a b)) -(p: (x: (Pair a b)) Type) (new: (fst: a) (snd: b) (p (Pair.new a b fst snd))) : (p x)
-(Pair.match (Pair.new fst_ snd_) new) = ((new fst_) snd_)
+// Kind.Context.is_empty (ctx: (Kind.Context)) : (Bool)
+(Kind.Context.is_empty (Kind.Context.empty)) = (Bool.true)
+(Kind.Context.is_empty (Kind.Context.entry name type vals rest)) = (Bool.false)
 
 // String.cut.go (str: (String)) (df: (String)) (n: U60) : (String)
 (String.cut.go "" df n) = ""
@@ -645,7 +492,6 @@
 // String.cut (str: (String)) : (String)
 (String.cut str) = (String.cut.go str "(...)" 2048)
 
-<<<<<<< HEAD
 // Kind.Context.show.type (name: U60) (type: (Kind.Term)) (sub: (Kind.Subst)) (pad: U60) : (String)
 (Kind.Context.show.type name type sub pad) = (Kind.Printer.text (List.cons "- " (List.cons (String.pad_right (U60.to_nat pad) 32 (Kind.Name.show name)) (List.cons " : " (List.cons (String.cut (Kind.Term.show (Kind.Term.fill type sub))) (List.cons (String.new_line) (List.nil)))))))
 
@@ -659,15 +505,162 @@
 
 // Kind.Context.show (ctx: (Kind.Context)) (subst: (Kind.Subst)) : (String)
 (Kind.Context.show ctx subst) = (Kind.Context.show.go ctx subst (Kind.Context.max_name_length ctx))
+
+// U60.to_nat (x: U60) : (Nat)
+(U60.to_nat 0) = (Nat.zero)
+(U60.to_nat n) = (Nat.succ (U60.to_nat (- n 1)))
+
+// Kind.Printer.color (color_code: (String)) : (String)
+(Kind.Printer.color color_code) = (Kind.Printer.text (List.cons (String.cons 27 "") (List.cons "[" (List.cons color_code (List.cons "m" (List.nil))))))
+
+// Kind.Printer.text (ls: (List (String))) : (String)
+(Kind.Printer.text (List.nil)) = ""
+(Kind.Printer.text (List.cons x xs)) = (String.concat x (Kind.Printer.text xs))
+
+// String.concat (xs: (String)) (ys: (String)) : (String)
+(String.concat (String.cons x xs) ys) = (String.cons x (String.concat xs ys))
+(String.concat "" ys) = ys
+
+// String.new_line : (String)
+(String.new_line) = (String.pure (Char.newline))
+
+// Char.newline : (Char)
+(Char.newline) = 10
+
+// Char : Type
+(Char) = 0
+
+// String.pure (x: (Char)) : (String)
+(String.pure x) = (String.cons x "")
 
 // String.pad_right (size: (Nat)) (chr: (Char)) (str: (String)) : (String)
 (String.pad_right (Nat.zero) chr str) = str
 (String.pad_right (Nat.succ sp) chr "") = (String.cons chr (String.pad_right sp chr ""))
 (String.pad_right (Nat.succ sp) chr (String.cons x xs)) = (String.cons x (String.pad_right sp chr xs))
 
-// U60.to_nat (x: U60) : (Nat)
-(U60.to_nat 0) = (Nat.zero)
-(U60.to_nat n) = (Nat.succ (U60.to_nat (- n 1)))
+// Kind.Name.show.go (name: U60) (chrs: (String)) : (String)
+(Kind.Name.show.go name chrs) = (U60.if (== name 0) chrs let val = (% name 64); let chr = (U60.if (== val 0) 46 (U60.if (& (<= 1 val) (<= val 10)) (+ (- val 1) 48) (U60.if (& (<= 11 val) (<= val 36)) (+ (- val 11) 65) (U60.if (& (<= 37 val) (<= val 62)) (+ (- val 37) 97) (U60.if (== val 63) 95 63))))); (Kind.Name.show.go (/ name 64) (String.cons chr chrs)))
+
+// Kind.Name.show (name: U60) : (String)
+(Kind.Name.show name) = (Kind.Name.show.go name "")
+
+// U60.if -(r: Type) (n: U60) (t: r) (f: r) : r
+(U60.if 0 t f) = f
+(U60.if x t f) = t
+
+// Kind.Term.show.forall (orig: U60) (name: U60) (type: (Kind.Term)) (body: (_: (Kind.Term)) (Kind.Term)) : (String)
+(Kind.Term.show.forall orig name type body) = (U60.if (== name 63) (Kind.Printer.text (List.cons "(" (List.cons (Kind.Term.show type) (List.cons " -> " (List.cons (Kind.Term.show (body (Kind.Term.var orig name 0))) (List.cons ")" (List.nil))))))) (Kind.Printer.text (List.cons "((" (List.cons (Kind.Name.show name) (List.cons ": " (List.cons (Kind.Term.show type) (List.cons ") -> " (List.cons (Kind.Term.show (body (Kind.Term.var orig name 0))) (List.cons ")" (List.nil))))))))))
+
+// Kind.Term.show (term: (Kind.Term)) : (String)
+(Kind.Term.show term) = let sugars = (List.cons (Kind.Term.show.sugar.string term) (List.cons (Kind.Term.show.sugar.list term) (List.cons (Kind.Term.show.sugar.sigma term) (List.nil)))); (Maybe.try sugars (Kind.Term.show.go term))
+
+// Kind.Term.show.go (term: (Kind.Term)) : (String)
+(Kind.Term.show.go (Kind.Term.typ orig)) = "Type"
+(Kind.Term.show.go (Kind.Term.var orig name index)) = (Kind.Printer.text (List.cons (Kind.Name.show name) (List.nil)))
+(Kind.Term.show.go (Kind.Term.hol orig numb)) = (Kind.Printer.text (List.cons "_" (List.nil)))
+(Kind.Term.show.go (Kind.Term.all orig name type body)) = (Kind.Term.show.forall orig name type body)
+(Kind.Term.show.go (Kind.Term.lam orig name body)) = (Kind.Printer.text (List.cons "(" (List.cons (Kind.Name.show name) (List.cons "=>" (List.cons (Kind.Term.show (body (Kind.Term.var orig name 0))) (List.cons ")" (List.nil)))))))
+(Kind.Term.show.go (Kind.Term.let orig name exp body)) = (Kind.Printer.text (List.cons "let " (List.cons (Kind.Name.show name) (List.cons " = " (List.cons (Kind.Term.show exp) (List.cons "; " (List.cons (Kind.Term.show (body (Kind.Term.var orig name 0))) (List.nil))))))))
+(Kind.Term.show.go (Kind.Term.ann orig expr type)) = (Kind.Printer.text (List.cons "{" (List.cons (Kind.Term.show expr) (List.cons " :: " (List.cons (Kind.Term.show type) (List.cons "}" (List.nil)))))))
+(Kind.Term.show.go (Kind.Term.app orig func argm)) = (Kind.Printer.text (List.cons "(" (List.cons (Kind.Term.show func) (List.cons " " (List.cons (Kind.Term.show argm) (List.cons ")" (List.nil)))))))
+(Kind.Term.show.go (Kind.Term.ct0 ctid orig)) = (NameOf ctid)
+(Kind.Term.show.go (Kind.Term.ct1 ctid orig x0)) = (Kind.Printer.text (List.cons "(" (List.cons (NameOf ctid) (List.cons " " (List.cons (Kind.Term.show x0) (List.cons ")" (List.nil)))))))
+(Kind.Term.show.go (Kind.Term.ct2 ctid orig x0 x1)) = (Kind.Printer.text (List.cons "(" (List.cons (NameOf ctid) (List.cons " " (List.cons (Kind.Term.show x0) (List.cons " " (List.cons (Kind.Term.show x1) (List.cons ")" (List.nil)))))))))
+(Kind.Term.show.go (Kind.Term.ct3 ctid orig x0 x1 x2)) = (Kind.Printer.text (List.cons "(" (List.cons (NameOf ctid) (List.cons " " (List.cons (Kind.Term.show x0) (List.cons " " (List.cons (Kind.Term.show x1) (List.cons " " (List.cons (Kind.Term.show x2) (List.cons ")" (List.nil)))))))))))
+(Kind.Term.show.go (Kind.Term.ct4 ctid orig x0 x1 x2 x3)) = (Kind.Printer.text (List.cons "(" (List.cons (NameOf ctid) (List.cons " " (List.cons (Kind.Term.show x0) (List.cons " " (List.cons (Kind.Term.show x1) (List.cons " " (List.cons (Kind.Term.show x2) (List.cons " " (List.cons (Kind.Term.show x3) (List.cons ")" (List.nil)))))))))))))
+(Kind.Term.show.go (Kind.Term.ct5 ctid orig x0 x1 x2 x3 x4)) = (Kind.Printer.text (List.cons "(" (List.cons (NameOf ctid) (List.cons " " (List.cons (Kind.Term.show x0) (List.cons " " (List.cons (Kind.Term.show x1) (List.cons " " (List.cons (Kind.Term.show x2) (List.cons " " (List.cons (Kind.Term.show x3) (List.cons " " (List.cons (Kind.Term.show x4) (List.cons ")" (List.nil)))))))))))))))
+(Kind.Term.show.go (Kind.Term.ct6 ctid orig x0 x1 x2 x3 x4 x5)) = (Kind.Printer.text (List.cons "(" (List.cons (NameOf ctid) (List.cons " " (List.cons (Kind.Term.show x0) (List.cons " " (List.cons (Kind.Term.show x1) (List.cons " " (List.cons (Kind.Term.show x2) (List.cons " " (List.cons (Kind.Term.show x3) (List.cons " " (List.cons (Kind.Term.show x4) (List.cons " " (List.cons (Kind.Term.show x5) (List.cons ")" (List.nil)))))))))))))))))
+(Kind.Term.show.go (Kind.Term.ct7 ctid orig args)) = (Kind.Printer.text (List.cons "(" (List.cons (NameOf ctid) (List.cons " " (List.cons (Kind.Term.show args) (List.cons ")" (List.nil)))))))
+(Kind.Term.show.go (Kind.Term.ct8 ctid orig args)) = (Kind.Printer.text (List.cons "(" (List.cons (NameOf ctid) (List.cons " " (List.cons (Kind.Term.show args) (List.cons ")" (List.nil)))))))
+(Kind.Term.show.go (Kind.Term.fn0 ctid orig)) = (NameOf ctid)
+(Kind.Term.show.go (Kind.Term.fn1 ctid orig x0)) = (Kind.Printer.text (List.cons "(" (List.cons (NameOf ctid) (List.cons " " (List.cons (Kind.Term.show x0) (List.cons ")" (List.nil)))))))
+(Kind.Term.show.go (Kind.Term.fn2 ctid orig x0 x1)) = (Kind.Printer.text (List.cons "(" (List.cons (NameOf ctid) (List.cons " " (List.cons (Kind.Term.show x0) (List.cons " " (List.cons (Kind.Term.show x1) (List.cons ")" (List.nil)))))))))
+(Kind.Term.show.go (Kind.Term.fn3 ctid orig x0 x1 x2)) = (Kind.Printer.text (List.cons "(" (List.cons (NameOf ctid) (List.cons " " (List.cons (Kind.Term.show x0) (List.cons " " (List.cons (Kind.Term.show x1) (List.cons " " (List.cons (Kind.Term.show x2) (List.cons ")" (List.nil)))))))))))
+(Kind.Term.show.go (Kind.Term.fn4 ctid orig x0 x1 x2 x3)) = (Kind.Printer.text (List.cons "(" (List.cons (NameOf ctid) (List.cons " " (List.cons (Kind.Term.show x0) (List.cons " " (List.cons (Kind.Term.show x1) (List.cons " " (List.cons (Kind.Term.show x2) (List.cons " " (List.cons (Kind.Term.show x3) (List.cons ")" (List.nil)))))))))))))
+(Kind.Term.show.go (Kind.Term.fn5 ctid orig x0 x1 x2 x3 x4)) = (Kind.Printer.text (List.cons "(" (List.cons (NameOf ctid) (List.cons " " (List.cons (Kind.Term.show x0) (List.cons " " (List.cons (Kind.Term.show x1) (List.cons " " (List.cons (Kind.Term.show x2) (List.cons " " (List.cons (Kind.Term.show x3) (List.cons " " (List.cons (Kind.Term.show x4) (List.cons ")" (List.nil)))))))))))))))
+(Kind.Term.show.go (Kind.Term.fn6 ctid orig x0 x1 x2 x3 x4 x5)) = (Kind.Printer.text (List.cons "(" (List.cons (NameOf ctid) (List.cons " " (List.cons (Kind.Term.show x0) (List.cons " " (List.cons (Kind.Term.show x1) (List.cons " " (List.cons (Kind.Term.show x2) (List.cons " " (List.cons (Kind.Term.show x3) (List.cons " " (List.cons (Kind.Term.show x4) (List.cons " " (List.cons (Kind.Term.show x5) (List.cons ")" (List.nil)))))))))))))))))
+(Kind.Term.show.go (Kind.Term.fn7 ctid orig args)) = (Kind.Printer.text (List.cons "(" (List.cons (NameOf ctid) (List.cons " " (List.cons (Kind.Term.show args) (List.cons ")" (List.nil)))))))
+(Kind.Term.show.go (Kind.Term.fn8 ctid orig args)) = (Kind.Printer.text (List.cons "(" (List.cons (NameOf ctid) (List.cons " " (List.cons (Kind.Term.show args) (List.cons ")" (List.nil)))))))
+(Kind.Term.show.go (Kind.Term.args7 x0 x1 x2 x3 x4 x5 x6)) = (Kind.Printer.text (List.cons (Kind.Term.show x0) (List.cons " " (List.cons (Kind.Term.show x1) (List.cons " " (List.cons (Kind.Term.show x2) (List.cons " " (List.cons (Kind.Term.show x3) (List.cons " " (List.cons (Kind.Term.show x4) (List.cons " " (List.cons (Kind.Term.show x5) (List.cons " " (List.cons (Kind.Term.show x6) (List.nil)))))))))))))))
+(Kind.Term.show.go (Kind.Term.args8 x0 x1 x2 x3 x4 x5 x6 x7)) = (Kind.Printer.text (List.cons (Kind.Term.show x0) (List.cons " " (List.cons (Kind.Term.show x1) (List.cons " " (List.cons (Kind.Term.show x2) (List.cons " " (List.cons (Kind.Term.show x3) (List.cons " " (List.cons (Kind.Term.show x4) (List.cons " " (List.cons (Kind.Term.show x5) (List.cons " " (List.cons (Kind.Term.show x6) (List.cons " " (List.cons (Kind.Term.show x7) (List.nil)))))))))))))))))
+(Kind.Term.show.go (Kind.Term.hlp orig)) = "?"
+(Kind.Term.show.go (Kind.Term.u60 orig)) = "U60"
+(Kind.Term.show.go (Kind.Term.num orig numb)) = (Show.to_string (U60.show numb))
+(Kind.Term.show.go (Kind.Term.op2 orig operator left right)) = (Kind.Printer.text (List.cons "(" (List.cons (Kind.Operator.show operator) (List.cons " " (List.cons (Kind.Term.show left) (List.cons " " (List.cons (Kind.Term.show right) (List.cons ")" (List.nil)))))))))
+
+// Maybe.try -(a: Type) (ls: (List (Maybe a))) (alt: a) : a
+(Maybe.try (List.nil) alt) = alt
+(Maybe.try (List.cons maybe xs) alt) = (Maybe.match maybe (Maybe.try xs alt) @maybe.value maybe.value)
+
+// Kind.Term.show.sugar.sigma (term: (Kind.Term)) : (Maybe (String))
+(Kind.Term.show.sugar.sigma (Kind.Term.ct2 (Sigma.) orig typ (Kind.Term.lam orig_ name body))) = (Maybe.some (Kind.Printer.text (List.cons "([" (List.cons (Kind.Name.show name) (List.cons ": " (List.cons (Kind.Term.show typ) (List.cons "] -> " (List.cons (Kind.Term.show (body (Kind.Term.var orig_ name 0))) (List.cons ")" (List.nil))))))))))
+(Kind.Term.show.sugar.sigma term) = (Maybe.none)
+
+// Kind.Term.show.sugar.list.go (term: (Kind.Term)) : (Maybe (List (String)))
+(Kind.Term.show.sugar.list.go (Kind.Term.ct0 (List.nil.) orig)) = (Maybe.some (List.nil))
+(Kind.Term.show.sugar.list.go (Kind.Term.ct2 (List.cons.) orig x0 x1)) = (Maybe.bind (Kind.Term.show.sugar.list.go x1) @tail (Maybe.pure (List.cons (Kind.Term.show x0) tail)))
+(Kind.Term.show.sugar.list.go other) = (Maybe.none)
+
+// Kind.Term.show.sugar.list (term: (Kind.Term)) : (Maybe (String))
+(Kind.Term.show.sugar.list term) = (Maybe.bind (Kind.Term.show.sugar.list.go term) @res (Maybe.pure (Kind.Printer.text (List.cons "[" (List.cons (String.join " " res) (List.cons "]" (List.nil)))))))
+
+// Maybe.pure -(a: Type) (x: a) : (Maybe a)
+(Maybe.pure x) = (Maybe.some x)
+
+// String.join (sep: (String)) (list: (List (String))) : (String)
+(String.join sep list) = (String.intercalate sep list)
+
+// String.intercalate (sep: (String)) (xs: (List (String))) : (String)
+(String.intercalate sep xs) = (String.flatten (List.intersperse sep xs))
+
+// List.intersperse -(a: Type) (sep: a) (xs: (List a)) : (List a)
+(List.intersperse sep (List.nil)) = (List.nil)
+(List.intersperse sep (List.cons xh (List.nil))) = (List.pure xh)
+(List.intersperse sep (List.cons xh xt)) = (List.cons xh (List.cons sep (List.intersperse sep xt)))
+
+// String.flatten (xs: (List (String))) : (String)
+(String.flatten (List.nil)) = ""
+(String.flatten (List.cons head tail)) = (String.concat head (String.flatten tail))
+
+// Maybe.bind -(a: Type) -(b: Type) (ma: (Maybe a)) (mb: (_: a) (Maybe b)) : (Maybe b)
+(Maybe.bind (Maybe.none) mb) = (Maybe.none)
+(Maybe.bind (Maybe.some val) mb) = (mb val)
+
+// Kind.Term.show.sugar.string.go (term: (Kind.Term)) : (Maybe (String))
+(Kind.Term.show.sugar.string.go (Kind.Term.ct0 (String.nil.) orig)) = (Maybe.some "")
+(Kind.Term.show.sugar.string.go (Kind.Term.ct2 (String.cons.) orig (Kind.Term.num orig1 x0) x1)) = (Maybe.bind (Kind.Term.show.sugar.string.go x1) @tail (Maybe.pure (String.cons x0 tail)))
+(Kind.Term.show.sugar.string.go other) = (Maybe.none)
+
+// Kind.Term.show.sugar.string (term: (Kind.Term)) : (Maybe (String))
+(Kind.Term.show.sugar.string term) = (Maybe.bind (Kind.Term.show.sugar.string.go term) @res let quot = (String.cons 39 ""); (Maybe.pure (Kind.Printer.text (List.cons quot (List.cons res (List.cons quot (List.nil)))))))
+
+// Show.to_string (show: (Show)) : (String)
+(Show.to_string show) = (show "")
+
+// Show : Type
+(Show) = 0
+
+// U60.show (n: U60) : (Show)
+(U60.show 0) = @str (String.cons 48 str)
+(U60.show n) = @str let next = (String.cons (+ 48 (% n 10)) str); let func = (U60.if (< n 10) @h h @h ((U60.show (/ n 10)) h)); (func next)
+
+// Kind.Operator.show (op: (Kind.Operator)) : (String)
+(Kind.Operator.show (Kind.Operator.add)) = "+"
+(Kind.Operator.show (Kind.Operator.sub)) = "-"
+(Kind.Operator.show (Kind.Operator.mul)) = "*"
+(Kind.Operator.show (Kind.Operator.div)) = "/"
+(Kind.Operator.show (Kind.Operator.mod)) = "%"
+(Kind.Operator.show (Kind.Operator.and)) = "&"
+(Kind.Operator.show (Kind.Operator.or)) = "|"
+(Kind.Operator.show (Kind.Operator.xor)) = "^"
+(Kind.Operator.show (Kind.Operator.shl)) = "<<"
+(Kind.Operator.show (Kind.Operator.shr)) = ">>"
+(Kind.Operator.show (Kind.Operator.ltn)) = "<"
+(Kind.Operator.show (Kind.Operator.lte)) = "<="
+(Kind.Operator.show (Kind.Operator.eql)) = "=="
+(Kind.Operator.show (Kind.Operator.gte)) = ">="
+(Kind.Operator.show (Kind.Operator.gtn)) = ">"
+(Kind.Operator.show (Kind.Operator.neq)) = "!="
 
 // Kind.Context.max_name_length.aux (ctx: (Kind.Context)) (acc: U60) : U60
 (Kind.Context.max_name_length.aux (Kind.Context.empty) acc) = acc
@@ -679,17 +672,16 @@
 // U60.max (fst: U60) (snd: U60) : U60
 (U60.max fst snd) = (U60.if (> fst snd) fst snd)
 
+// Nat.to_u60 (n: (Nat)) : U60
+(Nat.to_u60 (Nat.zero)) = 0
+(Nat.to_u60 (Nat.succ n)) = (+ 1 (Nat.to_u60 n))
+
 // String.length (xs: (String)) : (Nat)
 (String.length "") = (Nat.zero)
 (String.length (String.cons x xs)) = (Nat.succ (String.length xs))
 
-// Nat.to_u60 (n: (Nat)) : U60
-(Nat.to_u60 (Nat.zero)) = 0
-(Nat.to_u60 (Nat.succ n)) = (+ 1 (Nat.to_u60 n))
-
-// Kind.Context.is_empty (ctx: (Kind.Context)) : (Bool)
-(Kind.Context.is_empty (Kind.Context.empty)) = (Bool.true)
-(Kind.Context.is_empty (Kind.Context.entry name type vals rest)) = (Bool.false)
+// Pair.match -(a: Type) -(b: Type) (x: (Pair a b)) -(p: (x: (Pair a b)) Type) (new: (fst: a) (snd: b) (p (Pair.new a b fst snd))) : (p x)
+(Pair.match (Pair.new fst_ snd_) new) = ((new fst_) snd_)
 
 // List.reverse -(a: Type) (xs: (List a)) : (List a)
 (List.reverse xs) = (List.reverse.go xs (List.nil))
@@ -697,6 +689,13 @@
 // List.reverse.go -(a: Type) (xs: (List a)) (ys: (List a)) : (List a)
 (List.reverse.go (List.nil) ys) = ys
 (List.reverse.go (List.cons x xs) ys) = (List.reverse.go xs (List.cons x ys))
+
+// String.is_nil (xs: (String)) : (Bool)
+(String.is_nil "") = (Bool.true)
+(String.is_nil (String.cons x xs)) = (Bool.false)
+
+// Kind.API.eval_main : (String)
+(Kind.API.eval_main) = (Kind.Printer.text (List.cons (Kind.Term.show (Kind.Term.FN0 (Main.) 0)) (List.cons (String.new_line) (List.cons (String.new_line) (List.nil)))))
 
 // Kind.Term.set_origin (new_orig: U60) (term: (Kind.Term)) : (Kind.Term)
 (Kind.Term.set_origin new_origin (Kind.Term.typ old_orig)) = (Kind.Term.typ new_origin)
@@ -729,1586 +728,3 @@
 (Kind.Term.set_origin new_origin (Kind.Term.fn6 fnid old_orig x0 x1 x2 x3 x4 x5)) = (Kind.Term.fn6 fnid new_origin x0 x1 x2 x3 x4 x5)
 (Kind.Term.set_origin new_origin (Kind.Term.fn7 ctid old_orig args)) = (Kind.Term.ct7 ctid new_origin args)
 (Kind.Term.set_origin new_origin (Kind.Term.fn8 ctid old_orig args)) = (Kind.Term.ct8 ctid new_origin args)
-=======
-// String.is_empty String : Bool
-(String.is_empty String.nil) = True
-(String.is_empty other)      = False
-
-// String.length String : U60
-(String.length String.nil)         = 0
-(String.length (String.cons x xs)) = (+ 1 (String.length xs))
-
-// String.pad_right (str: String) (chr: U60) (len: U60) : String
-(String.pad_right str                chr 0)   = String.nil
-(String.pad_right (String.cons x xs) chr len) = (String.cons x   (String.pad_right xs         chr (- len 1)))
-(String.pad_right String.nil         chr len) = (String.cons chr (String.pad_right String.nil chr (- len 1)))
-
-// Text (List String) : String
-(Text List.nil)         = String.nil
-(Text (List.cons x xs)) = (String.concat x (Text xs))
-
-// Color String : String
-(Color x) = (Text [ (String.cons 27 String.nil) "[" x "m" ])
-
-// Line : String
-Line = (String.cons 10 String.nil)
-
-// Subst
-// -----
-
-// type Subst {
-//    (End)                            // end of subst list
-//    (Unf (rest: Subst))              // unfilled hole
-//    (Sub (term: Term) (rest: Subst)) // subst hole
-// }
-
-// Subst.look Subst U60 : (Maybe Term)
-(Subst.look End             0) = None
-(Subst.look (Unf rest)      0) = None
-(Subst.look (Sub term rest) 0) = (Some term)
-(Subst.look End             n) = None
-(Subst.look (Unf rest)      n) = (Subst.look rest (- n 1))
-(Subst.look (Sub term rest) n) = (Subst.look rest (- n 1))
-
-// Subst.fill Subst U60 Term : Subst
-(Subst.fill End             0 term) = (Sub term End)
-(Subst.fill (Unf rest)      0 term) = (Sub term rest)
-(Subst.fill (Sub lost rest) 0 term) = (Sub term rest)
-(Subst.fill End             n term) = (Unf (Subst.fill End  (- n 1) term))
-(Subst.fill (Unf rest)      n term) = (Unf (Subst.fill rest (- n 1) term))
-(Subst.fill (Sub keep rest) n term) = (Sub keep (Subst.fill rest (- n 1) term))
-
-// Context
-// -------
-
-// type Context {
-//   Empty : Context
-//   (Entry (name: U60) (type: Term) (vals: (List Term))) : Context
-// }
-
-// Context.extend U60 Term (List Term) : Context
-(Context.extend (Entry name type vals rest) n t v) = (Entry name type vals (Context.extend rest n t v))
-(Context.extend Empty                       n t v) = (Entry n t v Empty)
-
-// Context.add_value Context U60 Term : Context
-(Context.add_value (Entry name type vals rest) 0 val) = (Entry name type (List.cons val vals) rest)
-(Context.add_value (Entry name type vals rest) n val) = (Entry name type vals (Context.add_value rest (- n 1) val))
-(Context.add_value Empty                       n val) = Empty
-
-// Context.find -(r: Type) Context U60 r (U60 -> Term -> (List Term) -> r) : r
-(Context.find (Entry name type vals rest) 0 d f) = (f name type vals)
-(Context.find (Entry name type vals rest) i d f) = (Context.find rest (- i 1) d f)
-(Context.find Empty                       i d f) = d
-
-// Context.shrink Context : Context
-(Context.shrink Empty)                        = Empty // FIXME: can't move to last line; investigate
-(Context.shrink (Entry name type vals Empty)) = Empty
-(Context.shrink (Entry name type vals rest))  = (Entry name type vals (Context.shrink rest))
-
-// Context.is_empty Context : Context
-(Context.is_empty (Entry name type vals rest)) = False
-(Context.is_empty Empty)                       = True
-
-// Context.max_name_length Context : U60
-(Context.max_name_length Empty) = 0
-(Context.max_name_length (Entry name type vals rest)) =
-  (U60.max (Name.length name) (Context.max_name_length rest))
-
-// Checker Monad
-// -------------
-
-// type Result (a : Type) {
-//   (Checked (ctx: Context) (dep: U60) (rhs: Bool) (sub: Subst) (eqt: List Equation) (err: List Error) (ret: a))
-//   (Errored (ctx: Context) (sub: Subst) (err: List Error))
-// }
-
-// Checker (a : Type) : Type {
-//   (context         : Context)
-//   (depth           : U60)
-//   (right_hand_side : Bool)
-//   (substitutions   : Subst)
-//   (equations       : List Equation)
-//   (errors          : List Error)
-//   (Result a)
-// }
-
-// Checker.bind -(a: Type) -(b: Type) (Checker a) : (a -> Checker b) (Checker b)
-(Checker.bind checker) = λnext λctx λdep λrhs λsub λeqt λerr ((Checker.bind.result (checker ctx dep rhs sub eqt err)) next)
-
-// Checker.bind.result -(a: Type) -(b: Type) (Result a) : (a -> Checker b) (Result b)
-(Checker.bind.result (Checked ctx dep rhs sub eqt err val)) = λnext (next val ctx dep rhs sub eqt err)
-(Checker.bind.result (Errored ctx sub err))                 = λnext (Errored ctx sub err)
-
-// Checker.done -(a: Type) (x: a) : (Checker a)
-(Checker.done val) = λctx λdep λrhs λsub λeqt λerr (Checked ctx dep rhs sub eqt err val)
-
-// Checker.error -(a: Type) (ret: a) (err: Error) : (Checker a)
-(Checker.error ret new_err) = λctx λdep λrhs λsub λeqt λerr (Checked ctx dep rhs sub eqt (List.append err new_err) ret)
-
-// Checker.fail -(a: Type) (err: Error) : (Checker a)
-(Checker.fail new_err) = λctx λdep λrhs λsub λeqt λerr (Errored ctx sub (List.cons new_err err))
-
-// Checker.run -(a: Type) (Checker a) (rhs: Bool) : (Result a)
-(Checker.run chk rhs) = (chk Empty 0 rhs End List.nil List.nil)
-
-// Checker.get_context : (Checker Context)
-(Checker.get_context) = λctx λdep λrhs λsub λeqt λerr
-  (Checked ctx dep rhs sub eqt err ctx)
-
-// Checker.get_depth : (Checker U60)
-(Checker.get_depth) = λctx λdep λrhs λsub λeqt λerr
-  (Checked ctx dep rhs sub eqt err dep)
-
-// Checker.get_subst : (Checker Subst)
-(Checker.get_subst) = λctx λdep λrhs λsub λeqt λerr
-  (Checked ctx dep rhs sub eqt err sub)
-
-// Checker.new_equation (orig: U60) (a: Term) (b: Term) : (Checker Unit)
-(Checker.new_equation orig a b) = λctx λdep λrhs λsub λeqt λerr
-  (Checked ctx dep rhs sub (List.append eqt (Equation ctx orig a b)) err Unit.new)
-
-// Checker.get_equations : (Checker (List (Pair Term Term)))
-(Checker.get_equations) = λctx λdep λrhs λsub λeqt λerr
-  (Checked ctx dep rhs sub eqt err eqt)
-
-// Checker.get_errors : (Checker (List Error))
-(Checker.get_errors) = λctx λdep λrhs λsub λeqt λerr
-  (Checked ctx dep rhs sub eqt err err)
-
-// Checker.get_right_hand_side : (Checker U60)
-(Checker.get_right_hand_side) = λctx λdep λrhs λsub λeqt λerr
-  (Checked ctx dep rhs sub eqt err rhs)
-
-// Checker.set_right_hand_side Bool : (Checker Unit)
-(Checker.set_right_hand_side rhs) = λctx λdep λold_rhs λsub λeqt λerr
-  (Checked ctx dep rhs sub eqt err Unit.new)
-
-// Checker.extend U60 Term (List Term) : (Checker Unit)
-(Checker.extend name type vals) = λctx λdep λrhs λsub λeqt λerr
-  (Checked (Context.extend ctx name type vals) (+ dep 1) rhs sub eqt err Unit)
-
-// Checker.shrink : (Checker Unit)
-(Checker.shrink) = λctx λdep λrhs λsub λeqt λerr
-  (Checked (Context.shrink ctx) (- dep 1) rhs sub eqt err Unit.new)
-
-// Checker.extended -(a: Type) (Checker a) U60 Term Term : (Checker a)
-(Checker.extended checker name type vals) = 
-  ask (Checker.bind (Checker.extend name type vals))
-  ask got = (Checker.bind checker)
-  ask (Checker.bind Checker.shrink)
-  (Checker.done got)
-
-// Checker.find -(r: Type) U60 r (U60 -> Term -> (List Term) -> r) : (Checker r)
-(Checker.find idx d f) = λctx λdep λrhs λsub λeqt λerr
-  (Checked ctx dep rhs sub eqt err (Context.find ctx idx d f))
-
-// Checker.add_value (idx: U60) (val: Term) : (Checker Unit)
-(Checker.add_value idx val) = λctx λdep λrhs λsub λeqt λerr
-  (Checked (Context.add_value ctx idx val) dep rhs sub eqt err Unit.new)
-
-// Checker.fill (idx: U60) (val: Term) : (Checker Unit)
-(Checker.fill idx val) = λctx λdep λrhs λsub λeqt λerr
-  (Checked ctx dep rhs (Subst.fill sub idx val) eqt err Unit.new)
-
-// Checker.look (idx: U60) : (Checker (Maybe Term))
-(Checker.look idx) = λctx λdep λrhs λsub λeqt λerr
-  (Checked ctx dep rhs sub eqt err (Subst.look sub idx))
-
-// Term utils
-// ----------
-
-// Term.if_all -(r: Type) Term (U60 U60 -> Term -> (Term -> Term) -> r) r : r
-(Term.if_all (All orig name type body) then else) = (then orig name type body)
-(Term.if_all other                     then else) = else
-
-// Term.orig
-(Term.get_origin (Typ orig) got)                      = (got orig (Typ orig))
-(Term.get_origin (Var orig name index) got)           = (got orig (Var orig name index))
-(Term.get_origin (Hol orig numb) got)                 = (got orig (Hol orig numb))
-(Term.get_origin (All orig name type body) got)       = (got orig (All orig name type body))
-(Term.get_origin (Lam orig name body) got)            = (got orig (Lam orig name body))
-(Term.get_origin (App orig func argm) got)            = (got orig (App orig func argm))
-(Term.get_origin (Let orig name expr body) got)       = (got orig (Let orig name expr body))
-(Term.get_origin (Ann orig expr type) got)            = (got orig (Ann orig expr type))
-(Term.get_origin (Ct0 name orig) got)                 = (got orig (Ct0 name orig))
-(Term.get_origin (Ct1 name orig a) got)               = (got orig (Ct1 name orig a))
-(Term.get_origin (Ct2 name orig a b) got)             = (got orig (Ct2 name orig a b))
-(Term.get_origin (Ct3 name orig a b c) got)           = (got orig (Ct3 name orig a b c))
-(Term.get_origin (Ct4 name orig a b c d) got)         = (got orig (Ct4 name orig a b c d))
-(Term.get_origin (Ct5 name orig a b c d e) got)       = (got orig (Ct5 name orig a b c d e))
-(Term.get_origin (Ct6 name orig a b c d e f) got)     = (got orig (Ct6 name orig a b c d e f))
-(Term.get_origin (Ct7 name orig a b c d e f g) got)   = (got orig (Ct7 name orig a b c d e f g))
-(Term.get_origin (Ct8 name orig a b c d e f g h) got) = (got orig (Ct8 name orig a b c d e f g h))
-(Term.get_origin (Fn0 name orig) got)                 = (got orig (Fn0 name orig))
-(Term.get_origin (Fn1 name orig a) got)               = (got orig (Fn1 name orig a))
-(Term.get_origin (Fn2 name orig a b) got)             = (got orig (Fn2 name orig a b))
-(Term.get_origin (Fn3 name orig a b c) got)           = (got orig (Fn3 name orig a b c))
-(Term.get_origin (Fn4 name orig a b c d) got)         = (got orig (Fn4 name orig a b c d))
-(Term.get_origin (Fn5 name orig a b c d e) got)       = (got orig (Fn5 name orig a b c d e))
-(Term.get_origin (Fn6 name orig a b c d e f) got)     = (got orig (Fn6 name orig a b c d e f))
-(Term.get_origin (Fn7 name orig a b c d e f g) got)   = (got orig (Fn7 name orig a b c d e f g))
-(Term.get_origin (Fn8 name orig a b c d e f g h) got) = (got orig (Fn8 name orig a b c d e f g h))
-(Term.get_origin (Hlp orig) got)                      = (got orig (Hlp orig))
-(Term.get_origin (U60 orig) got)                      = (got orig (U60 orig))
-(Term.get_origin (Num orig numb) got)                 = (got orig (Num orig numb))
-(Term.get_origin (Op2 orig oper val0 val1) got)       = (got orig (Op2 orig oper val0 val1))
-
-// Term.set_origin
-(Term.set_origin new_orig (Typ orig))                      = (Typ new_orig)
-(Term.set_origin new_orig (Var orig name index))           = (Var new_orig name index)
-(Term.set_origin new_orig (Hol orig numb))                 = (Hol new_orig numb)
-(Term.set_origin new_orig (All orig name type body))       = (All new_orig name type body)
-(Term.set_origin new_orig (Lam orig name body))            = (Lam new_orig name body)
-(Term.set_origin new_orig (App orig func argm))            = (App new_orig func argm)
-(Term.set_origin new_orig (Let orig name expr body))       = (Let new_orig name expr body)
-(Term.set_origin new_orig (Ann orig expr type))            = (Ann new_orig expr type)
-(Term.set_origin new_orig (Ct0 name orig))                 = (Ct0 name new_orig)
-(Term.set_origin new_orig (Ct1 name orig a))               = (Ct1 name new_orig a)
-(Term.set_origin new_orig (Ct2 name orig a b))             = (Ct2 name new_orig a b)
-(Term.set_origin new_orig (Ct3 name orig a b c))           = (Ct3 name new_orig a b c)
-(Term.set_origin new_orig (Ct4 name orig a b c d))         = (Ct4 name new_orig a b c d)
-(Term.set_origin new_orig (Ct5 name orig a b c d e))       = (Ct5 name new_orig a b c d e)
-(Term.set_origin new_orig (Ct6 name orig a b c d e f))     = (Ct6 name new_orig a b c d e f)
-(Term.set_origin new_orig (Ct7 name orig a b c d e f g))   = (Ct7 name new_orig a b c d e f g)
-(Term.set_origin new_orig (Ct8 name orig a b c d e f g h)) = (Ct8 name new_orig a b c d e f g h)
-(Term.set_origin new_orig (Fn0 name orig))                 = (Fn0 name new_orig)
-(Term.set_origin new_orig (Fn1 name orig a))               = (Fn1 name new_orig a)
-(Term.set_origin new_orig (Fn2 name orig a b))             = (Fn2 name new_orig a b)
-(Term.set_origin new_orig (Fn3 name orig a b c))           = (Fn3 name new_orig a b c)
-(Term.set_origin new_orig (Fn4 name orig a b c d))         = (Fn4 name new_orig a b c d)
-(Term.set_origin new_orig (Fn5 name orig a b c d e))       = (Fn5 name new_orig a b c d e)
-(Term.set_origin new_orig (Fn6 name orig a b c d e f))     = (Fn6 name new_orig a b c d e f)
-(Term.set_origin new_orig (Fn7 name orig a b c d e f g))   = (Fn7 name new_orig a b c d e f g)
-(Term.set_origin new_orig (Fn8 name orig a b c d e f g h)) = (Fn8 name new_orig a b c d e f g h)
-(Term.set_origin new_orig (Hlp orig))                      = (Hlp new_orig)
-(Term.set_origin new_orig (U60 orig))                      = (U60 new_orig)
-(Term.set_origin new_orig (Num orig numb))                 = (Num new_orig numb)
-(Term.set_origin new_orig (Op2 orig oper val0 val1))       = (Op2 new_orig oper val0 val1)
-
-// SO = Term.set_origin
-(SO new_orig term) = (Term.set_origin new_orig term)
-
-// Term.fillable Term Subst : Bool
-// -------------------------------
-
-(Term.fillable term End) =
-  False
-
-(Term.fillable (Typ orig) sub) =
-  False
-
-(Term.fillable (Var orig name index) sub) =
-  False
-
-(Term.fillable (All orig name type body) sub) =
-  let type = (Term.fillable type sub)
-  let body = (Term.fillable (body (Hlp 0)) sub)
-  (Bool.or type body)
-
-(Term.fillable (Lam orig name body) sub) =
-  let body = (Term.fillable (body (Hlp 0)) sub)
-  body
-
-(Term.fillable (App orig func argm) sub) =
-  let func = (Term.fillable func sub)
-  let argm = (Term.fillable argm sub)
-  (Bool.or func argm)
-
-(Term.fillable (Let orig name expr body) sub) =
-  let expr = (Term.fillable expr sub)
-  let body = (Term.fillable (body (Hlp 0)) sub)
-  (Bool.or expr body)
-
-(Term.fillable (Ann orig expr type) sub) =
-  let expr = (Term.fillable expr sub)
-  let type = (Term.fillable type sub)
-  (Bool.or expr type)
-
-(Term.fillable (Ct0 name orig) sub) =
-  False
-
-(Term.fillable (Ct1 name orig a) sub) =
-  let a = (Term.fillable a sub)
-  a
-
-(Term.fillable (Ct2 name orig a b) sub) =
-  let a = (Term.fillable a sub)
-  let b = (Term.fillable b sub)
-  (Bool.or a b)
-
-(Term.fillable (Ct3 name orig a b c) sub) =
-  let a = (Term.fillable a sub)
-  let b = (Term.fillable b sub)
-  let c = (Term.fillable c sub)
-  (Bool.or a (Bool.or b c))
-
-(Term.fillable (Ct4 name orig a b c d) sub) =
-  let a = (Term.fillable a sub)
-  let b = (Term.fillable b sub)
-  let c = (Term.fillable c sub)
-  let d = (Term.fillable d sub)
-  (Bool.or a (Bool.or b (Bool.or c d)))
-
-(Term.fillable (Ct5 name orig a b c d e) sub) =
-  let a = (Term.fillable a sub)
-  let b = (Term.fillable b sub)
-  let c = (Term.fillable c sub)
-  let d = (Term.fillable d sub)
-  let e = (Term.fillable e sub)
-  (Bool.or a (Bool.or b (Bool.or c (Bool.or d e))))
-
-(Term.fillable (Ct6 name orig a b c d e f) sub) =
-  let a = (Term.fillable a sub)
-  let b = (Term.fillable b sub)
-  let c = (Term.fillable c sub)
-  let d = (Term.fillable d sub)
-  let e = (Term.fillable e sub)
-  let f = (Term.fillable f sub)
-  (Bool.or a (Bool.or b (Bool.or c (Bool.or d (Bool.or e f)))))
-
-(Term.fillable (Ct7 name orig a b c d e f g) sub) =
-  let a = (Term.fillable a sub)
-  let b = (Term.fillable b sub)
-  let c = (Term.fillable c sub)
-  let d = (Term.fillable d sub)
-  let e = (Term.fillable e sub)
-  let f = (Term.fillable f sub)
-  let g = (Term.fillable g sub)
-  (Bool.or a (Bool.or b (Bool.or c (Bool.or d (Bool.or e (Bool.or f g))))))
-
-(Term.fillable (Ct8 name orig a b c d e f g h) sub) =
-  let a = (Term.fillable a sub)
-  let b = (Term.fillable b sub)
-  let c = (Term.fillable c sub)
-  let d = (Term.fillable d sub)
-  let e = (Term.fillable e sub)
-  let f = (Term.fillable f sub)
-  let g = (Term.fillable g sub)
-  let h = (Term.fillable h sub)
-  (Bool.or a (Bool.or b (Bool.or c (Bool.or d (Bool.or e (Bool.or f (Bool.or g h)))))))
-
-(Term.fillable (Fn0 name orig) sub) =
-  False
-
-(Term.fillable (Fn1 name orig a) sub) =
-  let a = (Term.fillable a sub)
-  a
-
-(Term.fillable (Fn2 name orig a b) sub) =
-  let a = (Term.fillable a sub)
-  let b = (Term.fillable b sub)
-  (Bool.or a b)
-
-(Term.fillable (Fn3 name orig a b c) sub) =
-  let a = (Term.fillable a sub)
-  let b = (Term.fillable b sub)
-  let c = (Term.fillable c sub)
-  (Bool.or a (Bool.or b c))
-
-(Term.fillable (Fn4 name orig a b c d) sub) =
-  let a = (Term.fillable a sub)
-  let b = (Term.fillable b sub)
-  let c = (Term.fillable c sub)
-  let d = (Term.fillable d sub)
-  (Bool.or a (Bool.or b (Bool.or c d)))
-
-(Term.fillable (Fn5 name orig a b c d e) sub) =
-  let a = (Term.fillable a sub)
-  let b = (Term.fillable b sub)
-  let c = (Term.fillable c sub)
-  let d = (Term.fillable d sub)
-  let e = (Term.fillable e sub)
-  (Bool.or a (Bool.or b (Bool.or c (Bool.or d e))))
-
-(Term.fillable (Fn6 name orig a b c d e f) sub) =
-  let a = (Term.fillable a sub)
-  let b = (Term.fillable b sub)
-  let c = (Term.fillable c sub)
-  let d = (Term.fillable d sub)
-  let e = (Term.fillable e sub)
-  let f = (Term.fillable f sub)
-  (Bool.or a (Bool.or b (Bool.or c (Bool.or d (Bool.or e f)))))
-
-(Term.fillable (Fn7 name orig a b c d e f g) sub) =
-  let a = (Term.fillable a sub)
-  let b = (Term.fillable b sub)
-  let c = (Term.fillable c sub)
-  let d = (Term.fillable d sub)
-  let e = (Term.fillable e sub)
-  let f = (Term.fillable f sub)
-  let g = (Term.fillable g sub)
-  (Bool.or a (Bool.or b (Bool.or c (Bool.or d (Bool.or e (Bool.or f g))))))
-
-(Term.fillable (Fn8 name orig a b c d e f g h) sub) =
-  let a = (Term.fillable a sub)
-  let b = (Term.fillable b sub)
-  let c = (Term.fillable c sub)
-  let d = (Term.fillable d sub)
-  let e = (Term.fillable e sub)
-  let f = (Term.fillable f sub)
-  let g = (Term.fillable g sub)
-  let h = (Term.fillable h sub)
-  (Bool.or a (Bool.or b (Bool.or c (Bool.or d (Bool.or e (Bool.or f (Bool.or g h)))))))
-
-(Term.fillable (Hlp orig) sub) =
-  False
-
-(Term.fillable (U60 orig) sub) =
-  False
-
-(Term.fillable (Num orig numb) sub) =
-  False
-
-(Term.fillable (Op2 orig oper val0 val1) sub) =
-  let val0 = (Term.fillable val0 sub)
-  let val1 = (Term.fillable val1 sub)
-  (Bool.or val0 val1)
-
-(Term.fillable (Hol orig numb) sub) =
-  (Maybe.case (Subst.look sub numb) False λval(True))
-
-// Term.fill Term Subst : (Pair Term Bool)
-// ---------------------------------------
-
-(Term.fill term End)                            = term
-(Term.fill (Typ orig) sub)                      = (Typ orig)
-(Term.fill (Var orig name index) sub)           = (Var orig name index)
-(Term.fill (All orig name type body) sub)       = (All orig name (Term.fill type sub) λx (Term.fill (body x) sub))
-(Term.fill (Lam orig name body) sub)            = (Lam orig name λx (Term.fill (body x) sub))
-(Term.fill (App orig func argm) sub)            = (APP orig (Term.fill func sub) (Term.fill argm sub))
-(Term.fill (Let orig name expr body) sub)       = (LET orig name (Term.fill expr sub) λx (Term.fill (body x) sub))
-(Term.fill (Ann orig expr type) sub)            = (ANN orig (Term.fill expr sub) (Term.fill type sub))
-(Term.fill (Ct0 name orig) sub)                 = (Ct0 name orig)
-(Term.fill (Ct1 name orig a) sub)               = (Ct1 name orig (Term.fill a sub))
-(Term.fill (Ct2 name orig a b) sub)             = (Ct2 name orig (Term.fill a sub) (Term.fill b sub))
-(Term.fill (Ct3 name orig a b c) sub)           = (Ct3 name orig (Term.fill a sub) (Term.fill b sub) (Term.fill c sub))
-(Term.fill (Ct4 name orig a b c d) sub)         = (Ct4 name orig (Term.fill a sub) (Term.fill b sub) (Term.fill c sub) (Term.fill d sub))
-(Term.fill (Ct5 name orig a b c d e) sub)       = (Ct5 name orig (Term.fill a sub) (Term.fill b sub) (Term.fill c sub) (Term.fill d sub) (Term.fill e sub))
-(Term.fill (Ct6 name orig a b c d e f) sub)     = (Ct6 name orig (Term.fill a sub) (Term.fill b sub) (Term.fill c sub) (Term.fill d sub) (Term.fill e sub) (Term.fill f sub))
-(Term.fill (Ct7 name orig a b c d e f g) sub)   = (Ct7 name orig (Term.fill a sub) (Term.fill b sub) (Term.fill c sub) (Term.fill d sub) (Term.fill e sub) (Term.fill f sub) (Term.fill g sub))
-(Term.fill (Ct8 name orig a b c d e f g h) sub) = (Ct8 name orig (Term.fill a sub) (Term.fill b sub) (Term.fill c sub) (Term.fill d sub) (Term.fill e sub) (Term.fill f sub) (Term.fill g sub) (Term.fill h sub))
-(Term.fill (Fn0 name orig) sub)                 = (FN0 name orig)
-(Term.fill (Fn1 name orig a) sub)               = (FN1 name orig (Term.fill a sub))
-(Term.fill (Fn2 name orig a b) sub)             = (FN2 name orig (Term.fill a sub) (Term.fill b sub))
-(Term.fill (Fn3 name orig a b c) sub)           = (FN3 name orig (Term.fill a sub) (Term.fill b sub) (Term.fill c sub))
-(Term.fill (Fn4 name orig a b c d) sub)         = (FN4 name orig (Term.fill a sub) (Term.fill b sub) (Term.fill c sub) (Term.fill d sub))
-(Term.fill (Fn5 name orig a b c d e) sub)       = (FN5 name orig (Term.fill a sub) (Term.fill b sub) (Term.fill c sub) (Term.fill d sub) (Term.fill e sub))
-(Term.fill (Fn6 name orig a b c d e f) sub)     = (FN6 name orig (Term.fill a sub) (Term.fill b sub) (Term.fill c sub) (Term.fill d sub) (Term.fill e sub) (Term.fill f sub))
-(Term.fill (Fn7 name orig a b c d e f g) sub)   = (FN7 name orig (Term.fill a sub) (Term.fill b sub) (Term.fill c sub) (Term.fill d sub) (Term.fill e sub) (Term.fill f sub) (Term.fill g sub))
-(Term.fill (Fn8 name orig a b c d e f g h) sub) = (FN8 name orig (Term.fill a sub) (Term.fill b sub) (Term.fill c sub) (Term.fill d sub) (Term.fill e sub) (Term.fill f sub) (Term.fill g sub) (Term.fill h sub))
-(Term.fill (Hlp orig) sub)                      = (Hlp orig)
-(Term.fill (U60 orig) sub)                      = (U60 orig)
-(Term.fill (Num orig numb) sub)                 = (Num orig numb)
-(Term.fill (Op2 orig oper val0 val1) sub)       = (OP2 orig oper (Term.fill val0 sub) (Term.fill val1 sub))
-(Term.fill (Hol orig numb) sub)                 = (Maybe.case (Subst.look sub numb) (Hol orig numb) λval (Term.fill val sub))
-
-// Eval Term (List Term) : Term
-// ----------------------------
-
-(Eval (Typ orig))                              = (Typ orig)
-(Eval (Var orig name index))                   = (Var orig name index)
-(Eval (Hol orig numb))                         = (Hol orig numb)
-(Eval (All orig name type body))               = (All orig name (Eval type) λx (Eval (body x)))
-(Eval (Lam orig name body))                    = (Lam orig name λx (Eval (body x)))
-(Eval (Let orig name expr body))               = (LET orig name (Eval expr) λx (Eval (body x)))
-(Eval (Ann orig expr typ))                     = (ANN orig (Eval expr) (Eval typ))
-(Eval (App orig func argm))                    = (APP orig (Eval func) (Eval argm))
-(Eval (Ct0 ctid orig))                         = (Ct0 ctid orig)
-(Eval (Ct1 ctid orig x0))                      = (Ct1 ctid orig (Eval x0))
-(Eval (Ct2 ctid orig x0 x1))                   = (Ct2 ctid orig (Eval x0) (Eval x1))
-(Eval (Ct3 ctid orig x0 x1 x2))                = (Ct3 ctid orig (Eval x0) (Eval x1) (Eval x2))
-(Eval (Ct4 ctid orig x0 x1 x2 x3))             = (Ct4 ctid orig (Eval x0) (Eval x1) (Eval x2) (Eval x3))
-(Eval (Ct5 ctid orig x0 x1 x2 x3 x4))          = (Ct5 ctid orig (Eval x0) (Eval x1) (Eval x2) (Eval x3) (Eval x4))
-(Eval (Ct6 ctid orig x0 x1 x2 x3 x4 x5))       = (Ct6 ctid orig (Eval x0) (Eval x1) (Eval x2) (Eval x3) (Eval x4) (Eval x5))
-(Eval (Ct7 ctid orig x0 x1 x2 x3 x4 x5 x6))    = (Ct7 ctid orig (Eval x0) (Eval x1) (Eval x2) (Eval x3) (Eval x4) (Eval x5) (Eval x6))
-(Eval (Ct8 ctid orig x0 x1 x2 x3 x4 x5 x6 x7)) = (Ct8 ctid orig (Eval x0) (Eval x1) (Eval x2) (Eval x3) (Eval x4) (Eval x5) (Eval x6) (Eval x7))
-(Eval (Fn0 ctid orig))                         = (FN0 ctid orig)
-(Eval (Fn1 ctid orig x0))                      = (FN1 ctid orig (Eval x0))
-(Eval (Fn2 ctid orig x0 x1))                   = (FN2 ctid orig (Eval x0) (Eval x1))
-(Eval (Fn3 ctid orig x0 x1 x2))                = (FN3 ctid orig (Eval x0) (Eval x1) (Eval x2))
-(Eval (Fn4 ctid orig x0 x1 x2 x3))             = (FN4 ctid orig (Eval x0) (Eval x1) (Eval x2) (Eval x3))
-(Eval (Fn5 ctid orig x0 x1 x2 x3 x4))          = (FN5 ctid orig (Eval x0) (Eval x1) (Eval x2) (Eval x3) (Eval x4))
-(Eval (Fn6 ctid orig x0 x1 x2 x3 x4 x5))       = (FN6 ctid orig (Eval x0) (Eval x1) (Eval x2) (Eval x3) (Eval x4) (Eval x5))
-(Eval (Fn7 ctid orig x0 x1 x2 x3 x4 x5 x6))    = (FN7 ctid orig (Eval x0) (Eval x1) (Eval x2) (Eval x3) (Eval x4) (Eval x5) (Eval x6))
-(Eval (Fn8 ctid orig x0 x1 x2 x3 x4 x5 x6 x7)) = (FN8 ctid orig (Eval x0) (Eval x1) (Eval x2) (Eval x3) (Eval x4) (Eval x5) (Eval x6) (Eval x7))
-(Eval (Hlp orig))                              = (Hlp orig)
-(Eval (U60 orig))                              = (U60 orig)
-(Eval (Num orig numb))                         = (Num orig numb)
-(Eval (Op2 orig oper val0 val1))               = (OP2 orig oper (Eval val0) (Eval val1))
-
-// Equal Term Term : (Checker Bool)
-// --------------------------------
-
-// Typ equality
-(Equal (Typ orig) (Typ orig)) =
-  (Checker.done True)
-
-// All equality
-(Equal (All a.orig a.name a.type a.body) (All b.orig b.name b.type b.body)) =
-  ask dep  = (Checker.bind Checker.get_depth)
-  ask type = (Checker.bind (Equal a.type b.type))
-  ask body = (Checker.bind (Checker.extended (Equal (a.body (Var a.orig a.name dep)) (b.body (Var b.orig b.name dep))) Null Null []))
-  (Checker.done (Bool.and type body))
-
-// Lam equality
-(Equal (Lam a.orig a.name a.body) (Lam b.orig b.name b.body)) =
-  ask dep  = (Checker.bind Checker.get_depth)
-  ask body = (Checker.bind (Checker.extended (Equal (a.body (Var a.orig a.name dep)) (b.body (Var b.orig b.name dep))) Null Null []))
-  (Checker.done body)
-
-// App equality
-(Equal (App a.orig a.func a.argm) (App b.orig b.func b.argm)) =
-  ask func = (Checker.bind (Equal a.func b.func))
-  ask argm = (Checker.bind (Equal a.argm b.argm))
-  (Checker.done (Bool.and func argm))
-
-// Let equality
-(Equal (Let a.orig a.name a.expr a.body) (Let b.orig b.name b.expr b.body)) =
-  ask dep  = (Checker.bind Checker.get_depth)
-  ask expr = (Checker.bind (Equal a.expr b.expr))
-  ask body = (Checker.bind (Checker.extended (Equal (a.body (Var a.orig a.name dep)) (b.body (Var b.orig b.name dep))) Null Null []))
-  (Checker.done (Bool.and expr body))
-
-// Ann equality
-(Equal (Ann a.orig a.expr a.type) (Ann b.orig b.expr b.type)) =
-  ask expr = (Checker.bind (Equal a.expr b.expr))
-  ask type = (Checker.bind (Equal a.type b.type))
-  (Checker.done (Bool.and expr type))
-
-// Ct0 equality
-(Equal (Ct0 a.ctid a.orig) (Ct0 b.ctid b.orig)) =
-  let ctid = (U60.equal (HashOf a.ctid) (HashOf b.ctid))
-  (Checker.done ctid)
-
-// Ct1 equality
-(Equal (Ct1 a.ctid a.orig a.x0) (Ct1 b.ctid b.orig b.x0)) =
-  let ctid = (U60.equal (HashOf a.ctid) (HashOf b.ctid))
-  ask x0   = (Checker.bind (Equal a.x0 b.x0))
-  (Checker.done (Bool.and ctid x0))
-
-// Ct2 equality
-(Equal (Ct2 a.ctid a.orig a.x0 a.x1) (Ct2 b.ctid b.orig b.x0 b.x1)) =
-  let ctid = (U60.equal (HashOf a.ctid) (HashOf b.ctid))
-  ask x0   = (Checker.bind (Equal a.x0 b.x0))
-  ask x1   = (Checker.bind (Equal a.x1 b.x1))
-  (Checker.done (Bool.and ctid (Bool.and x0 x1)))
-
-// Ct3 equality
-(Equal (Ct3 a.ctid a.orig a.x0 a.x1 a.x2) (Ct3 b.ctid b.orig b.x0 b.x1 b.x2)) =
-  let ctid = (U60.equal (HashOf a.ctid) (HashOf b.ctid))
-  ask x0   = (Checker.bind (Equal a.x0 b.x0))
-  ask x1   = (Checker.bind (Equal a.x1 b.x1))
-  ask x2   = (Checker.bind (Equal a.x2 b.x2))
-  (Checker.done (Bool.and ctid (Bool.and x0 (Bool.and x1 x2))))
-
-// Ct4 equality
-(Equal (Ct4 a.ctid a.orig a.x0 a.x1 a.x2 a.x3) (Ct4 b.ctid b.orig b.x0 b.x1 b.x2 b.x3)) =
-  let ctid = (U60.equal (HashOf a.ctid) (HashOf b.ctid))
-  ask x0   = (Checker.bind (Equal a.x0 b.x0))
-  ask x1   = (Checker.bind (Equal a.x1 b.x1))
-  ask x2   = (Checker.bind (Equal a.x2 b.x2))
-  ask x3   = (Checker.bind (Equal a.x3 b.x3))
-  (Checker.done (Bool.and ctid (Bool.and x0 (Bool.and x1 (Bool.and x2 x3)))))
-
-// Ct5 equality
-(Equal (Ct5 a.ctid a.orig a.x0 a.x1 a.x2 a.x3 a.x4) (Ct5 b.ctid b.orig b.x0 b.x1 b.x2 b.x3 b.x4)) =
-  let ctid = (U60.equal (HashOf a.ctid) (HashOf b.ctid))
-  ask x0   = (Checker.bind (Equal a.x0 b.x0))
-  ask x1   = (Checker.bind (Equal a.x1 b.x1))
-  ask x2   = (Checker.bind (Equal a.x2 b.x2))
-  ask x3   = (Checker.bind (Equal a.x3 b.x3))
-  ask x4   = (Checker.bind (Equal a.x4 b.x4))
-  (Checker.done (Bool.and ctid (Bool.and x0 (Bool.and x1 (Bool.and x2 (Bool.and x3 x4))))))
-
-// Ct6 equality
-(Equal (Ct6 a.ctid a.orig a.x0 a.x1 a.x2 a.x3 a.x4 a.x5) (Ct6 b.ctid b.orig b.x0 b.x1 b.x2 b.x3 b.x4 b.x5)) =
-  let ctid = (U60.equal (HashOf a.ctid) (HashOf b.ctid))
-  ask x0   = (Checker.bind (Equal a.x0 b.x0))
-  ask x1   = (Checker.bind (Equal a.x1 b.x1))
-  ask x2   = (Checker.bind (Equal a.x2 b.x2))
-  ask x3   = (Checker.bind (Equal a.x3 b.x3))
-  ask x4   = (Checker.bind (Equal a.x4 b.x4))
-  ask x5   = (Checker.bind (Equal a.x5 b.x5))
-  (Checker.done (Bool.and ctid (Bool.and x0 (Bool.and x1 (Bool.and x2 (Bool.and x3 (Bool.and x4 x5)))))))
-
-// Ct7 equality
-(Equal (Ct7 a.ctid a.orig a.x0 a.x1 a.x2 a.x3 a.x4 a.x5 a.x6) (Ct7 b.ctid b.orig b.x0 b.x1 b.x2 b.x3 b.x4 b.x5 b.x6)) =
-  let ctid = (U60.equal (HashOf a.ctid) (HashOf b.ctid))
-  ask x0   = (Checker.bind (Equal a.x0 b.x0))
-  ask x1   = (Checker.bind (Equal a.x1 b.x1))
-  ask x2   = (Checker.bind (Equal a.x2 b.x2))
-  ask x3   = (Checker.bind (Equal a.x3 b.x3))
-  ask x4   = (Checker.bind (Equal a.x4 b.x4))
-  ask x5   = (Checker.bind (Equal a.x5 b.x5))
-  ask x6   = (Checker.bind (Equal a.x6 b.x6))
-  (Checker.done (Bool.and ctid (Bool.and x0 (Bool.and x1 (Bool.and x2 (Bool.and x3 (Bool.and x4 (Bool.and x5 x6))))))))
-
-// Ct8 equality
-(Equal (Ct8 a.ctid a.orig a.x0 a.x1 a.x2 a.x3 a.x4 a.x5 a.x6 a.x7) (Ct8 b.ctid b.orig b.x0 b.x1 b.x2 b.x3 b.x4 b.x5 b.x6 b.x7)) =
-  let ctid = (U60.equal (HashOf a.ctid) (HashOf b.ctid))
-  ask x0   = (Checker.bind (Equal a.x0 b.x0))
-  ask x1   = (Checker.bind (Equal a.x1 b.x1))
-  ask x2   = (Checker.bind (Equal a.x2 b.x2))
-  ask x3   = (Checker.bind (Equal a.x3 b.x3))
-  ask x4   = (Checker.bind (Equal a.x4 b.x4))
-  ask x5   = (Checker.bind (Equal a.x5 b.x5))
-  ask x6   = (Checker.bind (Equal a.x6 b.x6))
-  ask x7   = (Checker.bind (Equal a.x7 b.x7))
-  (Checker.done (Bool.and ctid (Bool.and x0 (Bool.and x1 (Bool.and x2 (Bool.and x3 (Bool.and x4 (Bool.and x5 (Bool.and x6 x7)))))))))
-
-// Fn0 equality
-(Equal (Fn0 a.ctid a.orig) (Fn0 b.ctid b.orig)) =
-  let ctid = (U60.equal (HashOf a.ctid) (HashOf b.ctid))
-  (Checker.done ctid)
-
-// Fn1 equality
-(Equal (Fn1 a.ctid a.orig a.x0) (Fn1 b.ctid b.orig b.x0)) =
-  let ctid = (U60.equal (HashOf a.ctid) (HashOf b.ctid))
-  ask x0   = (Checker.bind (Equal a.x0 b.x0))
-  (Checker.done (Bool.and ctid x0))
-
-// Fn2 equality
-(Equal (Fn2 a.ctid a.orig a.x0 a.x1) (Fn2 b.ctid b.orig b.x0 b.x1)) =
-  let ctid = (U60.equal (HashOf a.ctid) (HashOf b.ctid))
-  ask x0   = (Checker.bind (Equal a.x0 b.x0))
-  ask x1   = (Checker.bind (Equal a.x1 b.x1))
-  (Checker.done (Bool.and ctid (Bool.and x0 x1)))
-
-// Fn3 equality
-(Equal (Fn3 a.ctid a.orig a.x0 a.x1 a.x2) (Fn3 b.ctid b.orig b.x0 b.x1 b.x2)) =
-  let ctid = (U60.equal (HashOf a.ctid) (HashOf b.ctid))
-  ask x0   = (Checker.bind (Equal a.x0 b.x0))
-  ask x1   = (Checker.bind (Equal a.x1 b.x1))
-  ask x2   = (Checker.bind (Equal a.x2 b.x2))
-  (Checker.done (Bool.and ctid (Bool.and x0 (Bool.and x1 x2))))
-
-// Fn4 equality
-(Equal (Fn4 a.ctid a.orig a.x0 a.x1 a.x2 a.x3) (Fn4 b.ctid b.orig b.x0 b.x1 b.x2 b.x3)) =
-  let ctid = (U60.equal (HashOf a.ctid) (HashOf b.ctid))
-  ask x0   = (Checker.bind (Equal a.x0 b.x0))
-  ask x1   = (Checker.bind (Equal a.x1 b.x1))
-  ask x2   = (Checker.bind (Equal a.x2 b.x2))
-  ask x3   = (Checker.bind (Equal a.x3 b.x3))
-  (Checker.done (Bool.and ctid (Bool.and x0 (Bool.and x1 (Bool.and x2 x3)))))
-
-// Fn5 equality
-(Equal (Fn5 a.ctid a.orig a.x0 a.x1 a.x2 a.x3 a.x4) (Fn5 b.ctid b.orig b.x0 b.x1 b.x2 b.x3 b.x4)) =
-  let ctid = (U60.equal (HashOf a.ctid) (HashOf b.ctid))
-  ask x0   = (Checker.bind (Equal a.x0 b.x0))
-  ask x1   = (Checker.bind (Equal a.x1 b.x1))
-  ask x2   = (Checker.bind (Equal a.x2 b.x2))
-  ask x3   = (Checker.bind (Equal a.x3 b.x3))
-  ask x4   = (Checker.bind (Equal a.x4 b.x4))
-  (Checker.done (Bool.and ctid (Bool.and x0 (Bool.and x1 (Bool.and x2 (Bool.and x3 x4))))))
-
-// Fn6 equality
-(Equal (Fn6 a.ctid a.orig a.x0 a.x1 a.x2 a.x3 a.x4 a.x5) (Fn6 b.ctid b.orig b.x0 b.x1 b.x2 b.x3 b.x4 b.x5)) =
-  let ctid = (U60.equal (HashOf a.ctid) (HashOf b.ctid))
-  ask x0   = (Checker.bind (Equal a.x0 b.x0))
-  ask x1   = (Checker.bind (Equal a.x1 b.x1))
-  ask x2   = (Checker.bind (Equal a.x2 b.x2))
-  ask x3   = (Checker.bind (Equal a.x3 b.x3))
-  ask x4   = (Checker.bind (Equal a.x4 b.x4))
-  ask x5   = (Checker.bind (Equal a.x5 b.x5))
-  (Checker.done (Bool.and ctid (Bool.and x0 (Bool.and x1 (Bool.and x2 (Bool.and x3 (Bool.and x4 x5)))))))
-
-// Fn7 equality
-(Equal (Fn7 a.ctid a.orig a.x0 a.x1 a.x2 a.x3 a.x4 a.x5 a.x6) (Fn7 b.ctid b.orig b.x0 b.x1 b.x2 b.x3 b.x4 b.x5 b.x6)) =
-  let ctid = (U60.equal (HashOf a.ctid) (HashOf b.ctid))
-  ask x0   = (Checker.bind (Equal a.x0 b.x0))
-  ask x1   = (Checker.bind (Equal a.x1 b.x1))
-  ask x2   = (Checker.bind (Equal a.x2 b.x2))
-  ask x3   = (Checker.bind (Equal a.x3 b.x3))
-  ask x4   = (Checker.bind (Equal a.x4 b.x4))
-  ask x5   = (Checker.bind (Equal a.x5 b.x5))
-  ask x6   = (Checker.bind (Equal a.x6 b.x6))
-  (Checker.done (Bool.and ctid (Bool.and x0 (Bool.and x1 (Bool.and x2 (Bool.and x3 (Bool.and x4 (Bool.and x5 x6))))))))
-
-// Fn8 equality
-(Equal (Fn8 a.ctid a.orig a.x0 a.x1 a.x2 a.x3 a.x4 a.x5 a.x6 a.x7) (Fn8 b.ctid b.orig b.x0 b.x1 b.x2 b.x3 b.x4 b.x5 b.x6 b.x7)) =
-  let ctid = (U60.equal (HashOf a.ctid) (HashOf b.ctid))
-  ask x0   = (Checker.bind (Equal a.x0 b.x0))
-  ask x1   = (Checker.bind (Equal a.x1 b.x1))
-  ask x2   = (Checker.bind (Equal a.x2 b.x2))
-  ask x3   = (Checker.bind (Equal a.x3 b.x3))
-  ask x4   = (Checker.bind (Equal a.x4 b.x4))
-  ask x5   = (Checker.bind (Equal a.x5 b.x5))
-  ask x6   = (Checker.bind (Equal a.x6 b.x6))
-  ask x7   = (Checker.bind (Equal a.x7 b.x7))
-  (Checker.done (Bool.and ctid (Bool.and x0 (Bool.and x1 (Bool.and x2 (Bool.and x3 (Bool.and x4 (Bool.and x5 (Bool.and x6 x7)))))))))
-
-// U60 equality
-(Equal (U60 a.orig) (U60 b.orig)) =
-  (Checker.done True)
-
-// Num equality
-(Equal (Num a.orig a.numb) (Num b.orig b.numb)) =
-  (Checker.done (U60.equal a.numb b.numb))
-
-// Op2 equality
-(Equal (Op2 a.orig a.oper a.val0 a.val1) (Op2 b.orig b.oper b.val0 b.val1)) =
-  ask val0 = (Checker.bind (Equal a.val0 b.val0))
-  ask val1 = (Checker.bind (Equal a.val1 b.val1))
-  (Checker.done (Bool.and val0 val1))
-
-// Hlp equality
-(Equal (Hlp a.orig) b) =
-  (Checker.done True)
-
-// Hlp equality
-(Equal a (Hlp b.orig)) =
-  (Checker.done True)
-
-
-// Hole equality #0
-(Equal (Hol a.orig a.numb) (Hol b.orig b.numb)) =
-  (U60.if
-    (== a.numb b.numb)
-    (Checker.done True)
-    (Equal.hol a.orig a.numb (Hol b.orig b.numb)))
-
-// Hol equality #1
-(Equal (Hol a.orig a.numb) b) =
-  (Equal.hol a.orig a.numb b)
-
-// Hol equality #2
-(Equal a (Hol b.orig b.numb)) =
-  (Equal.hol b.orig b.numb a)
-
-// Var equality #0
-(Equal (Var a.orig a.name a.index) b) =
-  ask rhs = (Checker.bind (Checker.get_right_hand_side))
-  (Equal.var rhs a.orig a.name a.index b)
-
-// Var equality #1
-(Equal a (Var b.orig b.name b.index)) =
-  ask rhs = (Checker.bind (Checker.get_right_hand_side))
-  (Equal.var rhs b.orig b.name b.index a)
-
-// Not equal
-(Equal a b) =
-  ask sub = (Checker.bind Checker.get_subst)
-  (Bool.if (Bool.or (Term.fillable a sub) (Term.fillable b sub))
-    (Equal (Term.fill a sub) (Term.fill b sub))
-    (Checker.done False))
-
-// Equal.var (rhs: Bool) (origin: U60) (index: U60) (b: Term) : (Checker bool)
-// ---------------------------------------------------------------------------
-// A variable is equal to a term when any of its reductions is
-
-// If on LHS, extend the variable's equality list
-// If on RHS, check if a and b are equal
-
-// Variable checker
-(Equal.var False a.orig a.name a.index b) =
-  ask (Checker.bind (Checker.add_value a.index b))
-  (Checker.done True)
-(Equal.var True a.orig a.name a.index (Var b.orig b.name b.index)) =
-  (Bool.if (U60.equal a.index b.index)
-    (Checker.done True)
-    ask a.val = (Checker.bind (Checker.find a.index [] λnλtλv(v)))
-    ask b.val = (Checker.bind (Checker.find b.index [] λnλtλv(v)))
-    ask a.chk = (Checker.bind (Equal.var.try_values a.val (Var b.orig b.name b.index)))
-    ask b.chk = (Checker.bind (Equal.var.try_values b.val (Var a.orig a.name a.index)))
-    (Checker.done (Bool.or a.chk b.chk)))
-(Equal.var True a.orig a.name a.index b) =
-  ask sub = (Checker.bind Checker.get_subst)
-  (Bool.if (Term.fillable b sub)
-    (Equal (Var a.orig a.name a.index) (Term.fill b sub))
-    ask a.val = (Checker.bind (Checker.find a.index [] λnλtλv(v)))
-    (Equal.var.try_values a.val b))
-
-// Checks if any of a set of reductions is equal
-(Equal.var.try_values (List.cons a as) b) =
-  ask head = (Checker.bind (Equal a b))
-  (Bool.if head
-    (Checker.done True)
-    (Equal.var.try_values as b))
-(Equal.var.try_values List.nil b) =
-  (Checker.done False)
-
-// Equal.hol (origin: U60) (numb: U60) (b: Term) : (Checker bool)
-// --------------------------------------------------------------
-
-// Hole checker
-(Equal.hol a.orig a.numb b) =
-  ask got = (Checker.bind (Checker.look a.numb))
-  (Equal.hol.val got a.orig a.numb b)
-
-// Hole has no value yet, so we set it
-(Equal.hol.val None a.orig a.numb b) =
-  ask (Checker.bind (Checker.fill a.numb b))
-  (Checker.done True)
-
-// Hole has a value, so we compare it
-(Equal.hol.val (Some a.val) a.orig a.numb b) =
-  (Equal a.val b)
-
-// Infer Term : (Checker Term)
-// ---------------------------
-
-// Infers Var
-(Infer (Var orig name index)) =
-  ask got_type = (Checker.bind (Checker.find index None λnλtλv(Some t)))
-  (Maybe.case got_type
-    ask ctx = (Checker.bind Checker.get_context)
-    (Checker.fail (UnboundVariable ctx orig))
-    λvar_type (Checker.done var_type))
-
-// Infers Hol
-(Infer (Hol orig numb)) =
-  ask ctx = (Checker.bind Checker.get_context)
-  (Checker.fail (CantInferHole ctx orig))
-
-// Infers Typ
-(Infer (Typ orig)) =
-  (Checker.done (Typ orig))
-
-// Infers All
-(Infer (All orig name type body)) =
-  ask dep      = (Checker.bind Checker.get_depth)
-  ask type_chk = (Checker.bind (Check type (Typ orig)))
-  ask body_chk = (Checker.bind (Checker.extended (Check (body (Var orig name dep)) (Typ orig)) name type []))
-  (Checker.done (Typ orig))
-
-// Infers Lam
-(Infer (Lam orig name body)) =
-  ask ctx = (Checker.bind Checker.get_context)
-  (Checker.fail (CantInferLambda ctx orig))
-
-// Infers App
-(Infer (App orig func argm)) =
-  ask sub      = (Checker.bind Checker.get_subst)
-  ask func_typ = (Checker.bind (Infer func))
-  (Term.if_all func_typ
-    // then
-    λfunc_typ_orig λfunc_typ_name λfunc_typ_type λfunc_typ_body
-      ask argm_ok = (Checker.bind (Check argm func_typ_type))
-      (Checker.done (func_typ_body (Eval argm)))
-    // else
-    ask ctx = (Checker.bind Checker.get_context)
-    (Checker.fail (InvalidCall ctx orig)))
-
-// Infers Let
-(Infer (Let orig name expr body)) =
-  ask dep      = (Checker.bind Checker.get_depth)
-  ask expr_typ = (Checker.bind (Infer expr))
-  ask body_typ = (Checker.bind (Checker.extended (Infer (body (Var orig name dep))) name expr_typ [(Eval expr)]))
-  (Checker.done body_typ)
-
-// Infers Ann
-(Infer (Ann orig expr type)) =
-  ask expr_chk = (Checker.bind (Check expr (Eval type)))
-  (Checker.done type)
-
-// Infers Ct0
-(Infer (Ct0 ctid orig)) =
-  (Checker.done (TypeOf ctid))
-
-// Infers Ct1
-(Infer (Ct1 ctid orig x0)) =
-  (Infer (App orig (Ct0 ctid orig) x0))
-
-// Infers Ct2
-(Infer (Ct2 ctid orig x0 x1)) =
-  (Infer (App orig (App orig (Ct0 ctid orig) x0) x1))
-
-// Infers Ct3
-(Infer (Ct3 ctid orig x0 x1 x2)) =
-  (Infer (App orig (App orig (App orig (Ct0 ctid orig) x0) x1) x2))
-
-// Infers Ct4
-(Infer (Ct4 ctid orig x0 x1 x2 x3)) =
-  (Infer (App orig (App orig (App orig (App orig (Ct0 ctid orig) x0) x1) x2) x3))
-
-// Infers Ct5
-(Infer (Ct5 ctid orig x0 x1 x2 x3 x4)) =
-  (Infer (App orig (App orig (App orig (App orig (App orig (Ct0 ctid orig) x0) x1) x2) x3) x4))
-
-// Infers Ct6
-(Infer (Ct6 ctid orig x0 x1 x2 x3 x4 x5)) =
-  (Infer (App orig (App orig (App orig (App orig (App orig (App orig (Ct0 ctid orig) x0) x1) x2) x3) x4) x5))
-
-// Infers Ct7
-(Infer (Ct7 ctid orig x0 x1 x2 x3 x4 x5 x6)) =
-  (Infer (App orig (App orig (App orig (App orig (App orig (App orig (App orig (Ct0 ctid orig) x0) x1) x2) x3) x4) x5) x6))
-
-// Infers Ct8
-(Infer (Ct8 ctid orig x0 x1 x2 x3 x4 x5 x6 x7)) =
-  (Infer (App orig (App orig (App orig (App orig (App orig (App orig (App orig (App orig (Ct0 ctid orig) x0) x1) x2) x3) x4) x5) x6) x7))
-
-// Infers Fn0
-(Infer (Fn0 ctid orig)) =
-  (Checker.done (TypeOf ctid))
-
-// Infers Fn1
-(Infer (Fn1 ctid orig x0)) =
-  (Infer (App orig (Fn0 ctid orig) x0))
-
-// Infers Fn2
-(Infer (Fn2 ctid orig x0 x1)) =
-  (Infer (App orig (App orig (Fn0 ctid orig) x0) x1))
-
-// Infers Fn3
-(Infer (Fn3 ctid orig x0 x1 x2)) =
-  (Infer (App orig (App orig (App orig (Fn0 ctid orig) x0) x1) x2))
-
-// Infers Fn4
-(Infer (Fn4 ctid orig x0 x1 x2 x3)) =
-  (Infer (App orig (App orig (App orig (App orig (Fn0 ctid orig) x0) x1) x2) x3))
-
-// Infers Fn5
-(Infer (Fn5 ctid orig x0 x1 x2 x3 x4)) =
-  (Infer (App orig (App orig (App orig (App orig (App orig (Fn0 ctid orig) x0) x1) x2) x3) x4))
-
-// Infers Fn6
-(Infer (Fn6 ctid orig x0 x1 x2 x3 x4 x5)) =
-  (Infer (App orig (App orig (App orig (App orig (App orig (App orig (Fn0 ctid orig) x0) x1) x2) x3) x4) x5))
-
-// Infers Fn7
-(Infer (Fn7 ctid orig x0 x1 x2 x3 x4 x5 x6)) =
-  (Infer (App orig (App orig (App orig (App orig (App orig (App orig (App orig (Fn0 ctid orig) x0) x1) x2) x3) x4) x5) x6))
-
-// Infers Fn8
-(Infer (Fn8 ctid orig x0 x1 x2 x3 x4 x5 x6 x7)) =
-  (Infer (App orig (App orig (App orig (App orig (App orig (App orig (App orig (App orig (Fn0 ctid orig) x0) x1) x2) x3) x4) x5) x6) x7))
-
-// Infers Hlp
-(Infer (Hlp orig)) =
-  ask ctx = (Checker.bind (Checker.get_context))
-  (Checker.fail (Inspection ctx orig (Hlp 0)))
-
-// Infers U60
-(Infer (U60 orig)) =
-  (Checker.done (Typ 0))
-
-// Infers Num
-(Infer (Num orig numb)) =
-  (Checker.done (U60 0))
-
-// Infers Op2
-(Infer (Op2 orig oper val0 val1)) =
-  ask val0_chk = (Checker.bind (Check val0 (U60 0)))
-  ask val1_chk = (Checker.bind (Check val1 (U60 0)))
-  (Checker.done (U60 0))
-
-// Check Term Term : (Checker Unit)
-// --------------------------------
-
-// Checks Lam 
-(Check (Lam orig name body) type) =
-  ask sub = (Checker.bind Checker.get_subst)
-  ((Term.if_all type
-    λt_orig λt_name λt_type λt_body λorig λname λbody
-      ask dep      = (Checker.bind Checker.get_depth)
-      ask body_chk = (Checker.bind (Checker.extended (Check (body (Var orig name dep)) (t_body (Var t_orig t_name dep))) name t_type []))
-      (Checker.done Unit.new)
-    λorig λname λbody
-      ask ctx = (Checker.bind Checker.get_context)
-      (Checker.fail (CantInferLambda ctx orig)))
-    orig name body)
-
-// Checks Let
-(Check (Let orig name expr body) type) =
-  ask dep      = (Checker.bind Checker.get_depth)
-  ask expr_typ = (Checker.bind (Infer expr))
-  ask body_chk = (Checker.bind (Checker.extended (Check (body (Var orig name dep)) type) name expr_typ [(Eval expr)]))
-  (Checker.done Unit.new)
-
-// Infers Hlp
-(Check (Hlp orig) type) =
-  ask ctx = (Checker.bind (Checker.get_context))
-  ask (Checker.bind (Checker.error Unit.new (Inspection ctx orig type)))
-  (Checker.done type)
-
-// Checks Var
-(Check (Var orig name index) type) =
-  ask rhs = (Checker.bind Checker.get_right_hand_side)
-  (Bool.if rhs
-    (Check.compare rhs (Var orig name index) type)
-    (Checker.extend name type List.nil))
-
-// Checks Hol
-(Check (Hol orig numb) type) =
-  (Checker.done Unit.new)
-
-// Checks others
-(Check term type) =
-  ask rhs = (Checker.bind Checker.get_right_hand_side)
-  (Check.compare rhs term type)
-
-// Compares two terms for equality
-(Check.compare rhs term type) =
-  (Term.get_origin term @orig @term
-    ask term_typ = (Checker.bind (Infer term))
-    ((Bool.if rhs
-      @term_typ @type
-        (Checker.new_equation orig type term_typ)
-      @term_typ @type
-        ask is_equal = (Checker.bind (Equal (Eval term_typ) (Eval type)))
-        (Bool.if is_equal
-          (Checker.done Unit.new)
-          ask ctx = (Checker.bind Checker.get_context)
-          (Checker.fail (ImpossibleCase ctx orig type term_typ)))) // impossible case
-      term_typ type))
-
-// Check.rule Rule (List Term) : (Checker Unit)
-// --------------------------------------------------
-
-(Check.rule (LHS arg args) (All orig name type body)) =
-  ask arg_chk  = (Checker.bind (Check arg type))
-  ask args_chk = (Checker.bind (Check.rule args (body arg)))
-  (Checker.done Unit.new)
-(Check.rule (LHS arg args) other) =
-  ask ctx = (Checker.bind Checker.get_context)
-  (Checker.fail (TooManyArguments ctx (Term.get_origin arg (@orig @term orig))))
-(Check.rule (RHS expr) type) =
-  ask (Checker.bind (Checker.set_right_hand_side True))
-  ask expr_chk = (Checker.bind (Check expr type))
-  (Checker.done Unit.new)
-
-// Unify (chk: Checker Unit) : (Checker Unit)
-// ------------------------------------------
-// Runs a checker, then attempts to unify all equations produced
-
-(Unify checker) =
-  ask (Checker.bind checker)
-  ask equations = (Checker.bind (Checker.get_equations))
-  (Unify.go equations List.nil False)
-
-// Attempts to unify a list of equations repeatedly
-// Unify.go (eqts: List Equations) (rems: List Equations) (changed: Bool) : Checker Unit
-(Unify.go List.nil List.nil changed) = (Checker.done Unit.new)
-(Unify.go List.nil unsolved True)    = (Unify.go unsolved List.nil False)
-(Unify.go List.nil unsolved False)   = (Unify.go.fail unsolved)
-(Unify.go (List.cons (Equation ctx orig a b) equations) unsolved changed) =
-  ask is_equal = (Checker.bind (Equal (Eval a) (Eval b)))
-  ((Bool.if is_equal
-    @eqt @uns (Unify.go eqt uns True)
-    @eqt @uns (Unify.go eqt (List.cons (Equation ctx orig a b) uns) changed)
-  ) equations unsolved)
-
-// Throws a TypeMismatch error for every equation in a list
-// Unify.fail (eqts: List Equations) : (Checker Unit)
-(Unify.go.fail List.nil) = (Checker.done Unit.new)
-(Unify.go.fail (List.cons (Equation ctx orig a b) eqts)) =
-  ask (Checker.bind (Checker.error Unit.new (TypeMismatch ctx orig a b)))
-  (Unify.go.fail eqts)
-
-// APP U60 Term Term : Term
-// ------------------------
-
-(APP orig (Lam orig name fbody) argm) = (fbody argm)
-(APP orig func                  argm) = (App orig func argm)
-
-// LET U60 Name Term Term : Term
-// -----------------------------
-
-(LET orig name expr body) = (body expr)
-
-// ANN U60 Term Term : Term
-// -------------------------
-
-(ANN orig expr type) = expr
-
-// OP2 U60 Term Term : Term
-// ------------------------
-
-(OP2 orig ADD  (Num a.orig a.numb) (Num b.orig b.numb)) = (Num 0 (+  a.numb b.numb))
-(OP2 orig SUB  (Num a.orig a.numb) (Num b.orig b.numb)) = (Num 0 (-  a.numb b.numb))
-(OP2 orig MUL  (Num a.orig a.numb) (Num b.orig b.numb)) = (Num 0 (*  a.numb b.numb))
-(OP2 orig DIV  (Num a.orig a.numb) (Num b.orig b.numb)) = (Num 0 (/  a.numb b.numb))
-(OP2 orig MOD  (Num a.orig a.numb) (Num b.orig b.numb)) = (Num 0 (%  a.numb b.numb))
-(OP2 orig AND  (Num a.orig a.numb) (Num b.orig b.numb)) = (Num 0 (&  a.numb b.numb))
-(OP2 orig OR   (Num a.orig a.numb) (Num b.orig b.numb)) = (Num 0 (|  a.numb b.numb))
-(OP2 orig XOR  (Num a.orig a.numb) (Num b.orig b.numb)) = (Num 0 (^  a.numb b.numb))
-(OP2 orig SHL  (Num a.orig a.numb) (Num b.orig b.numb)) = (Num 0 (<< a.numb b.numb))
-(OP2 orig SHR  (Num a.orig a.numb) (Num b.orig b.numb)) = (Num 0 (>> a.numb b.numb))
-(OP2 orig LTN  (Num a.orig a.numb) (Num b.orig b.numb)) = (Num 0 (<  a.numb b.numb))
-(OP2 orig LTE  (Num a.orig a.numb) (Num b.orig b.numb)) = (Num 0 (<= a.numb b.numb))
-(OP2 orig EQL  (Num a.orig a.numb) (Num b.orig b.numb)) = (Num 0 (== a.numb b.numb))
-(OP2 orig GTE  (Num a.orig a.numb) (Num b.orig b.numb)) = (Num 0 (>= a.numb b.numb))
-(OP2 orig GTN  (Num a.orig a.numb) (Num b.orig b.numb)) = (Num 0 (>  a.numb b.numb))
-(OP2 orig NEQ  (Num a.orig a.numb) (Num b.orig b.numb)) = (Num 0 (!= a.numb b.numb))
-(OP2 orig oper val0                val1)                = (Op2 orig oper val0 val1)
-
-// Stringification
-// ---------------
-
-// FIXME: show is quadratic; must improve
-
-(Show term) =
-  let sugars = [
-    (Show.sugar.string term)
-    (Show.sugar.list term)
-    (Show.sugar.sigma term)
-  ]
-  (Maybe.try sugars (Show.go term))
-
-(Show.go (Var orig name index)) = (Text [
-  (Show.name name)
-])
-
-(Show.go (Hol orig numb)) = (Text [
-  "_"
-])
-
-(Show.go (Typ orig)) = (Text [
-  "Type"
-])
-
-// TODO: omit unecessary parenthesis
-(Show.go (All orig name type body)) =
-  (U60.if (== name 63) // underscore
-    (Text [
-      "((" (Show type) ") -> " (Show (body (Var orig name 0))) ")"
-    ])
-    (Text [
-      "((" (Show.name name) ": " (Show type) ") -> "
-      (Show (body (Var orig name 0))) ")"
-    ]))
-
-(Show.go (Lam orig name body)) =
-  (Text [
-    "(" (Show.name name) " => "
-    (Show (body (Var orig name 0))) ")"
-  ])
-
-(Show.go (Let orig name expr body)) = (Text [
-  "let " (Show.name name) " = " (Show (expr (Var orig name 0))) "; "
-  (Show (body (Var orig name 0)))
-])
-
-(Show.go (Ann orig expr type)) = (Text [
-  "{" (Show expr) " :: " (Show type) "}"
-])
-
-// TODO: omit unecessary parenthesis
-(Show.go (App orig func argm)) = (Text [
-  "("
-  (Show func) " "
-  (Show argm)
-  ")"
-])
-
-(Show.go (Ct0 ctid orig)) = (Text [
-  (NameOf ctid)
-])
-
-(Show.go (Ct1 ctid orig x0)) = (Text [
-  "("
-  (NameOf ctid) " "
-  (Show x0)
-  ")"
-])
-
-(Show.go (Ct2 ctid orig x0 x1)) = (Text [
-  "("
-  (NameOf ctid) " "
-  (Show x0) " "
-  (Show x1)
-  ")"
-])
-
-(Show.go (Ct3 ctid orig x0 x1 x2)) = (Text [
-  "("
-  (NameOf ctid) " "
-  (Show x0) " "
-  (Show x1) " "
-  (Show x2)
-  ")"
-])
-
-(Show.go (Ct4 ctid orig x0 x1 x2 x3)) = (Text [
-  "("
-  (NameOf ctid) " "
-  (Show x0) " "
-  (Show x1) " "
-  (Show x2) " "
-  (Show x3)
-  ")"
-])
-
-(Show.go (Ct5 ctid orig x0 x1 x2 x3 x4)) = (Text [
-  "("
-  (NameOf ctid) " "
-  (Show x0) " "
-  (Show x1) " "
-  (Show x2) " "
-  (Show x3) " "
-  (Show x4)
-  ")"
-])
-
-(Show.go (Ct6 ctid orig x0 x1 x2 x3 x4 x5)) = (Text [
-  "("
-  (NameOf ctid) " "
-  (Show x0) " "
-  (Show x1) " "
-  (Show x2) " "
-  (Show x3) " "
-  (Show x4) " "
-  (Show x5)
-  ")"
-])
-
-(Show.go (Ct7 ctid orig x0 x1 x2 x3 x4 x5 x6)) = (Text [
-  "("
-  (NameOf ctid) " "
-  (Show x0) " "
-  (Show x1) " "
-  (Show x2) " "
-  (Show x3) " "
-  (Show x4) " "
-  (Show x5) " "
-  (Show x6)
-  ")"
-])
-
-(Show.go (Ct8 ctid orig x0 x1 x2 x3 x4 x5 x6 x7)) = (Text [
-  "("
-  (NameOf ctid) " "
-  (Show x0) " "
-  (Show x1) " "
-  (Show x2) " "
-  (Show x3) " "
-  (Show x4) " "
-  (Show x5) " "
-  (Show x6) " "
-  (Show x7)
-  ")"
-])
-
-(Show.go (Fn0 ctid orig)) = (Text [
-  (NameOf ctid)
-])
-
-(Show.go (Fn1 ctid orig x0)) = (Text [
-  "("
-  (NameOf ctid) " "
-  (Show x0)
-  ")"
-])
-
-(Show.go (Fn2 ctid orig x0 x1)) = (Text [
-  "("
-  (NameOf ctid) " "
-  (Show x0) " "
-  (Show x1)
-  ")"
-])
-
-(Show.go (Fn3 ctid orig x0 x1 x2)) = (Text [
-  "("
-  (NameOf ctid) " "
-  (Show x0) " "
-  (Show x1) " "
-  (Show x2)
-  ")"
-])
-
-(Show.go (Fn4 ctid orig x0 x1 x2 x3)) = (Text [
-  "("
-  (NameOf ctid) " "
-  (Show x0) " "
-  (Show x1) " "
-  (Show x2) " "
-  (Show x3)
-  ")"
-])
-
-(Show.go (Fn5 ctid orig x0 x1 x2 x3 x4)) = (Text [
-  "("
-  (NameOf ctid) " "
-  (Show x0) " "
-  (Show x1) " "
-  (Show x2) " "
-  (Show x3) " "
-  (Show x4)
-  ")"
-])
-
-(Show.go (Fn6 ctid orig x0 x1 x2 x3 x4 x5)) = (Text [
-  "("
-  (NameOf ctid) " "
-  (Show x0) " "
-  (Show x1) " "
-  (Show x2) " "
-  (Show x3) " "
-  (Show x4) " "
-  (Show x5)
-  ")"
-])
-
-(Show.go (Fn7 ctid orig x0 x1 x2 x3 x4 x5 x6)) = (Text [
-  "("
-  (NameOf ctid) " "
-  (Show x0) " "
-  (Show x1) " "
-  (Show x2) " "
-  (Show x3) " "
-  (Show x4) " "
-  (Show x5) " "
-  (Show x6)
-  ")"
-])
-
-(Show.go (Fn8 ctid orig x0 x1 x2 x3 x4 x5 x6 x7)) = (Text [
-  "("
-  (NameOf ctid) " "
-  (Show x0) " "
-  (Show x1) " "
-  (Show x2) " "
-  (Show x3) " "
-  (Show x4) " "
-  (Show x5) " "
-  (Show x6) " "
-  (Show x7)
-  ")"
-])
-
-(Show.go (Hlp orig)) =
-  (Text [
-    "?"
-  ])
-
-(Show.go (U60 orig)) =
-  (Text [
-    "U60"
-  ])
-
-(Show.go (Num orig numb)) =
-  (Text [
-    (Show.u60 numb)
-  ])
-
-(Show.go (Op2 orig oper val0 val1)) =
-  (Text [
-    "(" (Show.oper oper) " " (Show val0) " " (Show val1) ")"
-  ])
-
-(Show.sugar.string term) =
-  ask text = (Maybe.bind (Show.sugar.string.go term))
-  let quot = (String.cons '"' String.nil)
-  (Some (Text [quot text quot]))
-(Show.sugar.string.go (Ct2 String.cons. orig (Num n.orig n.numb) tail)) = 
-  ask tail = (Maybe.bind (Show.sugar.string.go tail))
-  (Some (String.cons n.numb tail))
-(Show.sugar.string.go (Ct0 String.nil. orig)) = (Some (String.nil))
-(Show.sugar.string.go rest) = None
-
-(Show.sugar.list term) =
-  ask vals = (Maybe.bind (Show.sugar.list.go term))
-  let open = "["
-  let vals = (List.join vals " ")
-  let clos = "]"
-  (Some (Text [open vals clos]))
-(Show.sugar.list.go (Ct3 List.cons. orig t head tail)) =
-  let head = (Show head)
-  ask tail = (Maybe.bind (Show.sugar.list.go tail))
-  (Some (List.cons head tail))
-(Show.sugar.list.go (Ct1 List.nil. orig t)) =
-  (Some List.nil)
-(Show.sugar.list.go other) =
-  None
-
-(Show.sugar.sigma (Ct2 Sigma. orig type (Lam orig_ name body))) =
-  (Some (Text [
-    "(["
-    (Show.name name)
-    ": "
-    (Show type)
-    "] -> "
-    (Show (body (Var orig_ name 0)))
-    ")"
-  ]))
-(Show.sugar.sigma other) =
-  None
-
-(Show.oper ADD) = "+"
-(Show.oper SUB) = "-"
-(Show.oper MUL) = "*"
-(Show.oper DIV) = "/"
-(Show.oper MOD) = "%"
-(Show.oper AND) = "&"
-(Show.oper OR)  = "|"
-(Show.oper XOR) = "^"
-(Show.oper SHL) = "<<"
-(Show.oper SHR) = ">>"
-(Show.oper LNT) = "<"
-(Show.oper LTE) = "<="
-(Show.oper EQL) = "=="
-(Show.oper GTE) = ">="
-(Show.oper GTN) = ">"
-(Show.oper NEQ) = "!="
-(Show.oper op)  = "?"
-
-(Show.context ctx sub) =
-  (Show.context.go ctx sub (Context.max_name_length ctx))
-
-(Show.context.go Empty sub pad) = String.nil
-(Show.context.go (Entry name type vals rest) sub pad) = (Text [
-  (Show.context.type name type sub pad)
-  (Show.context.vals name vals sub pad)
-  (Show.context.go rest sub pad)
-])
-
-(Show.context.type name type sub pad) = (Text [
-  "- " (String.pad_right (Show.name name) ' ' pad) " : " (String.cut (Show (Term.fill type sub))) Line
-])
-
-(Show.context.vals name List.nil sub pad) = String.nil
-(Show.context.vals name (List.cons val vals) sub pad) = (Text [
-  (Color "2") "- " (String.pad_right (Show.name name) ' ' pad) " = " (String.cut (Show (Term.fill val sub))) (Color "0") Line
-  (Show.context.vals name vals sub pad)
-])
-
-(Show.subst End) = "|"
-(Show.subst (Unf rest)) = (Text [
-  "~ ?" Line
-  (Show.subst rest)
-])
-(Show.subst (Sub expr rest)) = (Text [
-  "~ " (Show expr) Line
-  (Show.subst rest)
-])
-
-// Show.u60 U60 : String
-(Show.u60 n) = (Show.u60.build n String.nil)
-  (Show.u60.build n str) = 
-    let next = (String.cons (+ 48 (% n 10)) str)
-    ((U60.if (< n 10) λx(x) λx(Show.u60.build (/ n 10) x)) next)
-
-// Show.name U60 : String
-(Show.name name) = (Show.name.go name String.nil)
-
-// Show.name.go U60 String : String
-(Show.name.go name chrs) =
-  (U60.if (== name 0) chrs
-    let val = (% name 64)
-    let chr =
-      (U60.if (== val 0) '.'
-      (U60.if (& (<=  1 val) (<= val 10)) (+ (- val  1) '0')
-      (U60.if (& (<= 11 val) (<= val 36)) (+ (- val 11) 'A')
-      (U60.if (& (<= 37 val) (<= val 62)) (+ (- val 37) 'a')
-      (U60.if (== val 63) '_' '?')))))
-    (Show.name.go (/ name 64) (String.cons chr chrs)))
-
-// API
-// ---
-
-// Checks all the functions on the "Functions" list and outputs the results
-API.check_all =
-  let output = (API.output (List.reverse (API.check_functions Functions)))
-  (Bool.if (String.is_empty output)
-    (Text [ "All terms check." Line Line ])
-    output)
-
-// Evals the main function and outputs the result
-API.eval_main = (Text [
-  (Show (FN0 Main. 0))
-  Line Line
-])
-
-// Checks all functions in a list
-// API.check_functions (fns: List FnId) : List (Pair FnId (List (Result Unit)))
-(API.check_functions List.nil) = List.nil
-(API.check_functions (List.cons f fs)) =
-  let head = (Pair.new f (API.check_function f))
-  let tail = (API.check_functions fs)
-  (List.cons head tail)
-
-// Checks a function
-// API.check_function (id: FnId) : List (Result Unit)
-(API.check_function func) =
-  let ruls = (RuleOf func)
-  let type = (TypeOf func)
-  let type_check = (Checker.run (Unify (Check type (Typ 0))) True)
-  let rule_check = (API.check_function.rules ruls type)
-  (List.cons type_check rule_check)
-
-// Checks a function's rules
-// API.check_function.rules (List Rule) Term : List (Result Unit)
-(API.check_function.rules List.nil type) = List.nil
-(API.check_function.rules (List.cons rule rules) type) =
-  let head = (Checker.run (Unify (Check.rule rule type)) False)
-  let tail = (API.check_function.rules rules type)
-  (List.cons head tail)
-
-// Converts a list of check results to a string
-// API.output (res: List (Pair FnId (Result Unit))) : String
-(API.output List.nil) = String.nil
-(API.output (List.cons (Pair.new fnid checks) rest)) = (Text [
-  (API.output.function fnid checks)
-  (API.output rest)
-])
-
-// Converts a list of check results to a string
-// API.output.function (fnid: FnId) (List (Result Unit)) : String
-(API.output.function fnid List.nil)                                                 = String.nil
-(API.output.function fnid (List.cons (Checked ctx dep rhs sub eqt err val) checks)) = (API.output.function.show_errors err sub fnid checks)
-(API.output.function fnid (List.cons (Errored ctx sub err) checks))                 = (API.output.function.show_errors err sub fnid checks)
-
-// Shows the errors returned by a function check
-// API.output (List Error) FnId (List (Result Unit)) : String
-(API.output.function.show_errors List.nil             sub fnid checks) = (API.output.function fnid checks)
-(API.output.function.show_errors (List.cons err errs) sub fnid checks) = (Text [
-  (API.output.error fnid err sub) Line
-  (API.output.function.show_errors errs sub fnid checks)
-])
-
-// Shows a specific error
-// API.output.error (fnid: FnId) (err: Error) (sub: Subst) : String
-(API.output.error fnid (UnboundVariable ctx orig) sub) = (Text [
-  (Color "4") "Unbound Variable." (Color "0") Line
-  (API.output.error.details fnid ctx sub orig)
-])
-(API.output.error fnid (CantInferLambda ctx orig) sub) = (Text [
-  (Color "4") "Can't infer lambda." (Color "0") Line
-  (API.output.error.details fnid ctx sub orig)
-])
-(API.output.error fnid (CantInferHole ctx orig) sub) = (Text [
-  (Color "4") "Can't infer hole." (Color "0") Line
-  (API.output.error.details fnid ctx sub orig)
-])
-(API.output.error fnid (TooManyArguments ctx orig) sub) = (Text [
-  (Color "4") "Too many arguments." (Color "0") Line
-  (API.output.error.details fnid ctx sub orig)
-])
-(API.output.error fnid (InvalidCall ctx orig) sub) = (Text [
-  (Color "4") "Invalid call." (Color "0") Line
-  (API.output.error.details fnid ctx sub orig)
-])
-(API.output.error fnid (TypeMismatch ctx orig expected detected) sub) = (Text [
-  (Color "4") "Type mismatch." (Color "0") Line
-  "- Expected: " (String.cut (Show (Term.fill expected sub))) Line
-  "- Detected: " (String.cut (Show (Term.fill detected sub))) Line
-  (API.output.error.details fnid ctx sub orig)
-])
-(API.output.error fnid (ImpossibleCase ctx orig expected detected) sub) = (Text [
-  (Color "4") "Impossible case. You can remove it." (Color "0") Line
-  //"- Expected: " (String.cut (Show (Term.fill expected sub))) Line
-  //"- Detected: " (String.cut (Show (Term.fill detected sub))) Line
-  (API.output.error.details fnid ctx sub orig)
-])
-(API.output.error fnid (Inspection ctx orig expected) sub) = (Text [
-  (Color "4") "Inspection." (Color "0") Line
-  "- Goal: " (String.cut (Show (Term.fill expected sub))) Line
-  (API.output.error.details fnid ctx sub orig)
-])
-
-// Shows the context and location of an error
-// API.output.error.details (fnid: FnId) (ctx: Context) (sub: Subst) (orig: Origin) : String
-(API.output.error.details fnid ctx sub orig) = (Text [
-  (Bool.if (Context.is_empty ctx) "" (Text [
-    (Color "4") "Context:" (Color "0") Line
-    (Show.context ctx sub)
-  ]))
-  (Color "4") "On '{{#F"(Show.u60 (>> orig 48))"F#}}':" (Color "0") Line
-  "{{#R"(Show.u60 (>> orig 48))":"(Show.u60 (& orig 16777215))":"(Show.u60 (& (>> orig 24) 16777215))"R#}}" Line
-])
-  
-// User-Defined Functions
-// ----------------------
-////INJECT////
->>>>>>> aabc22c9
